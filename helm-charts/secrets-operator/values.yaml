controllerManager:
  kubeRbacProxy:
    args:
      - --secure-listen-address=0.0.0.0:8443
      - --upstream=http://127.0.0.1:8080/
      - --logtostderr=true
      - --v=0
    containerSecurityContext:
      allowPrivilegeEscalation: false
      capabilities:
        drop:
          - ALL
    image:
      repository: gcr.io/kubebuilder/kube-rbac-proxy
      tag: v0.15.0
    resources:
      limits:
        cpu: 500m
        memory: 128Mi
      requests:
        cpu: 5m
        memory: 64Mi
  manager:
    args:
      - --health-probe-bind-address=:8081
      - --metrics-bind-address=127.0.0.1:8080
      - --leader-elect
    containerSecurityContext:
      allowPrivilegeEscalation: false
      capabilities:
        drop:
          - ALL
    image:
      repository: infisical/kubernetes-operator
<<<<<<< HEAD
      tag: v0.7.7
=======
      tag: v0.8.0
>>>>>>> 96b8e7fd
    resources:
      limits:
        cpu: 500m
        memory: 128Mi
      requests:
        cpu: 10m
        memory: 64Mi
  replicas: 1
  serviceAccount:
    annotations: {}
  nodeSelector: {}
  tolerations: []
kubernetesClusterDomain: cluster.local
scopedNamespace: ""
scopedRBAC: false
installCRDs: true
metricsService:
  ports:
    - name: https
      port: 8443
      protocol: TCP
      targetPort: https
  type: ClusterIP<|MERGE_RESOLUTION|>--- conflicted
+++ resolved
@@ -32,11 +32,7 @@
           - ALL
     image:
       repository: infisical/kubernetes-operator
-<<<<<<< HEAD
-      tag: v0.7.7
-=======
-      tag: v0.8.0
->>>>>>> 96b8e7fd
+      tag: v0.8.1
     resources:
       limits:
         cpu: 500m
