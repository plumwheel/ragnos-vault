{
  "name": "Infisical",
  "openapi": "https://app.infisical.com/api/docs/json",
  "logo": {
    "dark": "/logo/dark.svg",
    "light": "/logo/light.svg",
    "href": "https://infisical.com"
  },
  "favicon": "/favicon.png",
  "colors": {
    "primary": "#26272b",
    "light": "#97b31d",
    "dark": "#A1B659",
    "ultraLight": "#E7F256",
    "ultraDark": "#8D9F4C",
    "background": {
      "light": "#ffffff",
      "dark": "#0D1117"
    },
    "anchors": {
      "from": "#000000",
      "to": "#707174"
    }
  },
  "modeToggle": {
    "default": "light",
    "isHidden": true
  },
  "feedback": {
    "suggestEdit": true,
    "raiseIssue": true,
    "thumbsRating": true
  },
  "api": {
    "baseUrl": ["https://app.infisical.com", "http://localhost:8080"]
  },
  "topbarLinks": [
    {
      "name": "Log In",
      "url": "https://app.infisical.com/login"
    }
  ],
  "topbarCtaButton": {
    "name": "Start for Free",
    "url": "https://app.infisical.com/signup"
  },
  "tabs": [
    {
      "name": "Integrations",
      "url": "integrations"
    },
    {
      "name": "CLI",
      "url": "cli"
    },
    {
      "name": "API Reference",
      "url": "api-reference"
    },
    {
      "name": "SDKs",
      "url": "sdks"
    },
    {
      "name": "Changelog",
      "url": "changelog"
    }
  ],
  "navigation": [
    {
      "group": "Getting Started",
      "pages": [
        "documentation/getting-started/introduction",
        {
          "group": "Quickstart",
          "pages": ["documentation/guides/local-development"]
        },
        {
          "group": "Guides",
          "pages": [
            "documentation/guides/introduction",
            "documentation/guides/node",
            "documentation/guides/python",
            "documentation/guides/nextjs-vercel",
            "documentation/guides/microsoft-power-apps",
            "documentation/guides/organization-structure"
          ]
        },
        {
          "group": "Setup",
          "pages": ["documentation/setup/networking"]
        }
      ]
    },
    {
      "group": "Platform",
      "pages": [
        "documentation/platform/organization",
        "documentation/platform/project",
        "documentation/platform/folder",
        {
          "group": "Secrets",
          "pages": [
            "documentation/platform/secret-versioning",
            "documentation/platform/pit-recovery",
            "documentation/platform/secret-reference",
            "documentation/platform/webhooks"
          ]
        },
        {
          "group": "Internal PKI",
          "pages": [
            "documentation/platform/pki/overview",
            "documentation/platform/pki/private-ca",
            "documentation/platform/pki/certificates",
            "documentation/platform/pki/pki-issuer",
            "documentation/platform/pki/est",
            "documentation/platform/pki/alerting"
          ]
        },
        {
          "group": "Infisical SSH",
          "pages": [
            "documentation/platform/ssh/overview",
            "documentation/platform/ssh/host-groups"
          ]
        },
        {
          "group": "Key Management (KMS)",
          "pages": [
            "documentation/platform/kms/overview",
            "documentation/platform/kms/hsm-integration",
            "documentation/platform/kms/kubernetes-encryption",
            "documentation/platform/kms/kmip"
          ]
        },
        {
          "group": "KMS Configuration",
          "pages": [
            "documentation/platform/kms-configuration/overview",
            "documentation/platform/kms-configuration/aws-kms",
            "documentation/platform/kms-configuration/aws-hsm",
            "documentation/platform/kms-configuration/gcp-kms"
          ]
        },
        {
          "group": "Identities",
          "pages": [
            "documentation/platform/identities/overview",
            "documentation/platform/identities/user-identities",
            "documentation/platform/identities/machine-identities"
          ]
        },
        {
          "group": "Access Control",
          "pages": [
            "documentation/platform/access-controls/overview",
            "documentation/platform/access-controls/role-based-access-controls",
            {
              "group": "Attribute based access controls",
              "pages": [
                "documentation/platform/access-controls/abac/overview",
                "documentation/platform/access-controls/abac/managing-user-metadata",
                "documentation/platform/access-controls/abac/managing-machine-identity-attributes"
              ]
            },
            "documentation/platform/access-controls/additional-privileges",
            "documentation/platform/access-controls/temporary-access",
            "documentation/platform/access-controls/assume-privilege",
            "documentation/platform/access-controls/access-requests",
            "documentation/platform/access-controls/project-access-requests",
            "documentation/platform/pr-workflows",
            "documentation/platform/groups"
          ]
        },
        {
          "group": "Audit Logs",
          "pages": [
            "documentation/platform/audit-logs",
            "documentation/platform/audit-log-streams/audit-log-streams",
            "documentation/platform/audit-log-streams/audit-log-streams-with-fluentbit"
          ]
        },
        {
          "group": "Secret Rotation",
          "pages": [
            "documentation/platform/secret-rotation/overview",
            "documentation/platform/secret-rotation/auth0-client-secret",
            "documentation/platform/secret-rotation/aws-iam-user-secret",
            "documentation/platform/secret-rotation/azure-client-secret",
            "documentation/platform/secret-rotation/ldap-password",
            "documentation/platform/secret-rotation/mssql-credentials",
            "documentation/platform/secret-rotation/postgres-credentials"
          ]
        },
        {
          "group": "Dynamic Secrets",
          "pages": [
            "documentation/platform/dynamic-secrets/overview",
            "documentation/platform/dynamic-secrets/postgresql",
            "documentation/platform/dynamic-secrets/mysql",
            "documentation/platform/dynamic-secrets/mssql",
            "documentation/platform/dynamic-secrets/oracle",
            "documentation/platform/dynamic-secrets/cassandra",
            "documentation/platform/dynamic-secrets/redis",
            "documentation/platform/dynamic-secrets/aws-elasticache",
            "documentation/platform/dynamic-secrets/elastic-search",
            "documentation/platform/dynamic-secrets/rabbit-mq",
            "documentation/platform/dynamic-secrets/aws-iam",
            "documentation/platform/dynamic-secrets/mongo-atlas",
            "documentation/platform/dynamic-secrets/mongo-db",
            "documentation/platform/dynamic-secrets/azure-entra-id",
            "documentation/platform/dynamic-secrets/ldap",
            "documentation/platform/dynamic-secrets/sap-ase",
            "documentation/platform/dynamic-secrets/sap-hana",
            "documentation/platform/dynamic-secrets/snowflake",
            "documentation/platform/dynamic-secrets/totp"
          ]
        },
        {
          "group": "Gateway",
          "pages": [
            "documentation/platform/gateways/overview",
            "documentation/platform/gateways/gateway-security"
          ]
        },
        "documentation/platform/project-templates",
        {
          "group": "Workflow Integrations",
          "pages": [
            "documentation/platform/workflow-integrations/slack-integration"
          ]
        },
        {
          "group": "Admin Consoles",
          "pages": [
            "documentation/platform/admin-panel/overview",
            "documentation/platform/admin-panel/server-admin",
            "documentation/platform/admin-panel/org-admin-console"
          ]
        },
        "documentation/platform/secret-sharing",
        "documentation/platform/secret-scanning"
      ]
    },
    {
      "group": "Authentication Methods",
      "pages": [
        "documentation/platform/auth-methods/email-password",
        "documentation/platform/token",
        "documentation/platform/identities/token-auth",
        "documentation/platform/identities/universal-auth",
        "documentation/platform/identities/kubernetes-auth",
        "documentation/platform/identities/gcp-auth",
        "documentation/platform/identities/azure-auth",
        "documentation/platform/identities/aws-auth",
        "documentation/platform/identities/jwt-auth",
        {
          "group": "OIDC Auth",
          "pages": [
            "documentation/platform/identities/oidc-auth/general",
            "documentation/platform/identities/oidc-auth/github",
            "documentation/platform/identities/oidc-auth/circleci",
            "documentation/platform/identities/oidc-auth/gitlab",
            "documentation/platform/identities/oidc-auth/terraform-cloud"
          ]
        },
        "documentation/platform/mfa",
        {
          "group": "SSO",
          "pages": [
            "documentation/platform/sso/overview",
            "documentation/platform/sso/google",
            "documentation/platform/sso/github",
            "documentation/platform/sso/gitlab",
            "documentation/platform/sso/okta",
            "documentation/platform/sso/azure",
            "documentation/platform/sso/jumpcloud",
            "documentation/platform/sso/keycloak-saml",
            "documentation/platform/sso/google-saml",
            "documentation/platform/sso/auth0-saml",
            {
              "group": "Keycloak OIDC",
              "pages": [
                "documentation/platform/sso/keycloak-oidc/overview",
                "documentation/platform/sso/keycloak-oidc/group-membership-mapping"
              ]
            },
            "documentation/platform/sso/auth0-oidc",
            "documentation/platform/sso/general-oidc"
          ]
        },
        {
          "group": "LDAP",
          "pages": [
            "documentation/platform/ldap/overview",
            "documentation/platform/ldap/jumpcloud",
            "documentation/platform/ldap/general"
          ]
        },
        {
          "group": "SCIM",
          "pages": [
            "documentation/platform/scim/overview",
            "documentation/platform/scim/okta",
            "documentation/platform/scim/azure",
            "documentation/platform/scim/jumpcloud",
            "documentation/platform/scim/group-mappings"
          ]
        },
        "documentation/platform/github-org-sync"
      ]
    },
    {
      "group": "Self-host Infisical",
      "pages": [
        "self-hosting/overview",
        {
          "group": "Installation methods",
          "pages": [
            "self-hosting/deployment-options/standalone-infisical",
            "self-hosting/deployment-options/docker-swarm",
            "self-hosting/deployment-options/docker-compose",
            "self-hosting/deployment-options/kubernetes-helm"
          ]
        },
        {
          "group": "Linux Package",
          "pages": [
            "self-hosting/deployment-options/native/linux-package/installation",
            "self-hosting/deployment-options/native/linux-package/commands-configuration"
          ]
        },
        "self-hosting/guides/upgrading-infisical",
        "self-hosting/configuration/envars",
        "self-hosting/configuration/requirements",
        {
          "group": "Guides",
          "pages": [
            "self-hosting/guides/mongo-to-postgres",
            "self-hosting/guides/custom-certificates",
            "self-hosting/guides/automated-bootstrapping"
          ]
        },
        {
          "group": "Reference architectures",
          "pages": [
            "self-hosting/reference-architectures/aws-ecs",
            "self-hosting/reference-architectures/linux-deployment-ha",
            "self-hosting/reference-architectures/on-prem-k8s-ha",
            "self-hosting/reference-architectures/google-cloud-run"
          ]
        },
        "self-hosting/ee",
        "self-hosting/faq"
      ]
    },
    {
      "group": "Command line",
      "pages": [
        "cli/overview",
        "cli/usage",
        {
          "group": "Core commands",
          "pages": [
            "cli/commands/login",
            "cli/commands/init",
            "cli/commands/run",
            "cli/commands/secrets",
            "cli/commands/dynamic-secrets",
            "cli/commands/ssh",
            "cli/commands/gateway",
            "cli/commands/bootstrap",
            "cli/commands/export",
            "cli/commands/token",
            "cli/commands/service-token",
            "cli/commands/vault",
            "cli/commands/user",
            "cli/commands/reset",
            {
              "group": "infisical scan",
              "pages": [
                "cli/commands/scan",
                "cli/commands/scan-git-changes",
                "cli/commands/scan-install"
              ]
            }
          ]
        },
        "cli/scanning-overview",
        "cli/project-config",
        "cli/faq"
      ]
    },
    {
      "group": "Infrastructure Integrations",
      "pages": [
        {
          "group": "Container orchestrators",
          "pages": [
            {
              "group": "Kubernetes",
              "pages": [
                "integrations/platforms/kubernetes/overview",
                "integrations/platforms/kubernetes/infisical-secret-crd",
                "integrations/platforms/kubernetes/infisical-push-secret-crd",
                "integrations/platforms/kubernetes/infisical-dynamic-secret-crd"
              ]
            },
            "integrations/platforms/kubernetes-csi",
            "integrations/platforms/docker-swarm-with-agent",
            "integrations/platforms/ecs-with-agent"
          ]
        },
        "integrations/platforms/infisical-agent",
        {
          "group": "Docker",
          "pages": [
            "integrations/platforms/docker-intro",
            "integrations/platforms/docker",
            "integrations/platforms/docker-pass-envs",
            "integrations/platforms/docker-compose"
          ]
        },
        "integrations/frameworks/terraform",
        "integrations/platforms/ansible",
        "integrations/platforms/apache-airflow"
      ]
    },
    {
      "group": "App Connections",
      "pages": [
        "integrations/app-connections/overview",
        {
          "group": "Connections",
          "pages": [
            "integrations/app-connections/auth0",
            "integrations/app-connections/aws",
            "integrations/app-connections/azure-app-configuration",
            "integrations/app-connections/azure-client-secrets",
            "integrations/app-connections/azure-key-vault",
            "integrations/app-connections/camunda",
            "integrations/app-connections/databricks",
            "integrations/app-connections/gcp",
            "integrations/app-connections/github",
            "integrations/app-connections/humanitec",
            "integrations/app-connections/ldap",
            "integrations/app-connections/mssql",
            "integrations/app-connections/postgres",
            "integrations/app-connections/teamcity",
            "integrations/app-connections/terraform-cloud",
            "integrations/app-connections/vercel",
            "integrations/app-connections/windmill"
          ]
        }
      ]
    },
    {
      "group": "Secret Syncs",
      "pages": [
        "integrations/secret-syncs/overview",
        {
          "group": "Syncs",
          "pages": [
            "integrations/secret-syncs/aws-parameter-store",
            "integrations/secret-syncs/aws-secrets-manager",
            "integrations/secret-syncs/azure-app-configuration",
            "integrations/secret-syncs/azure-key-vault",
            "integrations/secret-syncs/camunda",
            "integrations/secret-syncs/databricks",
            "integrations/secret-syncs/gcp-secret-manager",
            "integrations/secret-syncs/github",
            "integrations/secret-syncs/humanitec",
            "integrations/secret-syncs/teamcity",
            "integrations/secret-syncs/terraform-cloud",
            "integrations/secret-syncs/vercel",
            "integrations/secret-syncs/windmill"
          ]
        }
      ]
    },
    {
      "group": "Native Integrations",
      "pages": [
        {
          "group": "AWS",
          "pages": [
            "integrations/cloud/aws-parameter-store",
            "integrations/cloud/aws-secret-manager",
            "integrations/cloud/aws-amplify"
          ]
        },
        "integrations/cloud/vercel",
        "integrations/cloud/azure-key-vault",
        "integrations/cloud/azure-app-configuration",
        "integrations/cloud/azure-devops",
        "integrations/cloud/gcp-secret-manager",
        {
          "group": "Cloudflare",
          "pages": [
            "integrations/cloud/cloudflare-pages",
            "integrations/cloud/cloudflare-workers"
          ]
        },
        "integrations/cloud/terraform-cloud",
        "integrations/cloud/databricks",
        {
          "group": "View more",
          "pages": [
            "integrations/cloud/digital-ocean-app-platform",
            "integrations/cloud/heroku",
            "integrations/cloud/netlify",
            "integrations/cloud/railway",
            "integrations/cloud/flyio",
            "integrations/cloud/render",
            "integrations/cloud/laravel-forge",
            "integrations/cloud/supabase",
            "integrations/cloud/northflank",
            "integrations/cloud/hasura-cloud",
            "integrations/cloud/qovery",
            "integrations/cloud/hashicorp-vault",
            "integrations/cloud/cloud-66",
            "integrations/cloud/windmill"
          ]
        }
      ]
    },
    {
      "group": "CI/CD Integrations",
      "pages": [
        "integrations/cicd/jenkins",
        "integrations/cicd/githubactions",
        "integrations/cicd/gitlab",
        "integrations/cicd/bitbucket",
        "integrations/cloud/teamcity",
        {
          "group": "View more",
          "pages": [
            "integrations/cicd/circleci",
            "integrations/cicd/travisci",
            "integrations/cicd/rundeck",
            "integrations/cicd/codefresh",
            "integrations/cloud/checkly",
            "integrations/cicd/octopus-deploy"
          ]
        }
      ]
    },
    {
      "group": "Framework Integrations",
      "pages": [
        "integrations/frameworks/spring-boot-maven",
        "integrations/frameworks/react",
        "integrations/frameworks/vue",
        "integrations/frameworks/express",
        {
          "group": "View more",
          "pages": [
            "integrations/frameworks/nextjs",
            "integrations/frameworks/nestjs",
            "integrations/frameworks/sveltekit",
            "integrations/frameworks/nuxt",
            "integrations/frameworks/gatsby",
            "integrations/frameworks/remix",
            "integrations/frameworks/vite",
            "integrations/frameworks/fiber",
            "integrations/frameworks/django",
            "integrations/frameworks/flask",
            "integrations/frameworks/laravel",
            "integrations/frameworks/rails",
            "integrations/frameworks/dotnet",
            "integrations/platforms/pm2",
            "integrations/frameworks/ab-initio"
          ]
        }
      ]
    },
    {
      "group": "Build Tool Integrations",
      "pages": ["integrations/build-tools/gradle"]
    },
    {
      "group": "Others",
      "pages": ["integrations/external/backstage"]
    },
    {
      "group": "",
      "pages": ["sdks/overview"]
    },
    {
      "group": "SDK's",
      "pages": [
        "sdks/languages/node",
        "sdks/languages/python",
        "sdks/languages/java",
        "sdks/languages/go",
        "sdks/languages/ruby",
        "sdks/languages/csharp"
      ]
    },
    {
      "group": "Overview",
      "pages": [
        "api-reference/overview/introduction",
        "api-reference/overview/authentication",
        {
          "group": "Examples",
          "pages": ["api-reference/overview/examples/integration"]
        }
      ]
    },
    {
      "group": "Endpoints",
      "pages": [
        {
          "group": "Identities",
          "pages": [
            "api-reference/endpoints/identities/create",
            "api-reference/endpoints/identities/update",
            "api-reference/endpoints/identities/delete",
            "api-reference/endpoints/identities/get-by-id",
            "api-reference/endpoints/identities/list",
            "api-reference/endpoints/identities/search"
          ]
        },
        {
          "group": "Token Auth",
          "pages": [
            "api-reference/endpoints/token-auth/attach",
            "api-reference/endpoints/token-auth/retrieve",
            "api-reference/endpoints/token-auth/update",
            "api-reference/endpoints/token-auth/revoke",
            "api-reference/endpoints/token-auth/get-tokens",
            "api-reference/endpoints/token-auth/create-token",
            "api-reference/endpoints/token-auth/update-token",
            "api-reference/endpoints/token-auth/revoke-token"
          ]
        },
        {
          "group": "Universal Auth",
          "pages": [
            "api-reference/endpoints/universal-auth/login",
            "api-reference/endpoints/universal-auth/attach",
            "api-reference/endpoints/universal-auth/retrieve",
            "api-reference/endpoints/universal-auth/update",
            "api-reference/endpoints/universal-auth/revoke",
            "api-reference/endpoints/universal-auth/create-client-secret",
            "api-reference/endpoints/universal-auth/list-client-secrets",
            "api-reference/endpoints/universal-auth/revoke-client-secret",
            "api-reference/endpoints/universal-auth/get-client-secret-by-id",
            "api-reference/endpoints/universal-auth/renew-access-token",
            "api-reference/endpoints/universal-auth/revoke-access-token"
          ]
        },
        {
          "group": "GCP Auth",
          "pages": [
            "api-reference/endpoints/gcp-auth/login",
            "api-reference/endpoints/gcp-auth/attach",
            "api-reference/endpoints/gcp-auth/retrieve",
            "api-reference/endpoints/gcp-auth/update",
            "api-reference/endpoints/gcp-auth/revoke"
          ]
        },
        {
          "group": "AWS Auth",
          "pages": [
            "api-reference/endpoints/aws-auth/login",
            "api-reference/endpoints/aws-auth/attach",
            "api-reference/endpoints/aws-auth/retrieve",
            "api-reference/endpoints/aws-auth/update",
            "api-reference/endpoints/aws-auth/revoke"
          ]
        },
        {
          "group": "Azure Auth",
          "pages": [
            "api-reference/endpoints/azure-auth/login",
            "api-reference/endpoints/azure-auth/attach",
            "api-reference/endpoints/azure-auth/retrieve",
            "api-reference/endpoints/azure-auth/update",
            "api-reference/endpoints/azure-auth/revoke"
          ]
        },
        {
          "group": "Kubernetes Auth",
          "pages": [
            "api-reference/endpoints/kubernetes-auth/login",
            "api-reference/endpoints/kubernetes-auth/attach",
            "api-reference/endpoints/kubernetes-auth/retrieve",
            "api-reference/endpoints/kubernetes-auth/update",
            "api-reference/endpoints/kubernetes-auth/revoke"
          ]
        },
        {
          "group": "OIDC Auth",
          "pages": [
            "api-reference/endpoints/oidc-auth/login",
            "api-reference/endpoints/oidc-auth/attach",
            "api-reference/endpoints/oidc-auth/retrieve",
            "api-reference/endpoints/oidc-auth/update",
            "api-reference/endpoints/oidc-auth/revoke"
          ]
        },
        {
          "group": "JWT Auth",
          "pages": [
            "api-reference/endpoints/jwt-auth/login",
            "api-reference/endpoints/jwt-auth/attach",
            "api-reference/endpoints/jwt-auth/retrieve",
            "api-reference/endpoints/jwt-auth/update",
            "api-reference/endpoints/jwt-auth/revoke"
          ]
        },
        {
          "group": "Groups",
          "pages": [
            "api-reference/endpoints/groups/create",
            "api-reference/endpoints/groups/update",
            "api-reference/endpoints/groups/delete",
            "api-reference/endpoints/groups/get",
            "api-reference/endpoints/groups/get-by-id",
            "api-reference/endpoints/groups/add-group-user",
            "api-reference/endpoints/groups/remove-group-user",
            "api-reference/endpoints/groups/list-group-users"
          ]
        },
        {
          "group": "Organizations",
          "pages": [
            "api-reference/endpoints/organizations/memberships",
            "api-reference/endpoints/organizations/update-membership",
            "api-reference/endpoints/organizations/delete-membership",
            "api-reference/endpoints/organizations/list-identity-memberships",
            "api-reference/endpoints/organizations/workspaces"
          ]
        },
        {
          "group": "Projects",
          "pages": [
            "api-reference/endpoints/workspaces/create-workspace",
            "api-reference/endpoints/workspaces/delete-workspace",
            "api-reference/endpoints/workspaces/get-workspace",
            "api-reference/endpoints/workspaces/update-workspace",
            "api-reference/endpoints/workspaces/secret-snapshots",
            "api-reference/endpoints/workspaces/rollback-snapshot"
          ]
        },
        {
          "group": "Project Users",
          "pages": [
            "api-reference/endpoints/project-users/invite-member-to-workspace",
            "api-reference/endpoints/project-users/remove-member-from-workspace",
            "api-reference/endpoints/project-users/memberships",
            "api-reference/endpoints/project-users/get-by-username",
            "api-reference/endpoints/project-users/update-membership"
          ]
        },
        {
          "group": "Project Groups",
          "pages": [
            "api-reference/endpoints/project-groups/create",
            "api-reference/endpoints/project-groups/delete",
            "api-reference/endpoints/project-groups/get-by-id",
            "api-reference/endpoints/project-groups/list",
            "api-reference/endpoints/project-groups/update"
          ]
        },
        {
          "group": "Project Identities",
          "pages": [
            "api-reference/endpoints/project-identities/add-identity-membership",
            "api-reference/endpoints/project-identities/list-identity-memberships",
            "api-reference/endpoints/project-identities/get-by-id",
            "api-reference/endpoints/project-identities/update-identity-membership",
            "api-reference/endpoints/project-identities/delete-identity-membership"
          ]
        },
        {
          "group": "Project Roles",
          "pages": [
            "api-reference/endpoints/project-roles/create",
            "api-reference/endpoints/project-roles/update",
            "api-reference/endpoints/project-roles/delete",
            "api-reference/endpoints/project-roles/get-by-slug",
            "api-reference/endpoints/project-roles/list"
          ]
        },
        {
          "group": "Project Templates",
          "pages": [
            "api-reference/endpoints/project-templates/create",
            "api-reference/endpoints/project-templates/update",
            "api-reference/endpoints/project-templates/delete",
            "api-reference/endpoints/project-templates/get-by-id",
            "api-reference/endpoints/project-templates/list"
          ]
        },
        {
          "group": "Environments",
          "pages": [
            "api-reference/endpoints/environments/create",
            "api-reference/endpoints/environments/update",
            "api-reference/endpoints/environments/delete"
          ]
        },
        {
          "group": "Folders",
          "pages": [
            "api-reference/endpoints/folders/list",
            "api-reference/endpoints/folders/get-by-id",
            "api-reference/endpoints/folders/create",
            "api-reference/endpoints/folders/update",
            "api-reference/endpoints/folders/delete"
          ]
        },
        {
          "group": "Secret Tags",
          "pages": [
            "api-reference/endpoints/secret-tags/list",
            "api-reference/endpoints/secret-tags/get-by-id",
            "api-reference/endpoints/secret-tags/get-by-slug",
            "api-reference/endpoints/secret-tags/create",
            "api-reference/endpoints/secret-tags/update",
            "api-reference/endpoints/secret-tags/delete"
          ]
        },
        {
          "group": "Secrets",
          "pages": [
            "api-reference/endpoints/secrets/list",
            "api-reference/endpoints/secrets/create",
            "api-reference/endpoints/secrets/read",
            "api-reference/endpoints/secrets/update",
            "api-reference/endpoints/secrets/delete",
            "api-reference/endpoints/secrets/create-many",
            "api-reference/endpoints/secrets/update-many",
            "api-reference/endpoints/secrets/delete-many",
            "api-reference/endpoints/secrets/attach-tags",
            "api-reference/endpoints/secrets/detach-tags"
          ]
        },
        {
          "group": "Dynamic Secrets",
          "pages": [
            "api-reference/endpoints/dynamic-secrets/create",
            "api-reference/endpoints/dynamic-secrets/update",
            "api-reference/endpoints/dynamic-secrets/delete",
            "api-reference/endpoints/dynamic-secrets/get",
            "api-reference/endpoints/dynamic-secrets/list",
            "api-reference/endpoints/dynamic-secrets/list-leases",
            "api-reference/endpoints/dynamic-secrets/create-lease",
            "api-reference/endpoints/dynamic-secrets/delete-lease",
            "api-reference/endpoints/dynamic-secrets/renew-lease",
            "api-reference/endpoints/dynamic-secrets/get-lease"
          ]
        },
        {
          "group": "Secret Imports",
          "pages": [
            "api-reference/endpoints/secret-imports/list",
            "api-reference/endpoints/secret-imports/create",
            "api-reference/endpoints/secret-imports/update",
            "api-reference/endpoints/secret-imports/delete"
          ]
        },
        {
          "group": "Secret Rotations",
          "pages": [
            "api-reference/endpoints/secret-rotations/list",
            "api-reference/endpoints/secret-rotations/options",
            {
              "group": "Auth0 Client Secret",
              "pages": [
                "api-reference/endpoints/secret-rotations/auth0-client-secret/create",
                "api-reference/endpoints/secret-rotations/auth0-client-secret/delete",
                "api-reference/endpoints/secret-rotations/auth0-client-secret/get-by-id",
                "api-reference/endpoints/secret-rotations/auth0-client-secret/get-by-name",
                "api-reference/endpoints/secret-rotations/auth0-client-secret/get-generated-credentials-by-id",
                "api-reference/endpoints/secret-rotations/auth0-client-secret/list",
                "api-reference/endpoints/secret-rotations/auth0-client-secret/rotate-secrets",
                "api-reference/endpoints/secret-rotations/auth0-client-secret/update"
              ]
            },
            {
              "group": "AWS IAM User Secret",
              "pages": [
                "api-reference/endpoints/secret-rotations/aws-iam-user-secret/create",
                "api-reference/endpoints/secret-rotations/aws-iam-user-secret/delete",
                "api-reference/endpoints/secret-rotations/aws-iam-user-secret/get-by-id",
                "api-reference/endpoints/secret-rotations/aws-iam-user-secret/get-by-name",
                "api-reference/endpoints/secret-rotations/aws-iam-user-secret/get-generated-credentials-by-id",
                "api-reference/endpoints/secret-rotations/aws-iam-user-secret/list",
                "api-reference/endpoints/secret-rotations/aws-iam-user-secret/rotate-secrets",
                "api-reference/endpoints/secret-rotations/aws-iam-user-secret/update"
              ]
            },
            {
<<<<<<< HEAD
=======
              "group": "Azure Client Secret",
              "pages": [
                "api-reference/endpoints/secret-rotations/azure-client-secret/create",
                "api-reference/endpoints/secret-rotations/azure-client-secret/delete",
                "api-reference/endpoints/secret-rotations/azure-client-secret/get-by-id",
                "api-reference/endpoints/secret-rotations/azure-client-secret/get-by-name",
                "api-reference/endpoints/secret-rotations/azure-client-secret/get-generated-credentials-by-id",
                "api-reference/endpoints/secret-rotations/azure-client-secret/list",
                "api-reference/endpoints/secret-rotations/azure-client-secret/rotate-secrets",
                "api-reference/endpoints/secret-rotations/azure-client-secret/update"
              ]
            },
            {
>>>>>>> fdbb9309
              "group": "LDAP Password",
              "pages": [
                "api-reference/endpoints/secret-rotations/ldap-password/create",
                "api-reference/endpoints/secret-rotations/ldap-password/delete",
                "api-reference/endpoints/secret-rotations/ldap-password/get-by-id",
                "api-reference/endpoints/secret-rotations/ldap-password/get-by-name",
                "api-reference/endpoints/secret-rotations/ldap-password/get-generated-credentials-by-id",
                "api-reference/endpoints/secret-rotations/ldap-password/list",
                "api-reference/endpoints/secret-rotations/ldap-password/rotate-secrets",
                "api-reference/endpoints/secret-rotations/ldap-password/update"
              ]
            },
            {
              "group": "Microsoft SQL Server Credentials",
              "pages": [
                "api-reference/endpoints/secret-rotations/mssql-credentials/create",
                "api-reference/endpoints/secret-rotations/mssql-credentials/delete",
                "api-reference/endpoints/secret-rotations/mssql-credentials/get-by-id",
                "api-reference/endpoints/secret-rotations/mssql-credentials/get-by-name",
                "api-reference/endpoints/secret-rotations/mssql-credentials/get-generated-credentials-by-id",
                "api-reference/endpoints/secret-rotations/mssql-credentials/list",
                "api-reference/endpoints/secret-rotations/mssql-credentials/rotate-secrets",
                "api-reference/endpoints/secret-rotations/mssql-credentials/update"
              ]
            },
            {
              "group": "PostgreSQL Credentials",
              "pages": [
                "api-reference/endpoints/secret-rotations/postgres-credentials/create",
                "api-reference/endpoints/secret-rotations/postgres-credentials/delete",
                "api-reference/endpoints/secret-rotations/postgres-credentials/get-by-id",
                "api-reference/endpoints/secret-rotations/postgres-credentials/get-by-name",
                "api-reference/endpoints/secret-rotations/postgres-credentials/get-generated-credentials-by-id",
                "api-reference/endpoints/secret-rotations/postgres-credentials/list",
                "api-reference/endpoints/secret-rotations/postgres-credentials/rotate-secrets",
                "api-reference/endpoints/secret-rotations/postgres-credentials/update"
              ]
            }
          ]
        },
        {
          "group": "Identity Specific Privilege",
          "pages": [
            "api-reference/endpoints/identity-specific-privilege/create-permanent",
            "api-reference/endpoints/identity-specific-privilege/create-temporary",
            "api-reference/endpoints/identity-specific-privilege/update",
            "api-reference/endpoints/identity-specific-privilege/delete",
            "api-reference/endpoints/identity-specific-privilege/find-by-slug",
            "api-reference/endpoints/identity-specific-privilege/list"
          ]
        },
        {
          "group": "App Connections",
          "pages": [
            "api-reference/endpoints/app-connections/list",
            "api-reference/endpoints/app-connections/options",
            {
              "group": "Auth0",
              "pages": [
                "api-reference/endpoints/app-connections/auth0/list",
                "api-reference/endpoints/app-connections/auth0/available",
                "api-reference/endpoints/app-connections/auth0/get-by-id",
                "api-reference/endpoints/app-connections/auth0/get-by-name",
                "api-reference/endpoints/app-connections/auth0/create",
                "api-reference/endpoints/app-connections/auth0/update",
                "api-reference/endpoints/app-connections/auth0/delete"
              ]
            },
            {
              "group": "AWS",
              "pages": [
                "api-reference/endpoints/app-connections/aws/list",
                "api-reference/endpoints/app-connections/aws/available",
                "api-reference/endpoints/app-connections/aws/get-by-id",
                "api-reference/endpoints/app-connections/aws/get-by-name",
                "api-reference/endpoints/app-connections/aws/create",
                "api-reference/endpoints/app-connections/aws/update",
                "api-reference/endpoints/app-connections/aws/delete"
              ]
            },
            {
              "group": "Azure App Configuration",
              "pages": [
                "api-reference/endpoints/app-connections/azure-app-configuration/list",
                "api-reference/endpoints/app-connections/azure-app-configuration/available",
                "api-reference/endpoints/app-connections/azure-app-configuration/get-by-id",
                "api-reference/endpoints/app-connections/azure-app-configuration/get-by-name",
                "api-reference/endpoints/app-connections/azure-app-configuration/create",
                "api-reference/endpoints/app-connections/azure-app-configuration/update",
                "api-reference/endpoints/app-connections/azure-app-configuration/delete"
              ]
            },
            {
              "group": "Azure Client Secret",
              "pages": [
                "api-reference/endpoints/app-connections/azure-client-secret/list",
                "api-reference/endpoints/app-connections/azure-client-secret/available",
                "api-reference/endpoints/app-connections/azure-client-secret/get-by-id",
                "api-reference/endpoints/app-connections/azure-client-secret/get-by-name",
                "api-reference/endpoints/app-connections/azure-client-secret/create",
                "api-reference/endpoints/app-connections/azure-client-secret/update",
                "api-reference/endpoints/app-connections/azure-client-secret/delete"
              ]
            },
            {
              "group": "Azure Key Vault",
              "pages": [
                "api-reference/endpoints/app-connections/azure-key-vault/list",
                "api-reference/endpoints/app-connections/azure-key-vault/available",
                "api-reference/endpoints/app-connections/azure-key-vault/get-by-id",
                "api-reference/endpoints/app-connections/azure-key-vault/get-by-name",
                "api-reference/endpoints/app-connections/azure-key-vault/create",
                "api-reference/endpoints/app-connections/azure-key-vault/update",
                "api-reference/endpoints/app-connections/azure-key-vault/delete"
              ]
            },
            {
              "group": "Camunda",
              "pages": [
                "api-reference/endpoints/app-connections/camunda/list",
                "api-reference/endpoints/app-connections/camunda/available",
                "api-reference/endpoints/app-connections/camunda/get-by-id",
                "api-reference/endpoints/app-connections/camunda/get-by-name",
                "api-reference/endpoints/app-connections/camunda/create",
                "api-reference/endpoints/app-connections/camunda/update",
                "api-reference/endpoints/app-connections/camunda/delete"
              ]
            },
            {
              "group": "Databricks",
              "pages": [
                "api-reference/endpoints/app-connections/databricks/list",
                "api-reference/endpoints/app-connections/databricks/available",
                "api-reference/endpoints/app-connections/databricks/get-by-id",
                "api-reference/endpoints/app-connections/databricks/get-by-name",
                "api-reference/endpoints/app-connections/databricks/create",
                "api-reference/endpoints/app-connections/databricks/update",
                "api-reference/endpoints/app-connections/databricks/delete"
              ]
            },
            {
              "group": "GCP",
              "pages": [
                "api-reference/endpoints/app-connections/gcp/list",
                "api-reference/endpoints/app-connections/gcp/available",
                "api-reference/endpoints/app-connections/gcp/get-by-id",
                "api-reference/endpoints/app-connections/gcp/get-by-name",
                "api-reference/endpoints/app-connections/gcp/create",
                "api-reference/endpoints/app-connections/gcp/update",
                "api-reference/endpoints/app-connections/gcp/delete"
              ]
            },
            {
              "group": "GitHub",
              "pages": [
                "api-reference/endpoints/app-connections/github/list",
                "api-reference/endpoints/app-connections/github/available",
                "api-reference/endpoints/app-connections/github/get-by-id",
                "api-reference/endpoints/app-connections/github/get-by-name",
                "api-reference/endpoints/app-connections/github/create",
                "api-reference/endpoints/app-connections/github/update",
                "api-reference/endpoints/app-connections/github/delete"
              ]
            },
            {
              "group": "Humanitec",
              "pages": [
                "api-reference/endpoints/app-connections/humanitec/list",
                "api-reference/endpoints/app-connections/humanitec/available",
                "api-reference/endpoints/app-connections/humanitec/get-by-id",
                "api-reference/endpoints/app-connections/humanitec/get-by-name",
                "api-reference/endpoints/app-connections/humanitec/create",
                "api-reference/endpoints/app-connections/humanitec/update",
                "api-reference/endpoints/app-connections/humanitec/delete"
              ]
            },
            {
              "group": "LDAP",
              "pages": [
                "api-reference/endpoints/app-connections/ldap/list",
                "api-reference/endpoints/app-connections/ldap/available",
                "api-reference/endpoints/app-connections/ldap/get-by-id",
                "api-reference/endpoints/app-connections/ldap/get-by-name",
                "api-reference/endpoints/app-connections/ldap/create",
                "api-reference/endpoints/app-connections/ldap/update",
                "api-reference/endpoints/app-connections/ldap/delete"
              ]
            },
            {
              "group": "Microsoft SQL Server",
              "pages": [
                "api-reference/endpoints/app-connections/mssql/list",
                "api-reference/endpoints/app-connections/mssql/available",
                "api-reference/endpoints/app-connections/mssql/get-by-id",
                "api-reference/endpoints/app-connections/mssql/get-by-name",
                "api-reference/endpoints/app-connections/mssql/create",
                "api-reference/endpoints/app-connections/mssql/update",
                "api-reference/endpoints/app-connections/mssql/delete"
              ]
            },
            {
              "group": "PostgreSQL",
              "pages": [
                "api-reference/endpoints/app-connections/postgres/list",
                "api-reference/endpoints/app-connections/postgres/available",
                "api-reference/endpoints/app-connections/postgres/get-by-id",
                "api-reference/endpoints/app-connections/postgres/get-by-name",
                "api-reference/endpoints/app-connections/postgres/create",
                "api-reference/endpoints/app-connections/postgres/update",
                "api-reference/endpoints/app-connections/postgres/delete"
              ]
            },
            {
              "group": "TeamCity",
              "pages": [
                "api-reference/endpoints/app-connections/teamcity/list",
                "api-reference/endpoints/app-connections/teamcity/available",
                "api-reference/endpoints/app-connections/teamcity/get-by-id",
                "api-reference/endpoints/app-connections/teamcity/get-by-name",
                "api-reference/endpoints/app-connections/teamcity/create",
                "api-reference/endpoints/app-connections/teamcity/update",
                "api-reference/endpoints/app-connections/teamcity/delete"
              ]
            },
            {
              "group": "Terraform Cloud",
              "pages": [
                "api-reference/endpoints/app-connections/terraform-cloud/list",
                "api-reference/endpoints/app-connections/terraform-cloud/available",
                "api-reference/endpoints/app-connections/terraform-cloud/get-by-id",
                "api-reference/endpoints/app-connections/terraform-cloud/get-by-name",
                "api-reference/endpoints/app-connections/terraform-cloud/create",
                "api-reference/endpoints/app-connections/terraform-cloud/update",
                "api-reference/endpoints/app-connections/terraform-cloud/delete"
              ]
            },
            {
              "group": "Vercel",
              "pages": [
                "api-reference/endpoints/app-connections/vercel/list",
                "api-reference/endpoints/app-connections/vercel/available",
                "api-reference/endpoints/app-connections/vercel/get-by-id",
                "api-reference/endpoints/app-connections/vercel/get-by-name",
                "api-reference/endpoints/app-connections/vercel/create",
                "api-reference/endpoints/app-connections/vercel/update",
                "api-reference/endpoints/app-connections/vercel/delete"
              ]
            },
            {
              "group": "Windmill",
              "pages": [
                "api-reference/endpoints/app-connections/windmill/list",
                "api-reference/endpoints/app-connections/windmill/available",
                "api-reference/endpoints/app-connections/windmill/get-by-id",
                "api-reference/endpoints/app-connections/windmill/get-by-name",
                "api-reference/endpoints/app-connections/windmill/create",
                "api-reference/endpoints/app-connections/windmill/update",
                "api-reference/endpoints/app-connections/windmill/delete"
              ]
            }
          ]
        },
        {
          "group": "Secret Syncs",
          "pages": [
            "api-reference/endpoints/secret-syncs/list",
            "api-reference/endpoints/secret-syncs/options",
            {
              "group": "AWS Parameter Store",
              "pages": [
                "api-reference/endpoints/secret-syncs/aws-parameter-store/list",
                "api-reference/endpoints/secret-syncs/aws-parameter-store/get-by-id",
                "api-reference/endpoints/secret-syncs/aws-parameter-store/get-by-name",
                "api-reference/endpoints/secret-syncs/aws-parameter-store/create",
                "api-reference/endpoints/secret-syncs/aws-parameter-store/update",
                "api-reference/endpoints/secret-syncs/aws-parameter-store/delete",
                "api-reference/endpoints/secret-syncs/aws-parameter-store/sync-secrets",
                "api-reference/endpoints/secret-syncs/aws-parameter-store/import-secrets",
                "api-reference/endpoints/secret-syncs/aws-parameter-store/remove-secrets"
              ]
            },
            {
              "group": "AWS Secrets Manager",
              "pages": [
                "api-reference/endpoints/secret-syncs/aws-secrets-manager/list",
                "api-reference/endpoints/secret-syncs/aws-secrets-manager/get-by-id",
                "api-reference/endpoints/secret-syncs/aws-secrets-manager/get-by-name",
                "api-reference/endpoints/secret-syncs/aws-secrets-manager/create",
                "api-reference/endpoints/secret-syncs/aws-secrets-manager/update",
                "api-reference/endpoints/secret-syncs/aws-secrets-manager/delete",
                "api-reference/endpoints/secret-syncs/aws-secrets-manager/sync-secrets",
                "api-reference/endpoints/secret-syncs/aws-secrets-manager/import-secrets",
                "api-reference/endpoints/secret-syncs/aws-secrets-manager/remove-secrets"
              ]
            },
            {
              "group": "Azure App Configuration",
              "pages": [
                "api-reference/endpoints/secret-syncs/azure-app-configuration/list",
                "api-reference/endpoints/secret-syncs/azure-app-configuration/get-by-id",
                "api-reference/endpoints/secret-syncs/azure-app-configuration/get-by-name",
                "api-reference/endpoints/secret-syncs/azure-app-configuration/create",
                "api-reference/endpoints/secret-syncs/azure-app-configuration/update",
                "api-reference/endpoints/secret-syncs/azure-app-configuration/delete",
                "api-reference/endpoints/secret-syncs/azure-app-configuration/sync-secrets",
                "api-reference/endpoints/secret-syncs/azure-app-configuration/import-secrets",
                "api-reference/endpoints/secret-syncs/azure-app-configuration/remove-secrets"
              ]
            },
            {
              "group": "Azure Key Vault",
              "pages": [
                "api-reference/endpoints/secret-syncs/azure-key-vault/list",
                "api-reference/endpoints/secret-syncs/azure-key-vault/get-by-id",
                "api-reference/endpoints/secret-syncs/azure-key-vault/get-by-name",
                "api-reference/endpoints/secret-syncs/azure-key-vault/create",
                "api-reference/endpoints/secret-syncs/azure-key-vault/update",
                "api-reference/endpoints/secret-syncs/azure-key-vault/delete",
                "api-reference/endpoints/secret-syncs/azure-key-vault/sync-secrets",
                "api-reference/endpoints/secret-syncs/azure-key-vault/import-secrets",
                "api-reference/endpoints/secret-syncs/azure-key-vault/remove-secrets"
              ]
            },
            {
              "group": "Camunda",
              "pages": [
                "api-reference/endpoints/secret-syncs/camunda/list",
                "api-reference/endpoints/secret-syncs/camunda/get-by-id",
                "api-reference/endpoints/secret-syncs/camunda/get-by-name",
                "api-reference/endpoints/secret-syncs/camunda/create",
                "api-reference/endpoints/secret-syncs/camunda/update",
                "api-reference/endpoints/secret-syncs/camunda/delete",
                "api-reference/endpoints/secret-syncs/camunda/sync-secrets",
                "api-reference/endpoints/secret-syncs/camunda/remove-secrets"
              ]
            },
            {
              "group": "Databricks",
              "pages": [
                "api-reference/endpoints/secret-syncs/databricks/list",
                "api-reference/endpoints/secret-syncs/databricks/get-by-id",
                "api-reference/endpoints/secret-syncs/databricks/get-by-name",
                "api-reference/endpoints/secret-syncs/databricks/create",
                "api-reference/endpoints/secret-syncs/databricks/update",
                "api-reference/endpoints/secret-syncs/databricks/delete",
                "api-reference/endpoints/secret-syncs/databricks/sync-secrets",
                "api-reference/endpoints/secret-syncs/databricks/remove-secrets"
              ]
            },
            {
              "group": "GCP Secret Manager",
              "pages": [
                "api-reference/endpoints/secret-syncs/gcp-secret-manager/list",
                "api-reference/endpoints/secret-syncs/gcp-secret-manager/get-by-id",
                "api-reference/endpoints/secret-syncs/gcp-secret-manager/get-by-name",
                "api-reference/endpoints/secret-syncs/gcp-secret-manager/create",
                "api-reference/endpoints/secret-syncs/gcp-secret-manager/update",
                "api-reference/endpoints/secret-syncs/gcp-secret-manager/delete",
                "api-reference/endpoints/secret-syncs/gcp-secret-manager/sync-secrets",
                "api-reference/endpoints/secret-syncs/gcp-secret-manager/import-secrets",
                "api-reference/endpoints/secret-syncs/gcp-secret-manager/remove-secrets"
              ]
            },
            {
              "group": "GitHub",
              "pages": [
                "api-reference/endpoints/secret-syncs/github/list",
                "api-reference/endpoints/secret-syncs/github/get-by-id",
                "api-reference/endpoints/secret-syncs/github/get-by-name",
                "api-reference/endpoints/secret-syncs/github/create",
                "api-reference/endpoints/secret-syncs/github/update",
                "api-reference/endpoints/secret-syncs/github/delete",
                "api-reference/endpoints/secret-syncs/github/sync-secrets",
                "api-reference/endpoints/secret-syncs/github/remove-secrets"
              ]
            },
            {
              "group": "Humanitec",
              "pages": [
                "api-reference/endpoints/secret-syncs/humanitec/list",
                "api-reference/endpoints/secret-syncs/humanitec/get-by-id",
                "api-reference/endpoints/secret-syncs/humanitec/get-by-name",
                "api-reference/endpoints/secret-syncs/humanitec/create",
                "api-reference/endpoints/secret-syncs/humanitec/update",
                "api-reference/endpoints/secret-syncs/humanitec/delete",
                "api-reference/endpoints/secret-syncs/humanitec/sync-secrets",
                "api-reference/endpoints/secret-syncs/humanitec/remove-secrets"
              ]
            },
            {
              "group": "TeamCity",
              "pages": [
                "api-reference/endpoints/secret-syncs/teamcity/list",
                "api-reference/endpoints/secret-syncs/teamcity/get-by-id",
                "api-reference/endpoints/secret-syncs/teamcity/get-by-name",
                "api-reference/endpoints/secret-syncs/teamcity/create",
                "api-reference/endpoints/secret-syncs/teamcity/update",
                "api-reference/endpoints/secret-syncs/teamcity/delete",
                "api-reference/endpoints/secret-syncs/teamcity/sync-secrets",
                "api-reference/endpoints/secret-syncs/teamcity/import-secrets",
                "api-reference/endpoints/secret-syncs/teamcity/remove-secrets"
              ]
            },
            {
              "group": "Terraform Cloud",
              "pages": [
                "api-reference/endpoints/secret-syncs/terraform-cloud/list",
                "api-reference/endpoints/secret-syncs/terraform-cloud/get-by-id",
                "api-reference/endpoints/secret-syncs/terraform-cloud/get-by-name",
                "api-reference/endpoints/secret-syncs/terraform-cloud/create",
                "api-reference/endpoints/secret-syncs/terraform-cloud/update",
                "api-reference/endpoints/secret-syncs/terraform-cloud/delete",
                "api-reference/endpoints/secret-syncs/terraform-cloud/sync-secrets",
                "api-reference/endpoints/secret-syncs/terraform-cloud/remove-secrets"
              ]
            },
            {
              "group": "Vercel",
              "pages": [
                "api-reference/endpoints/secret-syncs/vercel/list",
                "api-reference/endpoints/secret-syncs/vercel/get-by-id",
                "api-reference/endpoints/secret-syncs/vercel/get-by-name",
                "api-reference/endpoints/secret-syncs/vercel/create",
                "api-reference/endpoints/secret-syncs/vercel/update",
                "api-reference/endpoints/secret-syncs/vercel/delete",
                "api-reference/endpoints/secret-syncs/vercel/sync-secrets",
                "api-reference/endpoints/secret-syncs/vercel/import-secrets",
                "api-reference/endpoints/secret-syncs/vercel/remove-secrets"
              ]
            },
            {
              "group": "Windmill",
              "pages": [
                "api-reference/endpoints/secret-syncs/windmill/list",
                "api-reference/endpoints/secret-syncs/windmill/get-by-id",
                "api-reference/endpoints/secret-syncs/windmill/get-by-name",
                "api-reference/endpoints/secret-syncs/windmill/create",
                "api-reference/endpoints/secret-syncs/windmill/update",
                "api-reference/endpoints/secret-syncs/windmill/delete",
                "api-reference/endpoints/secret-syncs/windmill/sync-secrets",
                "api-reference/endpoints/secret-syncs/windmill/import-secrets",
                "api-reference/endpoints/secret-syncs/windmill/remove-secrets"
              ]
            }
          ]
        },
        {
          "group": "Integrations",
          "pages": [
            "api-reference/endpoints/integrations/create-auth",
            "api-reference/endpoints/integrations/list-auth",
            "api-reference/endpoints/integrations/find-auth",
            "api-reference/endpoints/integrations/delete-auth",
            "api-reference/endpoints/integrations/delete-auth-by-id",
            "api-reference/endpoints/integrations/create",
            "api-reference/endpoints/integrations/update",
            "api-reference/endpoints/integrations/delete",
            "api-reference/endpoints/integrations/list-project-integrations"
          ]
        },
        {
          "group": "Service Tokens",
          "pages": ["api-reference/endpoints/service-tokens/get"]
        },
        {
          "group": "Audit Logs",
          "pages": ["api-reference/endpoints/audit-logs/export-audit-log"]
        }
      ]
    },
    {
      "group": "Infisical PKI",
      "pages": [
        {
          "group": "Certificate Authorities",
          "pages": [
            "api-reference/endpoints/certificate-authorities/list",
            "api-reference/endpoints/certificate-authorities/create",
            "api-reference/endpoints/certificate-authorities/read",
            "api-reference/endpoints/certificate-authorities/update",
            "api-reference/endpoints/certificate-authorities/delete",
            "api-reference/endpoints/certificate-authorities/renew",
            "api-reference/endpoints/certificate-authorities/list-ca-certs",
            "api-reference/endpoints/certificate-authorities/csr",
            "api-reference/endpoints/certificate-authorities/cert",
            "api-reference/endpoints/certificate-authorities/sign-intermediate",
            "api-reference/endpoints/certificate-authorities/import-cert",
            "api-reference/endpoints/certificate-authorities/issue-cert",
            "api-reference/endpoints/certificate-authorities/sign-cert",
            "api-reference/endpoints/certificate-authorities/crl"
          ]
        },
        {
          "group": "Certificates",
          "pages": [
            "api-reference/endpoints/certificates/list",
            "api-reference/endpoints/certificates/read",
            "api-reference/endpoints/certificates/revoke",
            "api-reference/endpoints/certificates/delete",
            "api-reference/endpoints/certificates/cert-body",
            "api-reference/endpoints/certificates/issue-certificate",
            "api-reference/endpoints/certificates/sign-certificate"
          ]
        },
        {
          "group": "Certificate Templates",
          "pages": [
            "api-reference/endpoints/certificate-templates/create",
            "api-reference/endpoints/certificate-templates/update",
            "api-reference/endpoints/certificate-templates/get-by-id",
            "api-reference/endpoints/certificate-templates/delete"
          ]
        },
        {
          "group": "Certificate Collections",
          "pages": [
            "api-reference/endpoints/pki-collections/create",
            "api-reference/endpoints/pki-collections/read",
            "api-reference/endpoints/pki-collections/update",
            "api-reference/endpoints/pki-collections/delete",
            "api-reference/endpoints/pki-collections/add-item",
            "api-reference/endpoints/pki-collections/list-items",
            "api-reference/endpoints/pki-collections/delete-item"
          ]
        },
        {
          "group": "PKI Alerting",
          "pages": [
            "api-reference/endpoints/pki-alerts/create",
            "api-reference/endpoints/pki-alerts/read",
            "api-reference/endpoints/pki-alerts/update",
            "api-reference/endpoints/pki-alerts/delete"
          ]
        }
      ]
    },
    {
      "group": "Infisical SSH",
      "pages": [
        {
          "group": "Hosts",
          "pages": [
            "api-reference/endpoints/ssh/hosts/list-my",
            "api-reference/endpoints/ssh/hosts/list",
            "api-reference/endpoints/ssh/hosts/create",
            "api-reference/endpoints/ssh/hosts/read",
            "api-reference/endpoints/ssh/hosts/update",
            "api-reference/endpoints/ssh/hosts/delete",
            "api-reference/endpoints/ssh/hosts/issue-host-cert",
            "api-reference/endpoints/ssh/hosts/issue-user-cert",
            "api-reference/endpoints/ssh/hosts/read-user-ca-pk",
            "api-reference/endpoints/ssh/hosts/read-host-ca-pk"
          ]
        },
        {
          "group": "Host Groups",
          "pages": [
            "api-reference/endpoints/ssh/groups/list",
            "api-reference/endpoints/ssh/groups/create",
            "api-reference/endpoints/ssh/groups/read",
            "api-reference/endpoints/ssh/groups/update",
            "api-reference/endpoints/ssh/groups/delete",
            "api-reference/endpoints/ssh/groups/add-host",
            "api-reference/endpoints/ssh/groups/list-hosts",
            "api-reference/endpoints/ssh/groups/remove-host"
          ]
        },
        {
          "group": "Certificates",
          "pages": [
            "api-reference/endpoints/ssh/certificates/issue-credentials",
            "api-reference/endpoints/ssh/certificates/sign-key"
          ]
        },
        {
          "group": "Certificate Authorities",
          "pages": [
            "api-reference/endpoints/ssh/ca/list",
            "api-reference/endpoints/ssh/ca/create",
            "api-reference/endpoints/ssh/ca/read",
            "api-reference/endpoints/ssh/ca/update",
            "api-reference/endpoints/ssh/ca/delete",
            "api-reference/endpoints/ssh/ca/public-key",
            "api-reference/endpoints/ssh/ca/list-certificate-templates"
          ]
        },
        {
          "group": "Certificate Templates",
          "pages": [
            "api-reference/endpoints/ssh/certificate-templates/list",
            "api-reference/endpoints/ssh/certificate-templates/create",
            "api-reference/endpoints/ssh/certificate-templates/read",
            "api-reference/endpoints/ssh/certificate-templates/update",
            "api-reference/endpoints/ssh/certificate-templates/delete"
          ]
        }
      ]
    },
    {
      "group": "Infisical KMS",
      "pages": [
        {
          "group": "Keys",
          "pages": [
            "api-reference/endpoints/kms/keys/list",
            "api-reference/endpoints/kms/keys/get-by-id",
            "api-reference/endpoints/kms/keys/get-by-name",
            "api-reference/endpoints/kms/keys/create",
            "api-reference/endpoints/kms/keys/update",
            "api-reference/endpoints/kms/keys/delete"
          ]
        },
        {
          "group": "Encryption",
          "pages": [
            "api-reference/endpoints/kms/encryption/encrypt",
            "api-reference/endpoints/kms/encryption/decrypt"
          ]
        },
        {
          "group": "Signing",
          "pages": [
            "api-reference/endpoints/kms/signing/sign",
            "api-reference/endpoints/kms/signing/verify",
            "api-reference/endpoints/kms/signing/public-key",
            "api-reference/endpoints/kms/signing/signing-algorithms"
          ]
        }
      ]
    },
    {
      "group": "Internals",
      "pages": [
        "internals/overview",
        {
          "group": "Permissions",
          "pages": [
            "internals/permissions/overview",
            "internals/permissions/project-permissions",
            "internals/permissions/organization-permissions",
            "internals/permissions/migration"
          ]
        },
        "internals/components",
        "internals/security",
        "internals/service-tokens"
      ]
    },
    {
      "group": "",
      "pages": ["changelog/overview"]
    },
    {
      "group": "Contributing",
      "pages": [
        {
          "group": "Getting Started",
          "pages": [
            "contributing/getting-started/overview",
            "contributing/getting-started/code-of-conduct",
            "contributing/getting-started/pull-requests",
            "contributing/getting-started/faq"
          ]
        },
        {
          "group": "Contributing to platform",
          "pages": [
            "contributing/platform/developing",
            "contributing/platform/backend/how-to-create-a-feature",
            "contributing/platform/backend/folder-structure"
          ]
        },
        {
          "group": "Contributing to SDK",
          "pages": ["contributing/sdk/developing"]
        }
      ]
    }
  ],
  "analytics": {
    "koala": {
      "publicApiKey": "pk_b50d7184e0e39ddd5cdb43cf6abeadd9b97d"
    }
  },
  "footer": {
    "socials": {
      "x": "https://www.twitter.com/infisical/",
      "linkedin": "https://www.linkedin.com/company/infisical/",
      "github": "https://github.com/Infisical/infisical-cli",
      "slack": "https://infisical.com/slack"
    },
    "links": [
      {
        "title": "PRODUCT",
        "links": [
          {
            "label": "Secret Management",
            "url": "https://infisical.com/"
          },
          {
            "label": "Secret Scanning",
            "url": "https://infisical.com/radar"
          },
          {
            "label": "Share Secrets",
            "url": "https://app.infisical.com/share-secret"
          },
          {
            "label": "Pricing",
            "url": "https://infisical.com/pricing"
          },
          {
            "label": "Security",
            "url": "https://infisical.com/docs/internals/security"
          },
          {
            "label": "Blog",
            "url": "https://infisical.com/blog"
          },
          {
            "label": "Infisical vs Vault",
            "url": "https://infisical.com/infisical-vs-hashicorp-vault"
          },
          {
            "label": "Forum",
            "url": "https://questions.infisical.com/"
          }
        ]
      },
      {
        "title": "USE CASES",
        "links": [
          {
            "label": "Infisical Agent",
            "url": "https://infisical.com/docs/documentation/getting-started/introduction"
          },
          {
            "label": "Kubernetes",
            "url": "https://infisical.com/docs/integrations/platforms/kubernetes"
          },
          {
            "label": "Dynamic Secrets",
            "url": "https://infisical.com/docs/documentation/platform/dynamic-secrets/overview"
          },
          {
            "label": "Terraform",
            "url": "https://infisical.com/docs/integrations/frameworks/terraform"
          },
          {
            "label": "Ansible",
            "url": "https://infisical.com/docs/integrations/platforms/ansible"
          },
          {
            "label": "Jenkins",
            "url": "https://infisical.com/docs/integrations/cicd/jenkins"
          },
          {
            "label": "Docker",
            "url": "https://infisical.com/docs/integrations/platforms/docker-intro"
          },
          {
            "label": "AWS ECS",
            "url": "https://infisical.com/docs/integrations/platforms/ecs-with-agent"
          },
          {
            "label": "GitLab",
            "url": "https://infisical.com/docs/integrations/cicd/gitlab"
          },
          {
            "label": "GitHub",
            "url": "https://infisical.com/docs/integrations/cicd/githubactions"
          },
          {
            "label": "SDK",
            "url": "https://infisical.com/docs/sdks/overview"
          }
        ]
      },
      {
        "title": "DEVELOPERS",
        "links": [
          {
            "label": "Changelog",
            "url": "https://www.infisical.com/docs/changelog"
          },
          {
            "label": "Status",
            "url": "https://status.infisical.com/"
          },
          {
            "label": "Feedback & Requests",
            "url": "https://github.com/Infisical/infisical/issues"
          },
          {
            "label": "Trust of Center",
            "url": "https://app.vanta.com/infisical.com/trust/hoop8cr78cuarxo9sztvs"
          },
          {
            "label": "Open Source Friends",
            "url": "https://infisical.com/infisical-friends"
          },
          {
            "label": "How to contribute",
            "url": "https://www.infisical.com/infisical-heroes"
          }
        ]
      },
      {
        "title": "OTHERS",
        "links": [
          {
            "label": "Customers",
            "url": "https://infisical.com/customers/traba"
          },
          {
            "label": "Company Handbook",
            "url": "https://infisical.com/wiki/handbook/overview"
          },
          {
            "label": "Careers",
            "url": "https://infisical.com/careers"
          },
          {
            "label": "Terms of Service",
            "url": "https://infisical.com/terms"
          },
          {
            "label": "Privacy Policy",
            "url": "https://infisical.com/privacy"
          },
          {
            "label": "Subprocessors",
            "url": "https://infisical.com/subprocessors"
          },
          {
            "label": "SLA",
            "url": "https://infisical.com/sla"
          },
          {
            "label": "Team Email",
            "url": "mailto:team@infisical.com"
          },
          {
            "label": "Sales",
            "url": "mailto:sales@infisical.com"
          },
          {
            "label": "Support",
            "url": "https://infisical.com/slack"
          }
        ]
      }
    ]
  }
}<|MERGE_RESOLUTION|>--- conflicted
+++ resolved
@@ -896,8 +896,6 @@
               ]
             },
             {
-<<<<<<< HEAD
-=======
               "group": "Azure Client Secret",
               "pages": [
                 "api-reference/endpoints/secret-rotations/azure-client-secret/create",
@@ -911,7 +909,6 @@
               ]
             },
             {
->>>>>>> fdbb9309
               "group": "LDAP Password",
               "pages": [
                 "api-reference/endpoints/secret-rotations/ldap-password/create",
