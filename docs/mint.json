--- conflicted
+++ resolved
@@ -144,11 +144,8 @@
             "documentation/platform/dynamic-secrets/overview",
             "documentation/platform/dynamic-secrets/postgresql"
           ]
-<<<<<<< HEAD
-        },
-        "documentation/platform/groups",
-=======
-        }
+        },
+        "documentation/platform/groups"
       ]
     },
     {
@@ -158,7 +155,6 @@
         "documentation/platform/token",
         "documentation/platform/identities/universal-auth",
         "documentation/platform/mfa",
->>>>>>> b5af5646
         {
           "group": "SSO",
           "pages": [
