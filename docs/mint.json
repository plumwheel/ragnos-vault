{
  "name": "Infisical",
  "openapi": "https://app.infisical.com/api/docs/json",
  "logo": {
    "dark": "/logo/dark.svg",
    "light": "/logo/light.svg",
    "href": "https://infisical.com"
  },
  "favicon": "/favicon.png",
  "colors": {
    "primary": "#26272b",
    "light": "#97b31d",
    "dark": "#A1B659",
    "ultraLight": "#E7F256",
    "ultraDark": "#8D9F4C",
    "background": {
      "light": "#ffffff",
      "dark": "#0D1117"
    },
    "anchors": {
      "from": "#000000",
      "to": "#707174"
    }
  },
  "modeToggle": {
    "default": "light",
    "isHidden": true
  },
  "feedback": {
    "suggestEdit": true,
    "raiseIssue": true,
    "thumbsRating": true
  },
  "api": {
    "baseUrl": ["https://app.infisical.com", "http://localhost:8080"]
  },
  "topbarLinks": [
    {
      "name": "Log In",
      "url": "https://app.infisical.com/login"
    }
  ],
  "topbarCtaButton": {
    "name": "Start for Free",
    "url": "https://app.infisical.com/signup"
  },
  "tabs": [
    {
      "name": "Integrations",
      "url": "integrations"
    },
    {
      "name": "CLI",
      "url": "cli"
    },
    {
      "name": "API Reference",
      "url": "api-reference"
    },
    {
      "name": "SDKs",
      "url": "sdks"
    },
    {
      "name": "Changelog",
      "url": "changelog"
    }
  ],
  "navigation": [
    {
      "group": "Getting Started",
      "pages": [
        "documentation/getting-started/introduction",
        {
          "group": "Quickstart",
          "pages": ["documentation/guides/local-development"]
        },
        {
          "group": "Guides",
          "pages": [
            "documentation/guides/introduction",
            "documentation/guides/node",
            "documentation/guides/python",
            "documentation/guides/nextjs-vercel",
            "documentation/guides/microsoft-power-apps"
          ]
        }
      ]
    },
    {
      "group": "Platform",
      "pages": [
        "documentation/platform/organization",
        "documentation/platform/project",
        "documentation/platform/folder",
        {
          "group": "Secrets",
          "pages": [
            "documentation/platform/secret-versioning",
            "documentation/platform/pit-recovery",
            "documentation/platform/secret-reference",
            "documentation/platform/webhooks"
          ]
        },
        {
          "group": "Identities",
          "pages": [
            "documentation/platform/identities/overview",
            "documentation/platform/identities/user-identities",
            "documentation/platform/identities/machine-identities"
          ]
        },
        {
          "group": "Access Control",
          "pages": [
            "documentation/platform/access-controls/overview",
            "documentation/platform/access-controls/role-based-access-controls",
            "documentation/platform/access-controls/additional-privileges",
            "documentation/platform/access-controls/temporary-access",
            "documentation/platform/access-controls/access-requests",
            "documentation/platform/pr-workflows",
            "documentation/platform/audit-logs"
          ]
        },
        {
          "group": "Secret Rotation",
          "pages": [
            "documentation/platform/secret-rotation/overview",
            "documentation/platform/secret-rotation/sendgrid",
            "documentation/platform/secret-rotation/postgres",
            "documentation/platform/secret-rotation/mysql",
            "documentation/platform/secret-rotation/aws-iam"
          ]
        },
        {
          "group": "Dynamic Secrets",
          "pages": [
            "documentation/platform/dynamic-secrets/overview",
            "documentation/platform/dynamic-secrets/postgresql",
            "documentation/platform/dynamic-secrets/mysql",
            "documentation/platform/dynamic-secrets/oracle",
            "documentation/platform/dynamic-secrets/cassandra",
            "documentation/platform/dynamic-secrets/aws-iam"
          ]
        },
        "documentation/platform/groups",
        "documentation/platform/audit-log-streams"
      ]
    },
    {
      "group": "Authentication Methods",
      "pages": [
        "documentation/platform/auth-methods/email-password",
        "documentation/platform/token",
        "documentation/platform/identities/universal-auth",
<<<<<<< HEAD
        "documentation/platform/identities/aws-iam-auth",
        "documentation/platform/identities/gcp-auth",
=======
        "documentation/platform/identities/aws-auth",
>>>>>>> b4a2123f
        "documentation/platform/mfa",
        {
          "group": "SSO",
          "pages": [
            "documentation/platform/sso/overview",
            "documentation/platform/sso/google",
            "documentation/platform/sso/github",
            "documentation/platform/sso/gitlab",
            "documentation/platform/sso/okta",
            "documentation/platform/sso/azure",
            "documentation/platform/sso/jumpcloud",
            "documentation/platform/sso/keycloak-saml",
            "documentation/platform/sso/google-saml"
          ]
        },
        {
          "group": "LDAP",
          "pages": [
            "documentation/platform/ldap/overview",
            "documentation/platform/ldap/jumpcloud",
            "documentation/platform/ldap/general"
          ]
        },
        {
          "group": "SCIM",
          "pages": [
            "documentation/platform/scim/overview",
            "documentation/platform/scim/okta",
            "documentation/platform/scim/azure",
            "documentation/platform/scim/jumpcloud"
          ]
        }
      ]
    },
    {
      "group": "Self-host Infisical",
      "pages": [
        "self-hosting/overview",
        {
          "group": "Installation methods",
          "pages": [
            "self-hosting/deployment-options/standalone-infisical",
            "self-hosting/deployment-options/docker-swarm",
            "self-hosting/deployment-options/docker-compose",
            "self-hosting/deployment-options/kubernetes-helm"
          ]
        },
        "self-hosting/configuration/envars",
        "self-hosting/configuration/requirements",
        {
          "group": "Guides",
          "pages": [
            "self-hosting/configuration/schema-migrations",
            "self-hosting/guides/mongo-to-postgres"
          ]
        },
        {
          "group": "Reference architectures",
          "pages": ["self-hosting/reference-architectures/aws-ecs"]
        },
        "self-hosting/ee",
        "self-hosting/faq"
      ]
    },
    {
      "group": "Command line",
      "pages": [
        "cli/overview",
        "cli/usage",
        {
          "group": "Core commands",
          "pages": [
            "cli/commands/login",
            "cli/commands/init",
            "cli/commands/run",
            "cli/commands/secrets",
            "cli/commands/export",
            "cli/commands/token",
            "cli/commands/service-token",
            "cli/commands/vault",
            "cli/commands/user",
            "cli/commands/reset",
            {
              "group": "infisical scan",
              "pages": [
                "cli/commands/scan",
                "cli/commands/scan-git-changes",
                "cli/commands/scan-install"
              ]
            }
          ]
        },
        "cli/scanning-overview",
        "cli/project-config",
        "cli/faq"
      ]
    },
    {
      "group": "Infrastructure Integrations",
      "pages": [
        {
          "group": "Container orchestrators",
          "pages": [
            "integrations/platforms/kubernetes",
            "integrations/platforms/docker-swarm-with-agent",
            "integrations/platforms/ecs-with-agent"
          ]
        },
        "integrations/platforms/infisical-agent",
        {
          "group": "Docker",
          "pages": [
            "integrations/platforms/docker-intro",
            "integrations/platforms/docker",
            "integrations/platforms/docker-pass-envs",
            "integrations/platforms/docker-compose"
          ]
        },
        "integrations/frameworks/terraform",
        "integrations/platforms/ansible"
      ]
    },
    {
      "group": "Native Integrations",
      "pages": [
        {
          "group": "AWS",
          "pages": [
            "integrations/cloud/aws-parameter-store",
            "integrations/cloud/aws-secret-manager",
            "integrations/cloud/aws-amplify"
          ]
        },
        "integrations/cloud/vercel",
        "integrations/cloud/azure-key-vault",
        "integrations/cloud/gcp-secret-manager",
        {
          "group": "Cloudflare",
          "pages": [
            "integrations/cloud/cloudflare-pages",
            "integrations/cloud/cloudflare-workers"
          ]
        },
        "integrations/cloud/heroku",
        "integrations/cloud/render",
        {
          "group": "View more",
          "pages": [
            "integrations/cloud/digital-ocean-app-platform",
            "integrations/cloud/netlify",
            "integrations/cloud/railway",
            "integrations/cloud/flyio",
            "integrations/cloud/laravel-forge",
            "integrations/cloud/supabase",
            "integrations/cloud/northflank",
            "integrations/cloud/hasura-cloud",
            "integrations/cloud/terraform-cloud",
            "integrations/cloud/qovery",
            "integrations/cloud/hashicorp-vault",
            "integrations/cloud/cloud-66",
            "integrations/cloud/windmill"
          ]
        }
      ]
    },
    {
      "group": "CI/CD Integrations",
      "pages": [
        "integrations/cicd/jenkins",
        "integrations/cicd/githubactions",
        "integrations/cicd/gitlab",
        "integrations/cicd/bitbucket",
        "integrations/cloud/teamcity",
        {
          "group": "View more",
          "pages": [
            "integrations/cicd/circleci",
            "integrations/cicd/travisci",
            "integrations/cicd/codefresh",
            "integrations/cloud/checkly"
          ]
        }
      ]
    },
    {
      "group": "Framework Integrations",
      "pages": [
        "integrations/frameworks/spring-boot-maven",
        "integrations/frameworks/react",
        "integrations/frameworks/vue",
        "integrations/frameworks/express",
        {
          "group": "View more",
          "pages": [
            "integrations/frameworks/nextjs",
            "integrations/frameworks/nestjs",
            "integrations/frameworks/sveltekit",
            "integrations/frameworks/nuxt",
            "integrations/frameworks/gatsby",
            "integrations/frameworks/remix",
            "integrations/frameworks/vite",
            "integrations/frameworks/fiber",
            "integrations/frameworks/django",
            "integrations/frameworks/flask",
            "integrations/frameworks/laravel",
            "integrations/frameworks/rails",
            "integrations/frameworks/dotnet",
            "integrations/platforms/pm2"
          ]
        }
      ]
    },
    {
      "group": "Build Tool Integrations",
      "pages": ["integrations/build-tools/gradle"]
    },
    {
      "group": "",
      "pages": ["sdks/overview"]
    },
    {
      "group": "SDK's",
      "pages": [
        "sdks/languages/node",
        "sdks/languages/python",
        "sdks/languages/java",
        "sdks/languages/csharp"
      ]
    },
    {
      "group": "Overview",
      "pages": [
        "api-reference/overview/introduction",
        "api-reference/overview/authentication",
        {
          "group": "Examples",
          "pages": ["api-reference/overview/examples/integration"]
        }
      ]
    },
    {
      "group": "Endpoints",
      "pages": [
        {
          "group": "Identities",
          "pages": [
            "api-reference/endpoints/identities/create",
            "api-reference/endpoints/identities/update",
            "api-reference/endpoints/identities/delete"
          ]
        },
        {
          "group": "Universal Auth",
          "pages": [
            "api-reference/endpoints/universal-auth/login",
            "api-reference/endpoints/universal-auth/attach",
            "api-reference/endpoints/universal-auth/retrieve",
            "api-reference/endpoints/universal-auth/update",
            "api-reference/endpoints/universal-auth/create-client-secret",
            "api-reference/endpoints/universal-auth/list-client-secrets",
            "api-reference/endpoints/universal-auth/revoke-client-secret",
            "api-reference/endpoints/universal-auth/renew-access-token"
          ]
        },
        {
          "group": "Organizations",
          "pages": [
            "api-reference/endpoints/organizations/memberships",
            "api-reference/endpoints/organizations/update-membership",
            "api-reference/endpoints/organizations/delete-membership",
            "api-reference/endpoints/organizations/list-identity-memberships",
            "api-reference/endpoints/organizations/workspaces"
          ]
        },
        {
          "group": "Projects",
          "pages": [
            "api-reference/endpoints/workspaces/create-workspace",
            "api-reference/endpoints/workspaces/delete-workspace",
            "api-reference/endpoints/workspaces/get-workspace",
            "api-reference/endpoints/workspaces/update-workspace",
            "api-reference/endpoints/workspaces/invite-member-to-workspace",
            "api-reference/endpoints/workspaces/remove-member-from-workspace",
            "api-reference/endpoints/workspaces/memberships",
            "api-reference/endpoints/workspaces/update-membership",
            "api-reference/endpoints/workspaces/list-identity-memberships",
            "api-reference/endpoints/workspaces/update-identity-membership",
            "api-reference/endpoints/workspaces/delete-identity-membership",
            "api-reference/endpoints/workspaces/secret-snapshots",
            "api-reference/endpoints/workspaces/rollback-snapshot"
          ]
        },
        {
          "group": "Environments",
          "pages": [
            "api-reference/endpoints/environments/create",
            "api-reference/endpoints/environments/update",
            "api-reference/endpoints/environments/delete"
          ]
        },
        {
          "group": "Folders",
          "pages": [
            "api-reference/endpoints/folders/list",
            "api-reference/endpoints/folders/create",
            "api-reference/endpoints/folders/update",
            "api-reference/endpoints/folders/delete"
          ]
        },
        {
          "group": "Secret Tags",
          "pages": [
            "api-reference/endpoints/secret-tags/list",
            "api-reference/endpoints/secret-tags/create",
            "api-reference/endpoints/secret-tags/delete"
          ]
        },
        {
          "group": "Secrets",
          "pages": [
            "api-reference/endpoints/secrets/list",
            "api-reference/endpoints/secrets/create",
            "api-reference/endpoints/secrets/read",
            "api-reference/endpoints/secrets/update",
            "api-reference/endpoints/secrets/delete",
            "api-reference/endpoints/secrets/create-many",
            "api-reference/endpoints/secrets/update-many",
            "api-reference/endpoints/secrets/delete-many",
            "api-reference/endpoints/secrets/attach-tags",
            "api-reference/endpoints/secrets/detach-tags"
          ]
        },
        {
          "group": "Secret Imports",
          "pages": [
            "api-reference/endpoints/secret-imports/list",
            "api-reference/endpoints/secret-imports/create",
            "api-reference/endpoints/secret-imports/update",
            "api-reference/endpoints/secret-imports/delete"
          ]
        },
        {
          "group": "Identity Specific Privilege",
          "pages": [
            "api-reference/endpoints/identity-specific-privilege/create-permanent",
            "api-reference/endpoints/identity-specific-privilege/create-temporary",
            "api-reference/endpoints/identity-specific-privilege/update",
            "api-reference/endpoints/identity-specific-privilege/delete",
            "api-reference/endpoints/identity-specific-privilege/find-by-slug",
            "api-reference/endpoints/identity-specific-privilege/list"
          ]
        },
        {
          "group": "Integrations",
          "pages": [
            "api-reference/endpoints/integrations/create-auth",
            "api-reference/endpoints/integrations/list-auth",
            "api-reference/endpoints/integrations/find-auth",
            "api-reference/endpoints/integrations/delete-auth",
            "api-reference/endpoints/integrations/delete-auth-by-id",
            "api-reference/endpoints/integrations/create",
            "api-reference/endpoints/integrations/update",
            "api-reference/endpoints/integrations/delete",
            "api-reference/endpoints/integrations/list-project-integrations"
          ]
        },
        {
          "group": "Service Tokens",
          "pages": ["api-reference/endpoints/service-tokens/get"]
        },
        {
          "group": "Audit Logs",
          "pages": ["api-reference/endpoints/audit-logs/export-audit-log"]
        }
      ]
    },
    {
      "group": "Internals",
      "pages": [
        "internals/overview",
        "internals/components",
        "internals/flows",
        "internals/security",
        "internals/service-tokens"
      ]
    },
    {
      "group": "",
      "pages": ["changelog/overview"]
    },
    {
      "group": "Contributing",
      "pages": [
        {
          "group": "Getting Started",
          "pages": [
            "contributing/getting-started/overview",
            "contributing/getting-started/code-of-conduct",
            "contributing/getting-started/pull-requests",
            "contributing/getting-started/faq"
          ]
        },
        {
          "group": "Contributing to platform",
          "pages": [
            "contributing/platform/developing",
            "contributing/platform/backend/how-to-create-a-feature",
            "contributing/platform/backend/folder-structure"
          ]
        },
        {
          "group": "Contributing to SDK",
          "pages": ["contributing/sdk/developing"]
        }
      ]
    }
  ],
  "integrations": {
    "intercom": "hsg644ru"
  }
}<|MERGE_RESOLUTION|>--- conflicted
+++ resolved
@@ -153,12 +153,8 @@
         "documentation/platform/auth-methods/email-password",
         "documentation/platform/token",
         "documentation/platform/identities/universal-auth",
-<<<<<<< HEAD
-        "documentation/platform/identities/aws-iam-auth",
         "documentation/platform/identities/gcp-auth",
-=======
         "documentation/platform/identities/aws-auth",
->>>>>>> b4a2123f
         "documentation/platform/mfa",
         {
           "group": "SSO",
