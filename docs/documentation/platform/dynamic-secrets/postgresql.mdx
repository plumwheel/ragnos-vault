---
title: "PostgreSQL"
description: "Learn how to dynamically generate PostgreSQL database users."
---

The Infisical PostgreSQL dynamic secret allows you to generate PostgreSQL database credentials on demand based on configured role.

## Prerequisite

Create a user with the required permission in your SQL instance. This user will be used to create new accounts on-demand.


## Set up Dynamic Secrets with PostgreSQL

<Steps>
  <Step title="Open Secret Overview Dashboard">
	Open the Secret Overview dashboard and select the environment in which you would like to add a dynamic secret.
  </Step>
  <Step title="Click on the 'Add Dynamic Secret' button">
	![Add Dynamic Secret Button](../../../images/platform/dynamic-secrets/add-dynamic-secret-button.png)
  </Step>
  <Step title="Select `SQL Database`">
	![Dynamic Secret Modal](../../../images/platform/dynamic-secrets/dynamic-secret-modal.png)
  </Step>
  <Step title="Provide the inputs for dynamic secret parameters">
	<ParamField path="Secret Name" type="string" required>
		Name by which you want the secret to be referenced
	</ParamField>

	<ParamField path="Default TTL" type="string" required>
		Default time-to-live for a generated secret (it is possible to modify this value after a secret is generated)
	</ParamField>

	<ParamField path="Max TTL" type="string" required>
		Maximum time-to-live for a generated secret
	</ParamField>

	<ParamField path="Metadata" type="list" required>
		List of key/value metadata pairs
	</ParamField>

	<ParamField path="Service" type="string" required>
		Choose the service you want to generate dynamic secrets for. This must be selected as **PostgreSQL**.
	</ParamField>

	<ParamField path="Host" type="string" required>
		Database host
	</ParamField>

	<ParamField path="Port" type="number" required>
		Database port
	</ParamField>

	<ParamField path="User" type="string" required>
		Username that will be used to create dynamic secrets
	</ParamField>

	<ParamField path="Password" type="string" required>
		Password that will be used to create dynamic secrets
	</ParamField>

	<ParamField path="Database Name" type="string" required>
		Name of the database for which you want to create dynamic secrets
	</ParamField>

	<ParamField path="CA(SSL)" type="string">
		A CA may be required if your DB requires it for incoming connections. AWS RDS instances with default settings will requires a CA which can be downloaded [here](https://docs.aws.amazon.com/AmazonRDS/latest/UserGuide/UsingWithRDS.SSL.html#UsingWithRDS.SSL.CertificatesAllRegions).
	</ParamField>

	![Dynamic Secret Setup Modal](../../../images/platform/dynamic-secrets/dynamic-secret-setup-modal-postgresql.png)

  </Step>
  <Step title="(Optional) Modify SQL Statements">
	![Modify SQL Statements Modal](../../../images/platform/dynamic-secrets/modify-sql-statements.png)
<ParamField path="Username Template" type="string" default="{{randomUsername}}">
    Specifies a template for generating usernames. This field allows customization of how usernames are automatically created.

    Allowed template variables are
    - `{{randomUsername}}`: Random username string
    - `{{unixTimestamp}}`: Current Unix timestamp
    - `{{identity.name}}`: Name of the identity that is generating the secret
    - `{{random N}}`: Random string of N characters

    Allowed template functions are
    - `truncate`: Truncates a string to a specified length
    - `replace`: Replaces a substring with another value

    Examples:
    ```
    {{randomUsername}}                              // 3POnzeFyK9gW2nioK0q2gMjr6CZqsRiX
    {{unixTimestamp}}                               // 17490641580
    {{identity.name}}                               // testuser
    {{random-5}}                                    // x9k2m
    {{truncate identity.name 4}}                    // test
    {{replace identity.name 'user' 'replace'}}      // testreplace
    ```
	</ParamField>
	<ParamField path="Customize SQL Statement" type="string">
  	If you want to provide specific privileges for the generated dynamic credentials, you can modify the SQL statement to your needs. This is useful if you want to only give access to a specific table(s).
	</ParamField>
  </Step>
  <Step title="Click 'Submit'">
  	After submitting the form, you will see a dynamic secret created in the dashboard.

	<Note>
<<<<<<< HEAD
		If this step fails, you may have to add the CA certficate.
=======
		If this step fails, you may have to add the CA certificate.
>>>>>>> d1faed56
	</Note>

	![Dynamic Secret](../../../images/platform/dynamic-secrets/dynamic-secret.png)
  </Step>
  <Step title="Generate dynamic secrets">
	Once you've successfully configured the dynamic secret, you're ready to generate on-demand credentials.
	To do this, simply click on the 'Generate' button which appears when hovering over the dynamic secret item.
	Alternatively, you can initiate the creation of a new lease by selecting 'New Lease' from the dynamic secret lease list section.

	![Dynamic Secret](/images/platform/dynamic-secrets/dynamic-secret-generate.png)
	![Dynamic Secret](/images/platform/dynamic-secrets/dynamic-secret-lease-empty.png)

	When generating these secrets, it's important to specify a Time-to-Live (TTL) duration. This will dictate how long the credentials are valid for.

	![Provision Lease](/images/platform/dynamic-secrets/provision-lease.png)

	<Tip>
		Ensure that the TTL for the lease falls within the maximum TTL defined when configuring the dynamic secret.
	</Tip>


	Once you click the `Submit` button, a new secret lease will be generated and the credentials for it will be shown to you.

	![Provision Lease](/images/platform/dynamic-secrets/lease-values.png)
  </Step>
</Steps>

## Audit or Revoke Leases
Once you have created one or more leases, you will be able to access them by clicking on the respective dynamic secret item on the dashboard.
This will allow you to see the expiration time of the lease or delete the lease before it's set time to live.

![Provision Lease](/images/platform/dynamic-secrets/lease-data.png)

## Renew Leases
To extend the life of the generated dynamic secret leases past its initial time to live, simply click on the **Renew** button as illustrated below.
![Provision Lease](/images/platform/dynamic-secrets/dynamic-secret-lease-renew.png)

<Warning>
	Lease renewals cannot exceed the maximum TTL set when configuring the dynamic secret
</Warning><|MERGE_RESOLUTION|>--- conflicted
+++ resolved
@@ -103,11 +103,7 @@
   	After submitting the form, you will see a dynamic secret created in the dashboard.
 
 	<Note>
-<<<<<<< HEAD
-		If this step fails, you may have to add the CA certficate.
-=======
 		If this step fails, you may have to add the CA certificate.
->>>>>>> d1faed56
 	</Note>
 
 	![Dynamic Secret](../../../images/platform/dynamic-secrets/dynamic-secret.png)
