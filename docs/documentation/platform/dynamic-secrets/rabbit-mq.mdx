---
title: "RabbitMQ"
description: "Learn how to dynamically generate RabbitMQ user credentials."
---

The Infisical RabbitMQ dynamic secret allows you to generate RabbitMQ credentials on demand based on configured role.

## Prerequisites

1. Ensure that the `management` plugin is enabled on your RabbitMQ instance. This is required for the dynamic secret to work.

## Set up Dynamic Secrets with RabbitMQ

<Steps>
  <Step title="Open Secret Overview Dashboard">
	Open the Secret Overview dashboard and select the environment in which you would like to add a dynamic secret.
  </Step>
  <Step title="Click on the 'Add Dynamic Secret' button">
	![Add Dynamic Secret Button](../../../images/platform/dynamic-secrets/add-dynamic-secret-button.png)
  </Step>
  <Step title="Select RabbitMQ">
	![Dynamic Secret Modal](../../../images/platform/dynamic-secrets/dynamic-secret-rabbit-mq-modal.png)
  </Step>
  <Step title="Provide the inputs for dynamic secret parameters">
	<ParamField path="Secret Name" type="string" required>
		Name by which you want the secret to be referenced
	</ParamField>

    <ParamField path="Default TTL" type="string" required>
    	Default time-to-live for a generated secret (it is possible to modify this value after a secret is generated)
    </ParamField>

    <ParamField path="Max TTL" type="string" required>
    	Maximum time-to-live for a generated secret.
    </ParamField>

    <ParamField path="Host" type="string" required>
    Your RabbitMQ host. This must be in HTTP format. _(Example: http://your-cluster-ip)_
    </ParamField>

    <ParamField path="Port" type="string" required>

The port that the RabbitMQ management plugin is listening on. This is `15672` by default.
</ParamField>

<ParamField path="Virtual host name" type="string" required>
  The name of the virtual host that the user will be assigned to. This defaults
  to `/`.
</ParamField>

<ParamField path="Virtual host permissions (Read/Write/Configure)" type="string" required>
    The permissions that the user will have on the virtual host. This defaults to `.*`.

    The three permission fields all take a regular expression _(regex)_, that should match resource names for which the user is granted read / write / configuration permissions

  </ParamField>

<ParamField path="Username" type="string" required>
  The username of the user that will be used to provision new dynamic secret
  leases.
</ParamField>

<ParamField path="Password" type="string" required>
  The password of the user that will be used to provision new dynamic secret
  leases.
</ParamField>

<ParamField path="Username Template" type="string" default="{{randomUsername}}">
    Specifies a template for generating usernames. This field allows customization of how usernames are automatically created.

    Allowed template variables are
    - `{{randomUsername}}`: Random username string
    - `{{unixTimestamp}}`: Current Unix timestamp
    - `{{identity.name}}`: Name of the identity that is generating the secret
    - `{{random N}}`: Random string of N characters

    Allowed template functions are
    - `truncate`: Truncates a string to a specified length
    - `replace`: Replaces a substring with another value

    Examples:
    ```
    {{randomUsername}}                              // 3POnzeFyK9gW2nioK0q2gMjr6CZqsRiX
    {{unixTimestamp}}                               // 17490641580
    {{identity.name}}                               // testuser
    {{random-5}}                                    // x9k2m
    {{truncate identity.name 4}}                    // test
    {{replace identity.name 'user' 'replace'}}      // testreplace
    ```
	</ParamField>

<ParamField path="CA(SSL)" type="string">
   	A CA may be required if your DB requires it for incoming connections. This is often the case when connecting to a managed service.
</ParamField>

![Dynamic Secret Setup Modal](../../../images/platform/dynamic-secrets/dynamic-secret-input-modal-rabbit-mq.png)

  </Step>
  <Step title="Click `Submit`">
  	After submitting the form, you will see a dynamic secret created in the dashboard.

<<<<<<< HEAD
	<Note>
		If this step fails, you may have to add the CA certificate.
	</Note>
=======
    <Note>
    	If this step fails, you may have to add the CA certificate.
    </Note>
>>>>>>> d1faed56

  </Step>
  <Step title="Generate dynamic secrets">
	Once you've successfully configured the dynamic secret, you're ready to generate on-demand credentials.
	To do this, simply click on the 'Generate' button which appears when hovering over the dynamic secret item.
	Alternatively, you can initiate the creation of a new lease by selecting 'New Lease' from the dynamic secret lease list section.

<<<<<<< HEAD
	![Dynamic Secret](/images/platform/dynamic-secrets/dynamic-secret-generate.png)
	![Dynamic Secret](/images/platform/dynamic-secrets/dynamic-secret-lease-empty.png)

	When generating these secrets, it's important to specify a Time-to-Live (TTL) duration. This will dictate how long the credentials are valid for.
=======
    ![Dynamic Secret](/images/platform/dynamic-secrets/dynamic-secret-generate-redis.png)
    ![Dynamic Secret](/images/platform/dynamic-secrets/dynamic-secret-lease-empty-redis.png)

    When generating these secrets, it's important to specify a Time-to-Live (TTL) duration. This will dictate  how long the credentials are valid for.
>>>>>>> d1faed56

    ![Provision Lease](/images/platform/dynamic-secrets/provision-lease.png)

<<<<<<< HEAD
	<Tip>
		Ensure that the TTL for the lease falls within the maximum TTL defined when configuring the dynamic secret.
	</Tip>


	Once you click the `Submit` button, a new secret lease will be generated and the credentials from it will be shown to you.
=======
    <Tip>
    	Ensure that the TTL for the lease fall within the maximum TTL defined when configuring the dynamic secret.
    </Tip>


    Once you click the `Submit` button, a new secret lease will be generated and the credentials from it will be shown to you.

    ![Provision Lease](/images/platform/dynamic-secrets/lease-values.png)
>>>>>>> d1faed56

  </Step>
</Steps>

## Audit or Revoke Leases
<<<<<<< HEAD
Once you have created one or more leases, you will be able to access them by clicking on the respective dynamic secret item on the dashboard.
This will allow you to see the expiration time of the lease or delete a lease before its set time to live.
=======

Once you have created one or more leases, you will be able to access them by clicking on the respective dynamic secret item on the dashboard.
This will allow you to see the expiration time of the lease or delete a lease before it's set time to live.
>>>>>>> d1faed56

![Provision Lease](/images/platform/dynamic-secrets/lease-data.png)

## Renew Leases

To extend the life of the generated dynamic secret leases past its initial time to live, simply click on the **Renew** button as illustrated below.
![Provision Lease](/images/platform/dynamic-secrets/dynamic-secret-lease-renew.png)

<Warning>
  Lease renewals cannot exceed the maximum TTL set when configuring the dynamic
  secret
</Warning><|MERGE_RESOLUTION|>--- conflicted
+++ resolved
@@ -99,15 +99,9 @@
   <Step title="Click `Submit`">
   	After submitting the form, you will see a dynamic secret created in the dashboard.
 
-<<<<<<< HEAD
-	<Note>
-		If this step fails, you may have to add the CA certificate.
-	</Note>
-=======
     <Note>
     	If this step fails, you may have to add the CA certificate.
     </Note>
->>>>>>> d1faed56
 
   </Step>
   <Step title="Generate dynamic secrets">
@@ -115,28 +109,13 @@
 	To do this, simply click on the 'Generate' button which appears when hovering over the dynamic secret item.
 	Alternatively, you can initiate the creation of a new lease by selecting 'New Lease' from the dynamic secret lease list section.
 
-<<<<<<< HEAD
-	![Dynamic Secret](/images/platform/dynamic-secrets/dynamic-secret-generate.png)
-	![Dynamic Secret](/images/platform/dynamic-secrets/dynamic-secret-lease-empty.png)
-
-	When generating these secrets, it's important to specify a Time-to-Live (TTL) duration. This will dictate how long the credentials are valid for.
-=======
     ![Dynamic Secret](/images/platform/dynamic-secrets/dynamic-secret-generate-redis.png)
     ![Dynamic Secret](/images/platform/dynamic-secrets/dynamic-secret-lease-empty-redis.png)
 
     When generating these secrets, it's important to specify a Time-to-Live (TTL) duration. This will dictate  how long the credentials are valid for.
->>>>>>> d1faed56
 
     ![Provision Lease](/images/platform/dynamic-secrets/provision-lease.png)
 
-<<<<<<< HEAD
-	<Tip>
-		Ensure that the TTL for the lease falls within the maximum TTL defined when configuring the dynamic secret.
-	</Tip>
-
-
-	Once you click the `Submit` button, a new secret lease will be generated and the credentials from it will be shown to you.
-=======
     <Tip>
     	Ensure that the TTL for the lease fall within the maximum TTL defined when configuring the dynamic secret.
     </Tip>
@@ -145,20 +124,14 @@
     Once you click the `Submit` button, a new secret lease will be generated and the credentials from it will be shown to you.
 
     ![Provision Lease](/images/platform/dynamic-secrets/lease-values.png)
->>>>>>> d1faed56
 
   </Step>
 </Steps>
 
 ## Audit or Revoke Leases
-<<<<<<< HEAD
-Once you have created one or more leases, you will be able to access them by clicking on the respective dynamic secret item on the dashboard.
-This will allow you to see the expiration time of the lease or delete a lease before its set time to live.
-=======
 
 Once you have created one or more leases, you will be able to access them by clicking on the respective dynamic secret item on the dashboard.
 This will allow you to see the expiration time of the lease or delete a lease before it's set time to live.
->>>>>>> d1faed56
 
 ![Provision Lease](/images/platform/dynamic-secrets/lease-data.png)
 
