--- conflicted
+++ resolved
@@ -164,18 +164,6 @@
         type: '',
         clientId: '',
         docsLink: ''
-<<<<<<< HEAD
-    },
-    {
-        name: 'Travis CI',
-        slug: 'travisci',
-        image: 'Travis CI.png',
-        isAvailable: true,
-        type: 'pat',
-        clientId: '',
-        docsLink: ''
-=======
->>>>>>> b61350f6
     }
 ]
 
