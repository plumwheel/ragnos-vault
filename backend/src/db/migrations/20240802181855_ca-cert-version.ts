import { Knex } from "knex";

import { TableName } from "../schemas";

export async function up(knex: Knex): Promise<void> {
  if (await knex.schema.hasTable(TableName.CertificateAuthority)) {
    const hasActiveCaCertIdColumn = await knex.schema.hasColumn(TableName.CertificateAuthority, "activeCaCertId");
    if (!hasActiveCaCertIdColumn) {
      await knex.schema.alterTable(TableName.CertificateAuthority, (t) => {
        t.uuid("activeCaCertId").nullable();
        t.foreign("activeCaCertId").references("id").inTable(TableName.CertificateAuthorityCert);
      });

      await knex.raw(`
        UPDATE "${TableName.CertificateAuthority}" ca
        SET "activeCaCertId" = cac.id
        FROM "${TableName.CertificateAuthorityCert}" cac
        WHERE ca.id = cac."caId"
      `);
    }
  }

  if (await knex.schema.hasTable(TableName.CertificateAuthorityCert)) {
    const hasVersionColumn = await knex.schema.hasColumn(TableName.CertificateAuthorityCert, "version");
    if (!hasVersionColumn) {
      await knex.schema.alterTable(TableName.CertificateAuthorityCert, (t) => {
        t.integer("version").nullable();
        // t.dropUnique(["caId"]);
      });

      await knex(TableName.CertificateAuthorityCert).update({ version: 1 }).whereNull("version");

      await knex.schema.alterTable(TableName.CertificateAuthorityCert, (t) => {
        t.integer("version").notNullable().alter();
      });
    }

    const hasCaSecretIdColumn = await knex.schema.hasColumn(TableName.CertificateAuthorityCert, "caSecretId");
    if (!hasCaSecretIdColumn) {
      await knex.schema.alterTable(TableName.CertificateAuthorityCert, (t) => {
        t.uuid("caSecretId").nullable();
        t.foreign("caSecretId").references("id").inTable(TableName.CertificateAuthoritySecret).onDelete("CASCADE");
      });

      await knex.raw(`
        UPDATE "${TableName.CertificateAuthorityCert}" cert
        SET "caSecretId" = (
          SELECT sec.id
          FROM "${TableName.CertificateAuthoritySecret}" sec
          WHERE sec."caId" = cert."caId"
        )
      `);

      await knex.schema.alterTable(TableName.CertificateAuthorityCert, (t) => {
        t.uuid("caSecretId").notNullable().alter();
      });
    }
  }

<<<<<<< HEAD
  // if (await knex.schema.hasTable(TableName.CertificateAuthoritySecret)) {
  //   await knex.schema.alterTable(TableName.CertificateAuthoritySecret, (t) => {
  //     t.dropUnique(["caId"]);
  //   });
  // }
=======
  if (await knex.schema.hasTable(TableName.CertificateAuthoritySecret)) {
    await knex.schema.alterTable(TableName.CertificateAuthoritySecret, (t) => {
      t.dropUnique(["caId"]);
    });
  }

  if (await knex.schema.hasTable(TableName.Certificate)) {
    await knex.schema.alterTable(TableName.Certificate, (t) => {
      t.uuid("caCertId").nullable();
      t.foreign("caCertId").references("id").inTable(TableName.CertificateAuthorityCert);
    });

    await knex.raw(`
        UPDATE "${TableName.Certificate}" cert
        SET "caCertId" = (
          SELECT caCert.id
          FROM "${TableName.CertificateAuthorityCert}" caCert
          WHERE caCert."caId" = cert."caId"
        )
      `);

    await knex.schema.alterTable(TableName.Certificate, (t) => {
      t.uuid("caCertId").notNullable().alter();
    });
  }
>>>>>>> 856c2423
}

export async function down(knex: Knex): Promise<void> {
  if (await knex.schema.hasTable(TableName.CertificateAuthority)) {
    if (await knex.schema.hasColumn(TableName.CertificateAuthority, "activeCaCertId")) {
      await knex.schema.alterTable(TableName.CertificateAuthority, (t) => {
        t.dropColumn("activeCaCertId");
      });
    }
  }

  if (await knex.schema.hasTable(TableName.CertificateAuthorityCert)) {
    if (await knex.schema.hasColumn(TableName.CertificateAuthorityCert, "version")) {
      await knex.schema.alterTable(TableName.CertificateAuthorityCert, (t) => {
        t.dropColumn("version");
      });
    }

    if (await knex.schema.hasColumn(TableName.CertificateAuthorityCert, "caSecretId")) {
      await knex.schema.alterTable(TableName.CertificateAuthorityCert, (t) => {
        t.dropColumn("caSecretId");
      });
    }
  }

  if (await knex.schema.hasTable(TableName.Certificate)) {
    if (await knex.schema.hasColumn(TableName.Certificate, "caCertId")) {
      await knex.schema.alterTable(TableName.Certificate, (t) => {
        t.dropColumn("caCertId");
      });
    }
  }
}<|MERGE_RESOLUTION|>--- conflicted
+++ resolved
@@ -57,13 +57,6 @@
     }
   }
 
-<<<<<<< HEAD
-  // if (await knex.schema.hasTable(TableName.CertificateAuthoritySecret)) {
-  //   await knex.schema.alterTable(TableName.CertificateAuthoritySecret, (t) => {
-  //     t.dropUnique(["caId"]);
-  //   });
-  // }
-=======
   if (await knex.schema.hasTable(TableName.CertificateAuthoritySecret)) {
     await knex.schema.alterTable(TableName.CertificateAuthoritySecret, (t) => {
       t.dropUnique(["caId"]);
@@ -89,7 +82,6 @@
       t.uuid("caCertId").notNullable().alter();
     });
   }
->>>>>>> 856c2423
 }
 
 export async function down(knex: Knex): Promise<void> {
