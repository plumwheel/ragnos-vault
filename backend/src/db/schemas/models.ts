import { z } from "zod";

export enum TableName {
  Users = "users",
  Groups = "groups",
  GroupProjectMembership = "group_project_memberships",
  GroupProjectMembershipRole = "group_project_membership_roles",
  UserGroupMembership = "user_group_membership",
  UserAliases = "user_aliases",
  UserEncryptionKey = "user_encryption_keys",
  AuthTokens = "auth_tokens",
  AuthTokenSession = "auth_token_sessions",
  BackupPrivateKey = "backup_private_key",
  Organization = "organizations",
  OrgMembership = "org_memberships",
  OrgRoles = "org_roles",
  OrgBot = "org_bots",
  IncidentContact = "incident_contacts",
  UserAction = "user_actions",
  SuperAdmin = "super_admin",
  ApiKey = "api_keys",
  Project = "projects",
  ProjectBot = "project_bots",
  Environment = "project_environments",
  ProjectMembership = "project_memberships",
  ProjectRoles = "project_roles",
  ProjectUserAdditionalPrivilege = "project_user_additional_privilege",
  ProjectUserMembershipRole = "project_user_membership_roles",
  ProjectKeys = "project_keys",
  Secret = "secrets",
  SecretBlindIndex = "secret_blind_indexes",
  SecretVersion = "secret_versions",
  SecretFolder = "secret_folders",
  SecretFolderVersion = "secret_folder_versions",
  SecretImport = "secret_imports",
  Snapshot = "secret_snapshots",
  SnapshotSecret = "secret_snapshot_secrets",
  SnapshotFolder = "secret_snapshot_folders",
  SecretTag = "secret_tags",
  Integration = "integrations",
  IntegrationAuth = "integration_auths",
  ServiceToken = "service_tokens",
  Webhook = "webhooks",
  Identity = "identities",
  IdentityAccessToken = "identity_access_tokens",
  IdentityUniversalAuth = "identity_universal_auths",
  IdentityGcpAuth = "identity_gcp_auths",
  IdentityUaClientSecret = "identity_ua_client_secrets",
  IdentityAwsAuth = "identity_aws_auths",
  IdentityOrgMembership = "identity_org_memberships",
  IdentityProjectMembership = "identity_project_memberships",
  IdentityProjectMembershipRole = "identity_project_membership_role",
  IdentityProjectAdditionalPrivilege = "identity_project_additional_privilege",
  ScimToken = "scim_tokens",
  AccessApprovalPolicy = "access_approval_policies",
  AccessApprovalPolicyApprover = "access_approval_policies_approvers",
  AccessApprovalRequest = "access_approval_requests",
  AccessApprovalRequestReviewer = "access_approval_requests_reviewers",
  SecretApprovalPolicy = "secret_approval_policies",
  SecretApprovalPolicyApprover = "secret_approval_policies_approvers",
  SecretApprovalRequest = "secret_approval_requests",
  SecretApprovalRequestReviewer = "secret_approval_requests_reviewers",
  SecretApprovalRequestSecret = "secret_approval_requests_secrets",
  SecretApprovalRequestSecretTag = "secret_approval_request_secret_tags",
  SecretRotation = "secret_rotations",
  SecretRotationOutput = "secret_rotation_outputs",
  SamlConfig = "saml_configs",
  LdapConfig = "ldap_configs",
  LdapGroupMap = "ldap_group_maps",
  AuditLog = "audit_logs",
  AuditLogStream = "audit_log_streams",
  GitAppInstallSession = "git_app_install_sessions",
  GitAppOrg = "git_app_org",
  SecretScanningGitRisk = "secret_scanning_git_risks",
  TrustedIps = "trusted_ips",
  DynamicSecret = "dynamic_secrets",
  DynamicSecretLease = "dynamic_secret_leases",
  // junction tables with tags
  JnSecretTag = "secret_tag_junction",
  SecretVersionTag = "secret_version_tag_junction"
}

export type TImmutableDBKeys = "id" | "createdAt" | "updatedAt";

export const UserDeviceSchema = z
  .object({
    ip: z.string(),
    userAgent: z.string()
  })
  .array()
  .default([]);

export const ServiceTokenScopes = z
  .object({
    environment: z.string(),
    secretPath: z.string().default("/")
  })
  .array();

export enum OrgMembershipRole {
  Admin = "admin",
  Member = "member",
  NoAccess = "no-access",
  Custom = "custom"
}

export enum OrgMembershipStatus {
  Invited = "invited",
  Accepted = "accepted"
}

export enum ProjectMembershipRole {
  Admin = "admin",
  Member = "member",
  Custom = "custom",
  Viewer = "viewer",
  NoAccess = "no-access"
}

export enum SecretEncryptionAlgo {
  AES_256_GCM = "aes-256-gcm"
}

export enum SecretKeyEncoding {
  UTF8 = "utf8",
  BASE64 = "base64",
  HEX = "hex"
}

export enum SecretType {
  Shared = "shared",
  Personal = "personal"
}

export enum ProjectVersion {
  V1 = 1,
  V2 = 2
}

export enum ProjectUpgradeStatus {
  InProgress = "IN_PROGRESS",
  // Completed -> Will be null if completed. So a completed status is not needed
  Failed = "FAILED"
}

export enum IdentityAuthMethod {
  Univeral = "universal-auth",
<<<<<<< HEAD
  GCP_AUTH = "gcp-auth",
  AWS_IAM_AUTH = "aws-iam-auth"
=======
  AWS_AUTH = "aws-auth"
>>>>>>> b4a2123f
}<|MERGE_RESOLUTION|>--- conflicted
+++ resolved
@@ -145,10 +145,6 @@
 
 export enum IdentityAuthMethod {
   Univeral = "universal-auth",
-<<<<<<< HEAD
   GCP_AUTH = "gcp-auth",
-  AWS_IAM_AUTH = "aws-iam-auth"
-=======
   AWS_AUTH = "aws-auth"
->>>>>>> b4a2123f
 }