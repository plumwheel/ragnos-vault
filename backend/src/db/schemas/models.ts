--- conflicted
+++ resolved
@@ -145,9 +145,6 @@
 
 export enum IdentityAuthMethod {
   Univeral = "universal-auth",
-<<<<<<< HEAD
-  Kubernetes_Auth = "kubernetes-auth"
-=======
+  Kubernetes_Auth = "kubernetes-auth",
   AWS_AUTH = "aws-auth"
->>>>>>> 6561a9c7
 }