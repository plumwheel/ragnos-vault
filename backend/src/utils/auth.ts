--- conflicted
+++ resolved
@@ -25,8 +25,6 @@
 import { getSiteURL } from "../config";
 import { standardRequest } from "../config/request";
 
-import { standardRequest } from "../config/request";
-
 // eslint-disable-next-line @typescript-eslint/no-var-requires
 const GoogleStrategy = require("passport-google-oauth20").Strategy;
 // eslint-disable-next-line @typescript-eslint/no-var-requires
@@ -147,13 +145,6 @@
       clientID: clientIdGitHubLogin,
       clientSecret: clientSecretGitHubLogin,
       callbackURL: "/api/v1/sso/github",
-<<<<<<< HEAD
-      scope: [ 'user:email' ]
-    },
-    async (req : express.Request, accessToken : any, refreshToken : any, profile : any, done : any) => {
-      
-      const email = profile.emails[0].value;
-=======
       scope: ["user:email"]
     },
     async (req : express.Request, accessToken : any, refreshToken : any, profile : any, done : any) => {
@@ -175,7 +166,6 @@
       
       const primaryEmail = data.filter((gitHubEmail: GitHubEmail) => gitHubEmail.primary)[0];
       const email = primaryEmail.email;
->>>>>>> a255af6a
       
       let user = await User.findOne({
         email
