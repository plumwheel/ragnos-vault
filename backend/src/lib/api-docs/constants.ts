import { SecretRotation } from "@app/ee/services/secret-rotation-v2/secret-rotation-v2-enums";
import {
  SECRET_ROTATION_CONNECTION_MAP,
  SECRET_ROTATION_NAME_MAP
} from "@app/ee/services/secret-rotation-v2/secret-rotation-v2-maps";
import { SecretScanningDataSource } from "@app/ee/services/secret-scanning-v2/secret-scanning-v2-enums";
import {
  AUTO_SYNC_DESCRIPTION_HELPER,
  SECRET_SCANNING_DATA_SOURCE_CONNECTION_MAP,
  SECRET_SCANNING_DATA_SOURCE_NAME_MAP
} from "@app/ee/services/secret-scanning-v2/secret-scanning-v2-maps";
import { AppConnection } from "@app/services/app-connection/app-connection-enums";
import { APP_CONNECTION_NAME_MAP } from "@app/services/app-connection/app-connection-maps";
import { CaType } from "@app/services/certificate-authority/certificate-authority-enums";
import { CERTIFICATE_AUTHORITIES_TYPE_MAP } from "@app/services/certificate-authority/certificate-authority-maps";
import { SecretSync } from "@app/services/secret-sync/secret-sync-enums";
import { SECRET_SYNC_CONNECTION_MAP, SECRET_SYNC_NAME_MAP } from "@app/services/secret-sync/secret-sync-maps";

export enum ApiDocsTags {
  Identities = "Identities",
  TokenAuth = "Token Auth",
  UniversalAuth = "Universal Auth",
  GcpAuth = "GCP Auth",
  AliCloudAuth = "Alibaba Cloud Auth",
  AwsAuth = "AWS Auth",
  OciAuth = "OCI Auth",
  AzureAuth = "Azure Auth",
  KubernetesAuth = "Kubernetes Auth",
  JwtAuth = "JWT Auth",
  OidcAuth = "OIDC Auth",
  LdapAuth = "LDAP Auth",
  Groups = "Groups",
  Organizations = "Organizations",
  Projects = "Projects",
  ProjectUsers = "Project Users",
  ProjectGroups = "Project Groups",
  ProjectIdentities = "Project Identities",
  ProjectRoles = "Project Roles",
  ProjectTemplates = "Project Templates",
  Environments = "Environments",
  Folders = "Folders",
  SecretTags = "Secret Tags",
  Secrets = "Secrets",
  DynamicSecrets = "Dynamic Secrets",
  SecretImports = "Secret Imports",
  SecretRotations = "Secret Rotations",
  IdentitySpecificPrivilegesV1 = "Identity Specific Privileges",
  IdentitySpecificPrivilegesV2 = "Identity Specific Privileges V2",
  AppConnections = "App Connections",
  SecretSyncs = "Secret Syncs",
  Integrations = "Integrations",
  ServiceTokens = "Service Tokens",
  AuditLogs = "Audit Logs",
  PkiCertificateAuthorities = "PKI Certificate Authorities",
  PkiCertificates = "PKI Certificates",
  PkiCertificateTemplates = "PKI Certificate Templates",
  PkiCertificateCollections = "PKI Certificate Collections",
  PkiAlerting = "PKI Alerting",
  PkiSubscribers = "PKI Subscribers",
  SshCertificates = "SSH Certificates",
  SshCertificateAuthorities = "SSH Certificate Authorities",
  SshCertificateTemplates = "SSH Certificate Templates",
  SshHosts = "SSH Hosts",
  SshHostGroups = "SSH Host Groups",
  KmsKeys = "KMS Keys",
  KmsEncryption = "KMS Encryption",
  KmsSigning = "KMS Signing",
  SecretScanning = "Secret Scanning"
}

export const GROUPS = {
  CREATE: {
    name: "The name of the group to create.",
    slug: "The slug of the group to create.",
    role: "The role of the group to create."
  },
  UPDATE: {
    id: "The ID of the group to update.",
    name: "The new name of the group to update to.",
    slug: "The new slug of the group to update to.",
    role: "The new role of the group to update to."
  },
  DELETE: {
    id: "The ID of the group to delete.",
    slug: "The slug of the group to delete."
  },
  LIST_USERS: {
    id: "The ID of the group to list users for.",
    offset: "The offset to start from. If you enter 10, it will start from the 10th user.",
    limit: "The number of users to return.",
    username: "The username to search for.",
    search: "The text string that user email or name will be filtered by.",
    projectId: "The ID of the project the group belongs to.",
    filterUsers:
      "Whether to filter the list of returned users. 'existingMembers' will only return existing users in the group, 'nonMembers' will only return users not in the group, undefined will return all users in the organization."
  },
  ADD_USER: {
    id: "The ID of the group to add the user to.",
    username: "The username of the user to add to the group."
  },
  GET_BY_ID: {
    id: "The ID of the group to fetch."
  },
  DELETE_USER: {
    id: "The ID of the group to remove the user from.",
    username: "The username of the user to remove from the group."
  }
} as const;

export const IDENTITIES = {
  CREATE: {
    name: "The name of the identity to create.",
    organizationId: "The organization ID to which the identity belongs.",
    role: "The role of the identity. Possible values are 'no-access', 'member', and 'admin'.",
    hasDeleteProtection: "Prevents deletion of the identity when enabled."
  },
  UPDATE: {
    identityId: "The ID of the identity to update.",
    name: "The new name of the identity.",
    role: "The new role of the identity.",
    hasDeleteProtection: "Prevents deletion of the identity when enabled."
  },
  DELETE: {
    identityId: "The ID of the identity to delete."
  },
  GET_BY_ID: {
    identityId: "The ID of the identity to get details.",
    orgId: "The ID of the org of the identity"
  },
  LIST: {
    orgId: "The ID of the organization to list identities."
  },
  SEARCH: {
    search: {
      desc: "The filters to apply to the search.",
      name: "The name of the identity to filter by.",
      role: "The organizational role of the identity to filter by."
    },
    offset: "The offset to start from. If you enter 10, it will start from the 10th identity.",
    limit: "The number of identities to return.",
    orderBy: "The column to order identities by.",
    orderDirection: "The direction to order identities in."
  }
} as const;

export const UNIVERSAL_AUTH = {
  LOGIN: {
    clientId: "Your Machine Identity Client ID.",
    clientSecret: "Your Machine Identity Client Secret."
  },
  ATTACH: {
    identityId: "The ID of the identity to attach the configuration onto.",
    clientSecretTrustedIps:
      "A list of IPs or CIDR ranges that the Client Secret can be used from together with the Client ID to get back an access token. You can use 0.0.0.0/0, to allow usage from any network address.",
    accessTokenTrustedIps:
      "A list of IPs or CIDR ranges that access tokens can be used from. You can use 0.0.0.0/0, to allow usage from any network address.",
    accessTokenTTL: "The lifetime for an access token in seconds. This value will be referenced at renewal time.",
    accessTokenMaxTTL:
      "The maximum lifetime for an access token in seconds. This value will be referenced at renewal time.",
    accessTokenNumUsesLimit:
      "The maximum number of times that an access token can be used; a value of 0 implies infinite number of uses.",
    accessTokenPeriod:
      "The period for an access token in seconds. This value will be referenced at renewal time. Default value is 0."
  },
  RETRIEVE: {
    identityId: "The ID of the identity to retrieve the auth method for."
  },
  REVOKE: {
    identityId: "The ID of the identity to revoke the auth method for."
  },
  UPDATE: {
    identityId: "The ID of the identity to update the auth method for.",
    clientSecretTrustedIps: "The new list of IPs or CIDR ranges that the Client Secret can be used from.",
    accessTokenTrustedIps: "The new list of IPs or CIDR ranges that access tokens can be used from.",
    accessTokenTTL: "The new lifetime for an access token in seconds.",
    accessTokenMaxTTL: "The new maximum lifetime for an access token in seconds.",
    accessTokenNumUsesLimit: "The new maximum number of times that an access token can be used.",
    accessTokenPeriod: "The new period for an access token in seconds."
  },
  CREATE_CLIENT_SECRET: {
    identityId: "The ID of the identity to create a client secret for.",
    description: "The description of the client secret.",
    numUsesLimit:
      "The maximum number of times that the client secret can be used; a value of 0 implies infinite number of uses.",
    ttl: "The lifetime for the client secret in seconds."
  },
  LIST_CLIENT_SECRETS: {
    identityId: "The ID of the identity to list client secrets for."
  },
  GET_CLIENT_SECRET: {
    identityId: "The ID of the identity to get the client secret from.",
    clientSecretId: "The ID of the client secret to get details."
  },
  REVOKE_CLIENT_SECRET: {
    identityId: "The ID of the identity to revoke the client secret from.",
    clientSecretId: "The ID of the client secret to revoke."
  },
  RENEW_ACCESS_TOKEN: {
    accessToken: "The access token to renew."
  },
  REVOKE_ACCESS_TOKEN: {
    accessToken: "The access token to revoke."
  }
} as const;

export const LDAP_AUTH = {
  LOGIN: {
    identityId: "The ID of the identity to login.",
    username: "The username of the LDAP user to login.",
    password: "The password of the LDAP user to login."
  },
  ATTACH: {
    identityId: "The ID of the identity to attach the configuration onto.",
    url: "The URL of the LDAP server.",
    allowedFields:
      "The comma-separated array of key/value pairs of required fields that the LDAP entry must have in order to authenticate.",
    searchBase: "The base DN to search for the LDAP user.",
    searchFilter: "The filter to use to search for the LDAP user.",
    bindDN: "The DN of the user to bind to the LDAP server.",
    bindPass: "The password of the user to bind to the LDAP server.",
    ldapCaCertificate: "The PEM-encoded CA certificate for the LDAP server.",
    accessTokenTTL: "The lifetime for an access token in seconds.",
    accessTokenMaxTTL: "The maximum lifetime for an access token in seconds.",
    accessTokenNumUsesLimit: "The maximum number of times that an access token can be used.",
    accessTokenTrustedIps: "The IPs or CIDR ranges that access tokens can be used from."
  },
  UPDATE: {
    identityId: "The ID of the identity to update the configuration for.",
    url: "The new URL of the LDAP server.",
    allowedFields: "The comma-separated list of allowed fields to return from the LDAP user.",
    searchBase: "The new base DN to search for the LDAP user.",
    searchFilter: "The new filter to use to search for the LDAP user.",
    bindDN: "The new DN of the user to bind to the LDAP server.",
    bindPass: "The new password of the user to bind to the LDAP server.",
    ldapCaCertificate: "The new PEM-encoded CA certificate for the LDAP server.",
    accessTokenTTL: "The new lifetime for an access token in seconds.",
    accessTokenMaxTTL: "The new maximum lifetime for an access token in seconds.",
    accessTokenNumUsesLimit: "The new maximum number of times that an access token can be used.",
    accessTokenTrustedIps: "The new IPs or CIDR ranges that access tokens can be used from."
  },
  RETRIEVE: {
    identityId: "The ID of the identity to retrieve the configuration for."
  },
  REVOKE: {
    identityId: "The ID of the identity to revoke the configuration for."
  }
} as const;

export const ALICLOUD_AUTH = {
  LOGIN: {
    identityId: "The ID of the identity to login.",
    Action: "The Alibaba Cloud API action. For STS GetCallerIdentity, this should be 'GetCallerIdentity'.",
    Format: "The response format. For STS GetCallerIdentity, this should be 'JSON'.",
    Version: "The API version. This should be in 'YYYY-MM-DD' format (e.g., '2015-04-01').",
    AccessKeyId: "The AccessKey ID of the RAM user or STS token.",
    SignatureMethod: "The signature algorithm. For STS GetCallerIdentity, this should be 'HMAC-SHA1'.",
    Timestamp: "The timestamp of the request in UTC, formatted as 'YYYY-MM-DDTHH:mm:ssZ'.",
    SignatureVersion: "The signature version. For STS GetCallerIdentity, this should be '1.0'.",
    SignatureNonce: "A unique random string to prevent replay attacks.",
    Signature: "The signature string calculated based on the request parameters and AccessKey Secret."
  },
  ATTACH: {
    identityId: "The ID of the identity to attach the configuration onto.",
    allowedArns: "The comma-separated list of trusted ARNs that are allowed to authenticate with Infisical.",
    accessTokenTTL: "The lifetime for an access token in seconds.",
    accessTokenMaxTTL: "The maximum lifetime for an access token in seconds.",
    accessTokenNumUsesLimit: "The maximum number of times that an access token can be used.",
    accessTokenTrustedIps: "The IPs or CIDR ranges that access tokens can be used from."
  },
  UPDATE: {
    identityId: "The ID of the identity to update the auth method for.",
    allowedArns: "The comma-separated list of trusted ARNs that are allowed to authenticate with Infisical.",
    accessTokenTTL: "The new lifetime for an access token in seconds.",
    accessTokenMaxTTL: "The new maximum lifetime for an access token in seconds.",
    accessTokenNumUsesLimit: "The new maximum number of times that an access token can be used.",
    accessTokenTrustedIps: "The new IPs or CIDR ranges that access tokens can be used from."
  },
  RETRIEVE: {
    identityId: "The ID of the identity to retrieve the auth method for."
  },
  REVOKE: {
    identityId: "The ID of the identity to revoke the auth method for."
  }
} as const;

export const AWS_AUTH = {
  LOGIN: {
    identityId: "The ID of the identity to login.",
    iamHttpRequestMethod: "The HTTP request method used in the signed request.",
    iamRequestUrl:
      "The base64-encoded HTTP URL used in the signed request. Most likely, the base64-encoding of https://sts.amazonaws.com/.",
    iamRequestBody:
      "The base64-encoded body of the signed request. Most likely, the base64-encoding of Action=GetCallerIdentity&Version=2011-06-15.",
    iamRequestHeaders: "The base64-encoded headers of the sts:GetCallerIdentity signed request."
  },
  ATTACH: {
    identityId: "The ID of the identity to attach the configuration onto.",
    allowedPrincipalArns:
      "The comma-separated list of trusted IAM principal ARNs that are allowed to authenticate with Infisical.",
    allowedAccountIds:
      "The comma-separated list of trusted AWS account IDs that are allowed to authenticate with Infisical.",
    accessTokenTTL: "The lifetime for an access token in seconds.",
    accessTokenMaxTTL: "The maximum lifetime for an access token in seconds.",
    stsEndpoint: "The endpoint URL for the AWS STS API.",
    accessTokenNumUsesLimit: "The maximum number of times that an access token can be used.",
    accessTokenTrustedIps: "The IPs or CIDR ranges that access tokens can be used from."
  },
  UPDATE: {
    identityId: "The ID of the identity to update the auth method for.",
    allowedPrincipalArns:
      "The new comma-separated list of trusted IAM principal ARNs that are allowed to authenticate with Infisical.",
    allowedAccountIds:
      "The new comma-separated list of trusted AWS account IDs that are allowed to authenticate with Infisical.",
    accessTokenTTL: "The new lifetime for an access token in seconds.",
    accessTokenMaxTTL: "The new maximum lifetime for an access token in seconds.",
    stsEndpoint: "The new endpoint URL for the AWS STS API.",
    accessTokenNumUsesLimit: "The new maximum number of times that an access token can be used.",
    accessTokenTrustedIps: "The new IPs or CIDR ranges that access tokens can be used from."
  },
  RETRIEVE: {
    identityId: "The ID of the identity to retrieve the auth method for."
  },
  REVOKE: {
    identityId: "The ID of the identity to revoke the auth method for."
  }
} as const;

export const OCI_AUTH = {
  LOGIN: {
    identityId: "The ID of the identity to login.",
    userOcid: "The OCID of the user attempting login.",
    headers: "The headers of the signed request."
  },
  ATTACH: {
    identityId: "The ID of the identity to attach the configuration onto.",
    tenancyOcid: "The OCID of your tenancy.",
    allowedUsernames:
      "The comma-separated list of trusted OCI account usernames that are allowed to authenticate with Infisical.",
    accessTokenTTL: "The lifetime for an access token in seconds.",
    accessTokenMaxTTL: "The maximum lifetime for an access token in seconds.",
    accessTokenNumUsesLimit: "The maximum number of times that an access token can be used.",
    accessTokenTrustedIps: "The IPs or CIDR ranges that access tokens can be used from."
  },
  UPDATE: {
    identityId: "The ID of the identity to update the auth method for.",
    tenancyOcid: "The OCID of your tenancy.",
    allowedUsernames:
      "The comma-separated list of trusted OCI account usernames that are allowed to authenticate with Infisical.",
    accessTokenTTL: "The new lifetime for an access token in seconds.",
    accessTokenMaxTTL: "The new maximum lifetime for an access token in seconds.",
    accessTokenNumUsesLimit: "The new maximum number of times that an access token can be used.",
    accessTokenTrustedIps: "The new IPs or CIDR ranges that access tokens can be used from."
  },
  RETRIEVE: {
    identityId: "The ID of the identity to retrieve the auth method for."
  },
  REVOKE: {
    identityId: "The ID of the identity to revoke the auth method for."
  }
} as const;

export const AZURE_AUTH = {
  LOGIN: {
    identityId: "The ID of the identity to login."
  },
  ATTACH: {
    identityId: "The ID of the identity to attach the configuration onto.",
    tenantId: "The tenant ID for the Azure AD organization.",
    resource: "The resource URL for the application registered in Azure AD.",
    allowedServicePrincipalIds:
      "The comma-separated list of Azure AD service principal IDs that are allowed to authenticate with Infisical.",
    accessTokenTrustedIps: "The IPs or CIDR ranges that access tokens can be used from.",
    accessTokenTTL: "The lifetime for an access token in seconds.",
    accessTokenMaxTTL: "The maximum lifetime for an access token in seconds.",
    accessTokenNumUsesLimit: "The maximum number of times that an access token can be used."
  },
  UPDATE: {
    identityId: "The ID of the identity to update the auth method for.",
    tenantId: "The new tenant ID for the Azure AD organization.",
    resource: "The new resource URL for the application registered in Azure AD.",
    allowedServicePrincipalIds:
      "The new comma-separated list of Azure AD service principal IDs that are allowed to authenticate with Infisical.",
    accessTokenTrustedIps: "The new IPs or CIDR ranges that access tokens can be used from.",
    accessTokenTTL: "The new lifetime for an access token in seconds.",
    accessTokenMaxTTL: "The new maximum lifetime for an access token in seconds.",
    accessTokenNumUsesLimit: "The new maximum number of times that an access token can be used."
  },
  RETRIEVE: {
    identityId: "The ID of the identity to retrieve the auth method for."
  },
  REVOKE: {
    identityId: "The ID of the identity to revoke the auth method for."
  }
} as const;

export const GCP_AUTH = {
  LOGIN: {
    identityId: "The ID of the identity to login."
  },
  ATTACH: {
    identityId: "The ID of the identity to attach the configuration onto.",
    allowedServiceAccounts:
      "The comma-separated list of trusted service account emails corresponding to the GCE resource(s) allowed to authenticate with Infisical.",
    allowedProjects:
      "The comma-separated list of trusted GCP projects that the GCE instance must belong to authenticate with Infisical.",
    allowedZones:
      "The comma-separated list of trusted zones that the GCE instances must belong to authenticate with Infisical.",
    accessTokenTrustedIps: "The IPs or CIDR ranges that access tokens can be used from.",
    accessTokenTTL: "The lifetime for an access token in seconds.",
    accessTokenMaxTTL: "The maximum lifetime for an access token in seconds.",
    accessTokenNumUsesLimit: "The maximum number of times that an access token can be used."
  },
  UPDATE: {
    identityId: "The ID of the identity to update the auth method for.",
    allowedServiceAccounts:
      "The new comma-separated list of trusted service account emails corresponding to the GCE resource(s) allowed to authenticate with Infisical.",
    allowedProjects:
      "The new comma-separated list of trusted GCP projects that the GCE instance must belong to authenticate with Infisical.",
    allowedZones:
      "The new comma-separated list of trusted zones that the GCE instances must belong to authenticate with Infisical.",
    accessTokenTrustedIps: "The new IPs or CIDR ranges that access tokens can be used from.",
    accessTokenTTL: "The new lifetime for an access token in seconds.",
    accessTokenMaxTTL: "The new maximum lifetime for an access token in seconds.",
    accessTokenNumUsesLimit: "The new maximum number of times that an access token can be used."
  },
  RETRIEVE: {
    identityId: "The ID of the identity to retrieve the auth method for."
  },
  REVOKE: {
    identityId: "The ID of the identity to revoke the auth method for."
  }
} as const;

export const KUBERNETES_AUTH = {
  LOGIN: {
    identityId: "The ID of the identity to login."
  },
  ATTACH: {
    identityId: "The ID of the identity to attach the configuration onto.",
    kubernetesHost: "The host string, host:port pair, or URL to the base of the Kubernetes API server.",
    caCert: "The PEM-encoded CA cert for the Kubernetes API server.",
    tokenReviewerJwt:
      "Optional JWT token for accessing Kubernetes TokenReview API. If provided, this long-lived token will be used to validate service account tokens during authentication. If omitted, the client's own JWT will be used instead, which requires the client to have the system:auth-delegator ClusterRole binding.",
    tokenReviewMode:
      "The mode to use for token review. Must be one of: 'api', 'gateway'. If gateway is selected, the gateway must be deployed in Kubernetes, and the gateway must have the system:auth-delegator ClusterRole binding.",
    allowedNamespaces:
      "The comma-separated list of trusted namespaces that service accounts must belong to authenticate with Infisical.",
    allowedNames: "The comma-separated list of trusted service account names that can authenticate with Infisical.",
    allowedAudience:
      "The optional audience claim that the service account JWT token must have to authenticate with Infisical.",
    gatewayId: "The ID of the gateway to use when performing kubernetes API requests.",
    accessTokenTrustedIps: "The IPs or CIDR ranges that access tokens can be used from.",
    accessTokenTTL: "The lifetime for an access token in seconds.",
    accessTokenMaxTTL: "The maximum lifetime for an access token in seconds.",
    accessTokenNumUsesLimit: "The maximum number of times that an access token can be used."
  },
  UPDATE: {
    identityId: "The ID of the identity to update the auth method for.",
    kubernetesHost: "The new host string, host:port pair, or URL to the base of the Kubernetes API server.",
    caCert: "The new PEM-encoded CA cert for the Kubernetes API server.",
    tokenReviewerJwt:
      "Optional JWT token for accessing Kubernetes TokenReview API. If provided, this long-lived token will be used to validate service account tokens during authentication. If omitted, the client's own JWT will be used instead, which requires the client to have the system:auth-delegator ClusterRole binding.",
    tokenReviewMode:
      "The mode to use for token review. Must be one of: 'api', 'gateway'. If gateway is selected, the gateway must be deployed in Kubernetes, and the gateway must have the system:auth-delegator ClusterRole binding.",
    allowedNamespaces:
      "The new comma-separated list of trusted namespaces that service accounts must belong to authenticate with Infisical.",
    allowedNames: "The new comma-separated list of trusted service account names that can authenticate with Infisical.",
    allowedAudience:
      "The new optional audience claim that the service account JWT token must have to authenticate with Infisical.",
    gatewayId: "The ID of the gateway to use when performing kubernetes API requests.",
    accessTokenTrustedIps: "The new IPs or CIDR ranges that access tokens can be used from.",
    accessTokenTTL: "The new lifetime for an acccess token in seconds.",
    accessTokenMaxTTL: "The new maximum lifetime for an acccess token in seconds.",
    accessTokenNumUsesLimit: "The new maximum number of times that an access token can be used."
  },
  RETRIEVE: {
    identityId: "The ID of the identity to retrieve the auth method for."
  },
  REVOKE: {
    identityId: "The ID of the identity to revoke the auth method for."
  }
} as const;

export const TOKEN_AUTH = {
  ATTACH: {
    identityId: "The ID of the identity to attach the configuration onto.",
    accessTokenTrustedIps: "The IPs or CIDR ranges that access tokens can be used from.",
    accessTokenTTL: "The lifetime for an access token in seconds.",
    accessTokenMaxTTL: "The maximum lifetime for an access token in seconds.",
    accessTokenNumUsesLimit: "The maximum number of times that an access token can be used."
  },
  UPDATE: {
    identityId: "The ID of the identity to update the auth method for.",
    accessTokenTrustedIps: "The new IPs or CIDR ranges that access tokens can be used from.",
    accessTokenTTL: "The new lifetime for an access token in seconds.",
    accessTokenMaxTTL: "The new maximum lifetime for an access token in seconds.",
    accessTokenNumUsesLimit: "The new maximum number of times that an access token can be used."
  },
  RETRIEVE: {
    identityId: "The ID of the identity to retrieve the auth method for."
  },
  REVOKE: {
    identityId: "The ID of the identity to revoke the auth method for."
  },
  GET_TOKENS: {
    identityId: "The ID of the identity to list token metadata for.",
    offset: "The offset to start from. If you enter 10, it will start from the 10th token.",
    limit: "The number of tokens to return."
  },
  CREATE_TOKEN: {
    identityId: "The ID of the identity to create the token for.",
    name: "The name of the token to create."
  },
  UPDATE_TOKEN: {
    tokenId: "The ID of the token to update metadata for.",
    name: "The name of the token to update to."
  },
  REVOKE_TOKEN: {
    tokenId: "The ID of the token to revoke."
  }
} as const;

export const OIDC_AUTH = {
  LOGIN: {
    identityId: "The ID of the identity to login."
  },
  ATTACH: {
    identityId: "The ID of the identity to attach the configuration onto.",
    oidcDiscoveryUrl: "The URL used to retrieve the OpenID Connect configuration from the identity provider.",
    caCert: "The PEM-encoded CA cert for establishing secure communication with the Identity Provider endpoints.",
    boundIssuer: "The unique identifier of the identity provider issuing the JWT.",
    boundAudiences: "The list of intended recipients.",
    boundClaims: "The attributes that should be present in the JWT for it to be valid.",
    claimMetadataMapping: "The attributes that should be present in the permission metadata from the JWT.",
    boundSubject: "The expected principal that is the subject of the JWT.",
    accessTokenTrustedIps: "The IPs or CIDR ranges that access tokens can be used from.",
    accessTokenTTL: "The lifetime for an access token in seconds.",
    accessTokenMaxTTL: "The maximum lifetime for an access token in seconds.",
    accessTokenNumUsesLimit: "The maximum number of times that an access token can be used."
  },
  UPDATE: {
    identityId: "The ID of the identity to update the auth method for.",
    oidcDiscoveryUrl: "The new URL used to retrieve the OpenID Connect configuration from the identity provider.",
    caCert: "The new PEM-encoded CA cert for establishing secure communication with the Identity Provider endpoints.",
    boundIssuer: "The new unique identifier of the identity provider issuing the JWT.",
    boundAudiences: "The new list of intended recipients.",
    boundClaims: "The new attributes that should be present in the JWT for it to be valid.",
    claimMetadataMapping: "The new attributes that should be present in the permission metadata from the JWT.",
    boundSubject: "The new expected principal that is the subject of the JWT.",
    accessTokenTrustedIps: "The new IPs or CIDR ranges that access tokens can be used from.",
    accessTokenTTL: "The new lifetime for an access token in seconds.",
    accessTokenMaxTTL: "The new maximum lifetime for an access token in seconds.",
    accessTokenNumUsesLimit: "The new maximum number of times that an access token can be used."
  },
  RETRIEVE: {
    identityId: "The ID of the identity to retrieve the auth method for."
  },
  REVOKE: {
    identityId: "The ID of the identity to revoke the auth method for."
  }
} as const;

export const JWT_AUTH = {
  LOGIN: {
    identityId: "The ID of the identity to login."
  },
  ATTACH: {
    identityId: "The ID of the identity to attach the configuration onto.",
    configurationType: "The configuration for validating JWTs. Must be one of: 'jwks', 'static'",
    jwksUrl:
      "The URL of the JWKS endpoint. Required if configurationType is 'jwks'. This endpoint must serve JSON Web Key Sets (JWKS) containing the public keys used to verify JWT signatures.",
    jwksCaCert: "The PEM-encoded CA certificate for validating the TLS connection to the JWKS endpoint.",
    publicKeys:
      "A list of PEM-encoded public keys used to verify JWT signatures. Required if configurationType is 'static'. Each key must be in RSA or ECDSA format and properly PEM-encoded with BEGIN/END markers.",
    boundIssuer: "The unique identifier of the JWT provider.",
    boundAudiences: "The list of intended recipients.",
    boundClaims: "The attributes that should be present in the JWT for it to be valid.",
    boundSubject: "The expected principal that is the subject of the JWT.",
    accessTokenTrustedIps: "The IPs or CIDR ranges that access tokens can be used from.",
    accessTokenTTL: "The lifetime for an access token in seconds.",
    accessTokenMaxTTL: "The maximum lifetime for an access token in seconds.",
    accessTokenNumUsesLimit: "The maximum number of times that an access token can be used."
  },
  UPDATE: {
    identityId: "The ID of the identity to update the auth method for.",
    configurationType: "The new configuration for validating JWTs. Must be one of: 'jwks', 'static'",
    jwksUrl:
      "The new URL of the JWKS endpoint. This endpoint must serve JSON Web Key Sets (JWKS) containing the public keys used to verify JWT signatures.",
    jwksCaCert: "The new PEM-encoded CA certificate for validating the TLS connection to the JWKS endpoint.",
    publicKeys:
      "A new list of PEM-encoded public keys used to verify JWT signatures. Each key must be in RSA or ECDSA format and properly PEM-encoded with BEGIN/END markers.",
    boundIssuer: "The new unique identifier of the JWT provider.",
    boundAudiences: "The new list of intended recipients.",
    boundClaims: "The new attributes that should be present in the JWT for it to be valid.",
    boundSubject: "The new expected principal that is the subject of the JWT.",
    accessTokenTrustedIps: "The new IPs or CIDR ranges that access tokens can be used from.",
    accessTokenTTL: "The new lifetime for an access token in seconds.",
    accessTokenMaxTTL: "The new maximum lifetime for an access token in seconds.",
    accessTokenNumUsesLimit: "The new maximum number of times that an access token can be used."
  },
  RETRIEVE: {
    identityId: "The ID of the identity to retrieve the auth method for."
  },
  REVOKE: {
    identityId: "The ID of the identity to revoke the auth method for."
  }
} as const;

export const ORGANIZATIONS = {
  LIST_USER_MEMBERSHIPS: {
    organizationId: "The ID of the organization to get memberships from."
  },
  GET_USER_MEMBERSHIP: {
    organizationId: "The ID of the organization to get the membership for.",
    membershipId: "The ID of the membership to get."
  },
  UPDATE_USER_MEMBERSHIP: {
    organizationId: "The ID of the organization to update the membership for.",
    membershipId: "The ID of the membership to update.",
    role: "The new role of the membership.",
    isActive: "The active status of the membership",
    metadata: {
      key: "The key for user metadata tag.",
      value: "The value for user metadata tag."
    }
  },
  DELETE_USER_MEMBERSHIP: {
    organizationId: "The ID of the organization to delete the membership from.",
    membershipId: "The ID of the membership to delete."
  },
  LIST_IDENTITY_MEMBERSHIPS: {
    orgId: "The ID of the organization to get identity memberships from.",
    offset: "The offset to start from. If you enter 10, it will start from the 10th identity membership.",
    limit: "The number of identity memberships to return.",
    orderBy: "The column to order identity memberships by.",
    orderDirection: "The direction identity memberships will be sorted in.",
    search: "The text string that identity membership names will be filtered by."
  },
  GET_PROJECTS: {
    organizationId: "The ID of the organization to get projects from.",
    type: "The type of project to filter by."
  },
  LIST_GROUPS: {
    organizationId: "The ID of the organization to list groups for."
  }
} as const;

export const PROJECTS = {
  CREATE: {
    organizationSlug: "The slug of the organization to create the project in.",
    projectName: "The name of the project to create.",
    projectDescription: "An optional description label for the project.",
    slug: "An optional slug for the project.",
    template: "The name of the project template, if specified, to apply to this project."
  },
  DELETE: {
    workspaceId: "The ID of the project to delete."
  },
  GET: {
    workspaceId: "The ID of the project."
  },
  UPDATE: {
    workspaceId: "The ID of the project to update.",
    name: "The new name of the project.",
    projectDescription: "An optional description label for the project.",
    autoCapitalization: "Disable or enable auto-capitalization for the project.",
    slug: "An optional slug for the project. (must be unique within the organization)",
    hasDeleteProtection: "Enable or disable delete protection for the project.",
    secretSharing: "Enable or disable secret sharing for the project.",
    showSnapshotsLegacy: "Enable or disable legacy snapshots for the project."
  },
  GET_KEY: {
    workspaceId: "The ID of the project to get the key from."
  },
  GET_SNAPSHOTS: {
    workspaceId: "The ID of the project to get snapshots from.",
    environment: "The environment to get snapshots from.",
    path: "The secret path to get snapshots from.",
    offset: "The offset to start from. If you enter 10, it will start from the 10th snapshot.",
    limit: "The number of snapshots to return."
  },
  ROLLBACK_TO_SNAPSHOT: {
    secretSnapshotId: "The ID of the snapshot to rollback to."
  },
  ADD_GROUP_TO_PROJECT: {
    projectId: "The ID of the project to add the group to.",
    groupIdOrName: "The ID or name of the group to add to the project.",
    role: "The role for the group to assume in the project."
  },
  UPDATE_GROUP_IN_PROJECT: {
    projectId: "The ID of the project to update the group in.",
    groupId: "The ID of the group to update in the project.",
    roles: "A list of roles to update the group to."
  },
  REMOVE_GROUP_FROM_PROJECT: {
    projectId: "The ID of the project to delete the group from.",
    groupId: "The ID of the group to delete from the project."
  },
  LIST_GROUPS_IN_PROJECT: {
    projectId: "The ID of the project to list groups for."
  },
  LIST_INTEGRATION: {
    workspaceId: "The ID of the project to list integrations for."
  },
  LIST_INTEGRATION_AUTHORIZATION: {
    workspaceId: "The ID of the project to list integration auths for."
  },
  LIST_SSH_CAS: {
    projectId: "The ID of the project to list SSH CAs for."
  },
  LIST_SSH_HOSTS: {
    projectId: "The ID of the project to list SSH hosts for."
  },
  LIST_SSH_HOST_GROUPS: {
    projectId: "The ID of the project to list SSH host groups for."
  },
  LIST_SSH_CERTIFICATES: {
    projectId: "The ID of the project to list SSH certificates for.",
    offset: "The offset to start from. If you enter 10, it will start from the 10th SSH certificate.",
    limit: "The number of SSH certificates to return."
  },
  LIST_SSH_CERTIFICATE_TEMPLATES: {
    projectId: "The ID of the project to list SSH certificate templates for."
  },
  LIST_CAS: {
    slug: "The slug of the project to list CAs for.",
    status: "The status of the CA to filter by.",
    friendlyName: "The friendly name of the CA to filter by.",
    commonName: "The common name of the CA to filter by.",
    offset: "The offset to start from. If you enter 10, it will start from the 10th CA.",
    limit: "The number of CAs to return."
  },
  LIST_CERTIFICATES: {
    slug: "The slug of the project to list certificates for.",
    friendlyName: "The friendly name of the certificate to filter by.",
    commonName: "The common name of the certificate to filter by.",
    offset: "The offset to start from. If you enter 10, it will start from the 10th certificate.",
    limit: "The number of certificates to return."
  },
  LIST_PKI_SUBSCRIBERS: {
    projectId: "The ID of the project to list PKI subscribers for."
  }
} as const;

export const PROJECT_USERS = {
  INVITE_MEMBER: {
    projectId: "The ID of the project to invite the member to.",
    emails: "A list of organization member emails to invite to the project.",
    usernames: "A list of usernames to invite to the project.",
    roleSlugs:
      "A list of role slugs to assign to the newly created project membership. If nothing is provided, it will default to the Member role."
  },
  REMOVE_MEMBER: {
    projectId: "The ID of the project to remove the member from.",
    emails: "A list of organization member emails to remove from the project.",
    usernames: "A list of usernames to remove from the project."
  },
  GET_USER_MEMBERSHIPS: {
    workspaceId: "The ID of the project to get memberships from."
  },
  GET_USER_MEMBERSHIP: {
    workspaceId: "The ID of the project to get memberships from.",
    membershipId: "The ID of the user's project membership.",
    username: "The username to get project membership of. Email is the default username."
  },
  UPDATE_USER_MEMBERSHIP: {
    workspaceId: "The ID of the project to update the membership for.",
    membershipId: "The ID of the membership to update.",
    roles: "A list of roles to update the membership to."
  }
};

export const PROJECT_IDENTITIES = {
  LIST_IDENTITY_MEMBERSHIPS: {
    projectId: "The ID of the project to get identity memberships from.",
    offset: "The offset to start from. If you enter 10, it will start from the 10th identity membership.",
    limit: "The number of identity memberships to return.",
    orderBy: "The column to order identity memberships by.",
    orderDirection: "The direction identity memberships will be sorted in.",
    search: "The text string that identity membership names will be filtered by."
  },
  GET_IDENTITY_MEMBERSHIP_BY_ID: {
    identityId: "The ID of the identity to get the membership for.",
    projectId: "The ID of the project to get the identity membership for."
  },
  UPDATE_IDENTITY_MEMBERSHIP: {
    projectId: "The ID of the project to update the identity membership for.",
    identityId: "The ID of the identity to update the membership for.",
    roles: {
      description: "A list of role slugs to assign to the identity project membership.",
      role: "The role slug to assign to the newly created identity project membership.",
      isTemporary:
        "Whether the assigned role is temporary. If isTemporary is set true, must provide temporaryMode, temporaryRange and temporaryAccessStartTime.",
      temporaryMode: "Type of temporary expiry.",
      temporaryRange: "Expiry time for temporary access. In relative mode it could be 1s, 2m ,3h, etc.",
      temporaryAccessStartTime: "Time to which the temporary access starts."
    }
  },
  DELETE_IDENTITY_MEMBERSHIP: {
    projectId: "The ID of the project to delete the identity membership from.",
    identityId: "The ID of the identity to delete the membership from."
  },
  CREATE_IDENTITY_MEMBERSHIP: {
    projectId: "The ID of the project to create the identity membership from.",
    identityId: "The ID of the identity to create the membership from.",
    role: "The role slug to assign to the newly created identity project membership.",
    roles: {
      description: "A list of role slugs to assign to the newly created identity project membership.",
      role: "The role slug to assign to the newly created identity project membership.",
      isTemporary:
        "Whether the assigned role is temporary. If isTemporary is set true, must provide temporaryMode, temporaryRange and temporaryAccessStartTime.",
      temporaryMode: "Type of temporary expiry.",
      temporaryRange: "Expiry time for temporary access. In relative mode it could be 1s, 2m, 3h, etc.",
      temporaryAccessStartTime: "Time to which the temporary access starts."
    }
  }
};

export const ENVIRONMENTS = {
  CREATE: {
    workspaceId: "The ID of the project to create the environment in.",
    name: "The name of the environment to create.",
    slug: "The slug of the environment to create.",
    position: "The position of the environment. The lowest number will be displayed as the first environment."
  },
  UPDATE: {
    workspaceId: "The ID of the project to update the environment in.",
    id: "The ID of the environment to update.",
    name: "The new name of the environment.",
    slug: "The new slug of the environment.",
    position: "The new position of the environment. The lowest number will be displayed as the first environment."
  },
  DELETE: {
    workspaceId: "The ID of the project to delete the environment from.",
    id: "The ID of the environment to delete."
  },
  GET: {
    workspaceId: "The ID of the project the environment belongs to.",
    id: "The ID of the environment to fetch."
  }
} as const;

export const FOLDERS = {
  LIST: {
    workspaceId: "The ID of the project to list folders from.",
    environment: "The slug of the environment to list folders from.",
    path: "The path to list folders from.",
    directory: "The directory to list folders from. (Deprecated in favor of path)",
    recursive: "Whether or not to fetch all folders from the specified base path, and all of its subdirectories.",
    lastSecretModified:
      "The timestamp used to filter folders with secrets modified after the specified date. The format for this timestamp is ISO 8601 (e.g. 2025-04-01T09:41:45-04:00)"
  },
  GET_BY_ID: {
    folderId: "The ID of the folder to get details."
  },
  CREATE: {
    workspaceId: "The ID of the project to create the folder in.",
    environment: "The slug of the environment to create the folder in.",
    name: "The name of the folder to create.",
    path: "The path of the folder to create.",
    directory: "The directory of the folder to create. (Deprecated in favor of path)",
    description: "An optional description label for the folder."
  },
  UPDATE: {
    folderId: "The ID of the folder to update.",
    environment: "The slug of the environment where the folder is located.",
    name: "The new name of the folder.",
    path: "The path of the folder to update.",
    directory: "The new directory of the folder to update. (Deprecated in favor of path)",
    projectSlug: "The slug of the project where the folder is located.",
    workspaceId: "The ID of the project where the folder is located.",
    description: "An optional description label for the folder."
  },
  DELETE: {
    folderIdOrName: "The ID or name of the folder to delete.",
    workspaceId: "The ID of the project to delete the folder from.",
    environment: "The slug of the environment where the folder is located.",
    directory: "The directory of the folder to delete. (Deprecated in favor of path)",
    path: "The path of the folder to delete."
  }
} as const;

export const SECRETS = {
  ATTACH_TAGS: {
    secretName: "The name of the secret to attach tags to.",
    secretPath: "The path of the secret to attach tags to.",
    type: "The type of the secret to attach tags to. (shared/personal)",
    environment: "The slug of the environment where the secret is located",
    viewSecretValue: "Whether or not to retrieve the secret value.",
    projectSlug: "The slug of the project where the secret is located.",
    tagSlugs: "An array of existing tag slugs to attach to the secret."
  },
  DETACH_TAGS: {
    secretName: "The name of the secret to detach tags from.",
    secretPath: "The path of the secret to detach tags from.",
    type: "The type of the secret to attach tags to. (shared/personal)",
    environment: "The slug of the environment where the secret is located.",
    projectSlug: "The slug of the project where the secret is located.",
    tagSlugs: "An array of existing tag slugs to detach from the secret."
  }
} as const;

export const RAW_SECRETS = {
  LIST: {
    expand: "Whether or not to expand secret references.",
    recursive:
      "Whether or not to fetch all secrets from the specified base path, and all of its subdirectories. Note, the max depth is 20 deep.",
    workspaceId: "The ID of the project to list secrets from.",
    workspaceSlug:
      "The slug of the project to list secrets from. This parameter is only applicable by machine identities.",
    environment: "The slug of the environment to list secrets from.",
    secretPath: "The secret path to list secrets from.",
    viewSecretValue: "Whether or not to retrieve the secret value.",
    includeImports: "Weather to include imported secrets or not.",
    tagSlugs: "The comma separated tag slugs to filter secrets.",
    metadataFilter:
      "The secret metadata key-value pairs to filter secrets by. When querying for multiple metadata pairs, the query is treated as an AND operation. Secret metadata format is key=value1,value=value2|key=value3,value=value4."
  },
  CREATE: {
    secretName: "The name of the secret to create.",
    projectSlug: "The slug of the project to create the secret in.",
    environment: "The slug of the environment to create the secret in.",
    secretComment: "Attach a comment to the secret.",
    secretPath: "The path to create the secret in.",
    secretValue: "The value of the secret to create.",
    skipMultilineEncoding: "Skip multiline encoding for the secret value.",
    type: "The type of the secret to create.",
    workspaceId: "The ID of the project to create the secret in.",
    tagIds: "The ID of the tags to be attached to the created secret.",
    secretReminderRepeatDays: "Interval for secret rotation notifications, measured in days.",
    secretReminderNote: "Note to be attached in notification email."
  },
  GET: {
    expand: "Whether or not to expand secret references.",
    secretName: "The name of the secret to get.",
    workspaceId: "The ID of the project to get the secret from.",
    workspaceSlug: "The slug of the project to get the secret from.",
    environment: "The slug of the environment to get the secret from.",
    secretPath: "The path of the secret to get.",
    version: "The version of the secret to get.",
    type: "The type of the secret to get.",
    viewSecretValue: "Whether or not to retrieve the secret value.",
    includeImports: "Weather to include imported secrets or not."
  },
  UPDATE: {
    secretName: "The name of the secret to update.",
    secretComment: "Update comment to the secret.",
    environment: "The slug of the environment where the secret is located.",
    mode: "Defines how the system should handle missing secrets during an update.",
    secretPath: "The default path for secrets to update or upsert, if not provided in the secret details.",
    secretValue: "The new value of the secret.",
    skipMultilineEncoding: "Skip multiline encoding for the secret value.",
    type: "The type of the secret to update.",
    projectSlug: "The slug of the project to update the secret in.",
    workspaceId: "The ID of the project to update the secret in.",
    tagIds: "The ID of the tags to be attached to the updated secret.",
    secretReminderRepeatDays: "Interval for secret rotation notifications, measured in days.",
    secretReminderNote: "Note to be attached in notification email.",
    secretReminderRecipients:
      "An array of user IDs that will receive the reminder email. If not specified, all project members will receive the reminder email.",
    newSecretName: "The new name for the secret."
  },
  DELETE: {
    secretName: "The name of the secret to delete.",
    environment: "The slug of the environment where the secret is located.",
    secretPath: "The path of the secret.",
    type: "The type of the secret to delete.",
    projectSlug: "The slug of the project to delete the secret in.",
    workspaceId: "The ID of the project where the secret is located."
  },
  GET_REFERENCE_TREE: {
    secretName: "The name of the secret to get the reference tree for.",
    workspaceId: "The ID of the project where the secret is located.",
    environment: "The slug of the environment where the the secret is located.",
    secretPath: "The folder path where the secret is located."
  },
  GET_ACCESS_LIST: {
    secretName: "The name of the secret to get the access list for.",
    workspaceId: "The ID of the project where the secret is located.",
    environment: "The slug of the environment where the the secret is located.",
    secretPath: "The folder path where the secret is located."
  }
} as const;

export const SECRET_IMPORTS = {
  LIST: {
    workspaceId: "The ID of the project to list secret imports from.",
    environment: "The slug of the environment to list secret imports from.",
    path: "The path to list secret imports from."
  },
  GET: {
    secretImportId: "The ID of the secret import to fetch."
  },
  CREATE: {
    environment: "The slug of the environment to import into.",
    path: "The path to import into.",
    workspaceId: "The ID of the project you are working in.",
    isReplication:
      "When true, secrets from the source will be automatically sent to the destination. If approval policies exist at the destination, the secrets will be sent as approval requests instead of being applied immediately.",
    import: {
      environment: "The slug of the environment to import from.",
      path: "The path to import from."
    }
  },
  UPDATE: {
    secretImportId: "The ID of the secret import to update.",
    environment: "The slug of the environment where the secret import is located.",
    import: {
      environment: "The new environment slug to import from.",
      path: "The new path to import from.",
      position: "The new position of the secret import. The lowest number will be displayed as the first import."
    },
    path: "The path of the secret import to update.",
    workspaceId: "The ID of the project where the secret import is located."
  },
  DELETE: {
    workspaceId: "The ID of the project to delete the secret import from.",
    secretImportId: "The ID of the secret import to delete.",
    environment: "The slug of the environment where the secret import is located.",
    path: "The path of the secret import to delete."
  }
} as const;

export const DASHBOARD = {
  SECRET_OVERVIEW_LIST: {
    projectId: "The ID of the project to list secrets/folders from.",
    environments:
      "The slugs of the environments to list secrets/folders from (comma separated, ie 'environments=dev,staging,prod').",
    secretPath: "The secret path to list secrets/folders from.",
    offset: "The offset to start from. If you enter 10, it will start from the 10th secret/folder.",
    limit: "The number of secrets/folders to return.",
    orderBy: "The column to order secrets/folders by.",
    orderDirection: "The direction to order secrets/folders in.",
    search: "The text string to filter secret keys and folder names by.",
    includeSecrets: "Whether to include project secrets in the response.",
    includeFolders: "Whether to include project folders in the response.",
    includeDynamicSecrets: "Whether to include dynamic project secrets in the response.",
    includeImports: "Whether to include project secret imports in the response.",
    includeSecretRotations: "Whether to include project secret rotations in the response."
  },
  SECRET_DETAILS_LIST: {
    projectId: "The ID of the project to list secrets/folders from.",
    environment: "The slug of the environment to list secrets/folders from.",
    secretPath: "The secret path to list secrets/folders from.",
    offset: "The offset to start from. If you enter 10, it will start from the 10th secret/folder.",
    limit: "The number of secrets/folders to return.",
    orderBy: "The column to order secrets/folders by.",
    orderDirection: "The direction to order secrets/folders in.",
    search: "The text string to filter secret keys and folder names by.",
    tags: "The tags to filter secrets by (comma separated, ie 'tags=billing,engineering').",
    includeSecrets: "Whether to include project secrets in the response.",
    includeFolders: "Whether to include project folders in the response.",
    includeImports: "Whether to include project secret imports in the response.",
    includeDynamicSecrets: "Whether to include dynamic project secrets in the response.",
    includeSecretRotations: "Whether to include secret rotations in the response."
  }
} as const;

export const AUDIT_LOGS = {
  EXPORT: {
    projectId:
      "Optionally filter logs by project ID. If not provided, logs from the entire organization will be returned.",
    environment:
      "The environment to filter logs by. If not provided, logs from all environments will be returned. Note that the projectId parameter must also be provided.",
    eventType: "The type of the event to export.",
    secretPath:
      "The path of the secret to query audit logs for. Note that the projectId parameter must also be provided.",
    secretKey:
      "The key of the secret to query audit logs for. Note that the projectId parameter must also be provided.",
    userAgentType: "Choose which consuming application to export audit logs for.",
    eventMetadata:
      "Filter by event metadata key-value pairs. Formatted as `key1=value1,key2=value2`, with comma-separation.",
    startDate: "The date to start the export from.",
    endDate: "The date to end the export at.",
    offset: "The offset to start from. If you enter 10, it will start from the 10th audit log.",
    limit: "The number of audit logs to return.",
    actor: "The actor to filter the audit logs by."
  }
} as const;

export const DYNAMIC_SECRETS = {
  LIST: {
    projectSlug: "The slug of the project to create dynamic secret in.",
    environmentSlug: "The slug of the environment to list folders from.",
    path: "The path to list folders from."
  },
  LIST_LEASES_BY_NAME: {
    projectSlug: "The slug of the project to create dynamic secret in.",
    environmentSlug: "The slug of the environment to list folders from.",
    path: "The path to list folders from.",
    name: "The name of the dynamic secret."
  },
  GET_BY_NAME: {
    projectSlug: "The slug of the project to create dynamic secret in.",
    environmentSlug: "The slug of the environment to list folders from.",
    path: "The path to list folders from.",
    name: "The name of the dynamic secret."
  },
  CREATE: {
    projectSlug: "The slug of the project to create dynamic secret in.",
    environmentSlug: "The slug of the environment to create the dynamic secret in.",
    path: "The path to create the dynamic secret in.",
    name: "The name of the dynamic secret.",
    provider: "The type of dynamic secret.",
    defaultTTL: "The default TTL that will be applied for all the leases.",
    maxTTL: "The maximum limit a TTL can be leases or renewed."
  },
  UPDATE: {
    projectSlug: "The slug of the project to update dynamic secret in.",
    environmentSlug: "The slug of the environment to update the dynamic secret in.",
    path: "The path to update the dynamic secret in.",
    name: "The name of the dynamic secret.",
    inputs: "The new partial values for the configured provider of the dynamic secret",
    defaultTTL: "The default TTL that will be applied for all the leases.",
    maxTTL: "The maximum limit a TTL can be leases or renewed.",
    newName: "The new name for the dynamic secret."
  },
  DELETE: {
    projectSlug: "The slug of the project to delete dynamic secret in.",
    environmentSlug: "The slug of the environment to delete the dynamic secret in.",
    path: "The path to delete the dynamic secret in.",
    name: "The name of the dynamic secret.",
    isForced:
      "A boolean flag to delete the the dynamic secret from Infisical without trying to remove it from external provider. Used when the dynamic secret got modified externally."
  }
} as const;

export const DYNAMIC_SECRET_LEASES = {
  GET_BY_LEASEID: {
    projectSlug: "The slug of the project to create dynamic secret in.",
    environmentSlug: "The slug of the environment to list folders from.",
    path: "The path to list folders from.",
    leaseId: "The ID of the dynamic secret lease."
  },
  CREATE: {
    projectSlug: "The slug of the project of the dynamic secret in.",
    environmentSlug: "The slug of the environment of the dynamic secret in.",
    path: "The path of the dynamic secret in.",
    dynamicSecretName: "The name of the dynamic secret.",
    ttl: "The lease lifetime TTL. If not provided the default TTL of dynamic secret will be used."
  },
  RENEW: {
    projectSlug: "The slug of the project of the dynamic secret in.",
    environmentSlug: "The slug of the environment of the dynamic secret in.",
    path: "The path of the dynamic secret in.",
    leaseId: "The ID of the dynamic secret lease.",
    ttl: "The renew TTL that gets added with current expiry (ensure it's below max TTL) for a total less than creation time + max TTL."
  },
  DELETE: {
    projectSlug: "The slug of the project of the dynamic secret in.",
    environmentSlug: "The slug of the environment of the dynamic secret in.",
    path: "The path of the dynamic secret in.",
    leaseId: "The ID of the dynamic secret lease.",
    isForced:
      "A boolean flag to delete the the dynamic secret from Infisical without trying to remove it from external provider. Used when the dynamic secret got modified externally."
  },
  KUBERNETES: {
    CREATE: {
      config: {
        namespace:
          "The Kubernetes namespace to create the lease in. If not specified, the first namespace defined in the configuration will be used."
      }
    }
  }
} as const;
export const SECRET_TAGS = {
  LIST: {
    projectId: "The ID of the project to list tags from."
  },
  GET_TAG_BY_ID: {
    projectId: "The ID of the project to get tags from.",
    tagId: "The ID of the tag to get details."
  },
  GET_TAG_BY_SLUG: {
    projectId: "The ID of the project to get tags from.",
    tagSlug: "The slug of the tag to get details."
  },
  CREATE: {
    projectId: "The ID of the project to create the tag in.",
    name: "The name of the tag to create.",
    slug: "The slug of the tag to create.",
    color: "The color of the tag to create."
  },
  UPDATE: {
    projectId: "The ID of the project to update the tag in.",
    tagId: "The ID of the tag to get details.",
    name: "The name of the tag to update.",
    slug: "The slug of the tag to update.",
    color: "The color of the tag to update."
  },
  DELETE: {
    tagId: "The ID of the tag to delete.",
    projectId: "The ID of the project to delete the tag from."
  }
} as const;

export const IDENTITY_ADDITIONAL_PRIVILEGE = {
  CREATE: {
    projectSlug: "The slug of the project of the identity in.",
    identityId: "The ID of the identity to create.",
    slug: "The slug of the privilege to create.",
    permissions: `@deprecated - use privilegePermission
The permission object for the privilege.
- Read secrets
\`\`\`
{ "permissions": [{"action": "read", "subject": "secrets"]}
\`\`\`
- Read and Write secrets
\`\`\`
{ "permissions": [{"action": "read", "subject": "secrets"], {"action": "write", "subject": "secrets"]}
\`\`\`
- Read secrets scoped to an environment and secret path
\`\`\`
- { "permissions": [{"action": "read", "subject": "secrets", "conditions": { "environment": "dev", "secretPath": { "$glob": "/" } }}] }
\`\`\`
`,
    privilegePermission: "The permission object for the privilege.",
    isPackPermission: "Whether the server should pack(compact) the permission object.",
    isTemporary: "Whether the privilege is temporary.",
    temporaryMode: "Type of temporary access given. Types: relative.",
    temporaryRange: "TTL for the temporary time. Eg: 1m, 1h, 1d.",
    temporaryAccessStartTime: "ISO time for which temporary access should begin."
  },
  UPDATE: {
    projectSlug: "The slug of the project of the identity in.",
    identityId: "The ID of the identity to update.",
    slug: "The slug of the privilege to update.",
    newSlug: "The new slug of the privilege to update.",
    permissions: `@deprecated - use privilegePermission
The permission object for the privilege.
- Read secrets
\`\`\`
{ "permissions": [{"action": "read", "subject": "secrets"]}
\`\`\`
- Read and Write secrets
\`\`\`
{ "permissions": [{"action": "read", "subject": "secrets"], {"action": "write", "subject": "secrets"]}
\`\`\`
- Read secrets scoped to an environment and secret path
\`\`\`
- { "permissions": [{"action": "read", "subject": "secrets", "conditions": { "environment": "dev", "secretPath": { "$glob": "/" } }}] }
\`\`\`
`,
    privilegePermission: "The permission object for the privilege.",
    isTemporary: "Whether the privilege is temporary.",
    temporaryMode: "Type of temporary access given. Types: relative.",
    temporaryRange: "TTL for the temporary time. Eg: 1m, 1h, 1d.",
    temporaryAccessStartTime: "ISO time for which temporary access should begin."
  },
  DELETE: {
    projectSlug: "The slug of the project of the identity in.",
    identityId: "The ID of the identity to delete.",
    slug: "The slug of the privilege to delete."
  },
  GET_BY_SLUG: {
    projectSlug: "The slug of the project of the identity in.",
    identityId: "The ID of the identity to list.",
    slug: "The slug of the privilege."
  },
  LIST: {
    projectSlug: "The slug of the project of the identity in.",
    identityId: "The ID of the identity to list.",
    unpacked: "Whether the system should send the permissions as unpacked."
  }
};

export const PROJECT_USER_ADDITIONAL_PRIVILEGE = {
  CREATE: {
    projectMembershipId: "Project membership ID of user.",
    slug: "The slug of the privilege to create.",
    permissions:
      "The permission object for the privilege. Refer https://casl.js.org/v6/en/guide/define-rules#the-shape-of-raw-rule to understand the shape.",
    isPackPermission: "Whether the server should pack (compact) the permission object.",
    isTemporary: "Whether the privilege is temporary.",
    temporaryMode: "Type of temporary access given. Types: relative.",
    temporaryRange: "TTL for the temporary time. Eg: 1m, 1h, 1d.",
    temporaryAccessStartTime: "ISO time for which temporary access should begin."
  },
  UPDATE: {
    privilegeId: "The ID of privilege object.",
    slug: "The slug of the privilege to create.",
    newSlug: "The new slug of the privilege to create.",
    permissions:
      "The permission object for the privilege. Refer https://casl.js.org/v6/en/guide/define-rules#the-shape-of-raw-rule to understand the shape.",
    isPackPermission: "Whether the server should pack (compact) the permission object.",
    isTemporary: "Whether the privilege is temporary.",
    temporaryMode: "Type of temporary access given. Types: relative.",
    temporaryRange: "TTL for the temporary time. Eg: 1m, 1h, 1d.",
    temporaryAccessStartTime: "ISO time for which temporary access should begin."
  },
  DELETE: {
    privilegeId: "The ID of privilege object."
  },
  GET_BY_PRIVILEGE_ID: {
    privilegeId: "The ID of privilege object."
  },
  LIST: {
    projectMembershipId: "Project membership ID of user."
  }
};

export const IDENTITY_ADDITIONAL_PRIVILEGE_V2 = {
  CREATE: {
    identityId: "The ID of the identity to create the privilege for.",
    projectId: "The ID of the project of the identity in.",
    slug: "The slug of the privilege to create.",
    permission: "The permission for the privilege.",
    isTemporary: "Whether the privilege is temporary or permanent.",
    temporaryMode: "Type of temporary access given. Types: relative.",
    temporaryRange: "The TTL for the temporary access given. Eg: 1m, 1h, 1d.",
    temporaryAccessStartTime: "The start time in ISO format when the temporary access should begin."
  },
  UPDATE: {
    id: "The ID of the identity privilege.",
    identityId: "The ID of the identity to update.",
    slug: "The slug of the privilege to update.",
    privilegePermission: "The permission for the privilege.",
    isTemporary: "Whether the privilege is temporary.",
    temporaryMode: "Type of temporary access given. Types: relative.",
    temporaryRange: "The TTL for the temporary access given. Eg: 1m, 1h, 1d.",
    temporaryAccessStartTime: "The start time in ISO format when the temporary access should begin."
  },
  DELETE: {
    id: "The ID of the identity privilege.",
    identityId: "The ID of the identity to delete.",
    slug: "The slug of the privilege to delete."
  },
  GET_BY_SLUG: {
    projectSlug: "The slug of the project of the identity in.",
    identityId: "The ID of the identity to list.",
    slug: "The slug of the privilege."
  },
  GET_BY_ID: {
    id: "The ID of the identity privilege."
  },
  LIST: {
    projectId: "The ID of the project that the identity is in.",
    identityId: "The ID of the identity to list."
  }
};

export const INTEGRATION_AUTH = {
  GET: {
    integrationAuthId: "The ID of integration authentication object."
  },
  DELETE: {
    integration: "The slug of the integration to be unauthorized.",
    projectId: "The ID of the project to delete the integration auth from."
  },
  DELETE_BY_ID: {
    integrationAuthId: "The ID of integration authentication object to delete."
  },
  UPDATE_BY_ID: {
    integrationAuthId: "The ID of integration authentication object to update."
  },
  CREATE_ACCESS_TOKEN: {
    workspaceId: "The ID of the project to create the integration auth for.",
    integration: "The slug of integration for the auth object.",
    accessId: "The unique authorized access ID of the external integration provider.",
    accessToken: "The unique authorized access token of the external integration provider.",
    awsAssumeIamRoleArn: "The AWS IAM Role to be assumed by Infisical.",
    url: "",
    namespace: "",
    refreshToken: "The refresh token for integration authorization."
  }
} as const;

export const INTEGRATION = {
  CREATE: {
    integrationAuthId: "The ID of the integration auth object to link with integration.",
    app: "The name of the external integration providers app entity that you want to sync secrets with. Used in Netlify, GitHub, Vercel integrations.",
    isActive: "Whether the integration should be active or disabled.",
    appId:
      "The ID of the external integration providers app entity that you want to sync secrets with. Used in Netlify, GitHub, Vercel integrations.",
    secretPath: "The path of the secrets to sync secrets from.",
    sourceEnvironment: "The environment to sync secret from.",
    targetEnvironment:
      "The target environment of the integration provider. Used in cloudflare pages, TeamCity, Gitlab integrations.",
    targetEnvironmentId:
      "The target environment ID of the integration provider. Used in cloudflare pages, teamcity, gitlab integrations.",
    targetService:
      "The service based grouping identifier of the external provider. Used in Terraform cloud, Checkly, Railway and NorthFlank.",
    targetServiceId:
      "The service based grouping identifier ID of the external provider. Used in Terraform cloud, Checkly, Railway and NorthFlank.",
    owner: "External integration providers service entity owner. Used in Github.",
    url: "The self-hosted URL of the platform to integrate with.",
    path: "Path to save the synced secrets. Used by Gitlab, AWS Parameter Store, Vault.",
    region: "AWS region to sync secrets to.",
    scope: "Scope of the provider. Used by Github, Qovery.",
    metadata: {
      secretPrefix: "The prefix for the saved secret. Used by GCP.",
      secretSuffix: "The suffix for the saved secret. Used by GCP.",
      initialSyncBehavoir: "Type of syncing behavoir with the integration.",
      mappingBehavior: "The mapping behavior of the integration.",
      shouldAutoRedeploy: "Used by Render to trigger auto deploy.",
      secretGCPLabel: "The label for GCP secrets.",
      secretAWSTag: "The tags for AWS secrets.",
      azureLabel: "Define which label to assign to secrets created in Azure App Configuration.",
      githubVisibility:
        "Define where the secrets from the Github Integration should be visible. Option 'selected' lets you directly define which repositories to sync secrets to.",
      githubVisibilityRepoIds:
        "The repository IDs to sync secrets to when using the Github Integration. Only applicable when using Organization scope, and visibility is set to 'selected'.",
      kmsKeyId: "The ID of the encryption key from AWS KMS.",
      shouldDisableDelete: "The flag to disable deletion of secrets in AWS Parameter Store.",
      shouldMaskSecrets: "Specifies if the secrets synced from Infisical to Gitlab should be marked as 'Masked'.",
      shouldProtectSecrets: "Specifies if the secrets synced from Infisical to Gitlab should be marked as 'Protected'.",
      shouldEnableDelete: "The flag to enable deletion of secrets.",
      octopusDeployScopeValues: "Specifies the scope values to set on synced secrets to Octopus Deploy.",
      metadataSyncMode: "The mode for syncing metadata to external system"
    }
  },
  UPDATE: {
    integrationId: "The ID of the integration object.",
    region: "AWS region to sync secrets to.",
    app: "The name of the external integration providers app entity that you want to sync secrets with. Used in Netlify, GitHub, Vercel integrations.",
    appId:
      "The ID of the external integration providers app entity that you want to sync secrets with. Used in Netlify, GitHub, Vercel integrations.",
    isActive: "Whether the integration should be active or disabled.",
    secretPath: "The path of the secrets to sync secrets from.",
    path: "Path to save the synced secrets. Used by Gitlab, AWS Parameter Store, Vault.",
    owner: "External integration providers service entity owner. Used in Github.",
    targetEnvironment:
      "The target environment of the integration provider. Used in cloudflare pages, TeamCity, Gitlab integrations.",
    environment: "The environment to sync secrets from."
  },
  DELETE: {
    integrationId: "The ID of the integration object."
  },
  SYNC: {
    integrationId: "The ID of the integration object to manually sync."
  }
};

export const AUDIT_LOG_STREAMS = {
  CREATE: {
    url: "The HTTP URL to push logs to.",
    headers: {
      desc: "The HTTP headers attached for the external provider requests.",
      key: "The HTTP header key name.",
      value: "The HTTP header value."
    }
  },
  UPDATE: {
    id: "The ID of the audit log stream to update.",
    url: "The HTTP URL to push logs to.",
    headers: {
      desc: "The HTTP headers attached for the external provider requests.",
      key: "The HTTP header key name.",
      value: "The HTTP header value."
    }
  },
  DELETE: {
    id: "The ID of the audit log stream to delete."
  },
  GET_BY_ID: {
    id: "The ID of the audit log stream to get details."
  }
};

export const SSH_CERTIFICATE_AUTHORITIES = {
  CREATE: {
    projectId: "The ID of the project to create the SSH CA in.",
    friendlyName: "A friendly name for the SSH CA.",
    keyAlgorithm:
      "The type of public key algorithm and size, in bits, of the key pair for the SSH CA; required if keySource is internal.",
    publicKey: "The public key for the SSH CA key pair; required if keySource is external.",
    privateKey: "The private key for the SSH CA key pair; required if keySource is external.",
    keySource: "The source of the SSH CA key pair. This can be one of internal or external."
  },
  GET: {
    sshCaId: "The ID of the SSH CA to get."
  },
  GET_PUBLIC_KEY: {
    sshCaId: "The ID of the SSH CA to get the public key for."
  },
  UPDATE: {
    sshCaId: "The ID of the SSH CA to update.",
    friendlyName: "A friendly name for the SSH CA to update to.",
    status: "The status of the SSH CA to update to. This can be one of active or disabled."
  },
  DELETE: {
    sshCaId: "The ID of the SSH CA to delete."
  },
  GET_CERTIFICATE_TEMPLATES: {
    sshCaId: "The ID of the SSH CA to get the certificate templates for."
  },
  SIGN_SSH_KEY: {
    certificateTemplateId: "The ID of the SSH certificate template to sign the SSH public key with.",
    publicKey: "The SSH public key to sign.",
    certType: "The type of certificate to issue. This can be one of user or host.",
    principals: "The list of principals (usernames, hostnames) to include in the certificate.",
    ttl: "The time to live for the certificate such as 1m, 1h, 1d, ... If not specified, the default TTL for the template will be used.",
    keyId: "The key ID to include in the certificate. If not specified, a default key ID will be generated.",
    serialNumber: "The serial number of the issued SSH certificate.",
    signedKey: "The SSH certificate or signed SSH public key."
  },
  ISSUE_SSH_CREDENTIALS: {
    certificateTemplateId: "The ID of the SSH certificate template to issue the SSH credentials with.",
    keyAlgorithm: "The type of public key algorithm and size, in bits, of the key pair for the SSH CA.",
    certType: "The type of certificate to issue. This can be one of user or host.",
    principals: "The list of principals (usernames, hostnames) to include in the certificate.",
    ttl: "The time to live for the certificate such as 1m, 1h, 1d, ... If not specified, the default TTL for the template will be used.",
    keyId: "The key ID to include in the certificate. If not specified, a default key ID will be generated.",
    serialNumber: "The serial number of the issued SSH certificate.",
    signedKey: "The SSH certificate or signed SSH public key.",
    privateKey: "The private key corresponding to the issued SSH certificate.",
    publicKey: "The public key of the issued SSH certificate."
  }
};

export const SSH_CERTIFICATE_TEMPLATES = {
  GET: {
    certificateTemplateId: "The ID of the SSH certificate template to get."
  },
  CREATE: {
    sshCaId: "The ID of the SSH CA to associate the certificate template with.",
    name: "The name of the certificate template.",
    ttl: "The default time to live for issued certificates such as 1m, 1h, 1d, 1y, ...",
    maxTTL: "The maximum time to live for issued certificates such as 1m, 1h, 1d, 1y, ...",
    allowedUsers: "The list of allowed users for certificates issued under this template.",
    allowedHosts: "The list of allowed hosts for certificates issued under this template.",
    allowUserCertificates: "Whether or not to allow user certificates to be issued under this template.",
    allowHostCertificates: "Whether or not to allow host certificates to be issued under this template.",
    allowCustomKeyIds: "Whether or not to allow custom key IDs for certificates issued under this template."
  },
  UPDATE: {
    certificateTemplateId: "The ID of the SSH certificate template to update.",
    name: "The name of the certificate template.",
    ttl: "The default time to live for issued certificates such as 1m, 1h, 1d, 1y, ...",
    maxTTL: "The maximum time to live for issued certificates such as 1m, 1h, 1d, 1y, ...",
    allowedUsers: "The list of allowed users for certificates issued under this template.",
    allowedHosts: "The list of allowed hosts for certificates issued under this template.",
    allowUserCertificates: "Whether or not to allow user certificates to be issued under this template.",
    allowHostCertificates: "Whether or not to allow host certificates to be issued under this template.",
    allowCustomKeyIds: "Whether or not to allow custom key IDs for certificates issued under this template."
  },
  DELETE: {
    certificateTemplateId: "The ID of the SSH certificate template to delete."
  }
};

export const SSH_HOST_GROUPS = {
  GET: {
    sshHostGroupId: "The ID of the SSH host group to get.",
    filter: "The filter to apply to the SSH hosts in the SSH host group."
  },
  CREATE: {
    projectId: "The ID of the project to create the SSH host group in.",
    name: "The name of the SSH host group.",
    loginMappings:
      "A list of default login mappings to include on each host in the SSH host group. Each login mapping contains a login user and a list of corresponding allowed principals being usernames of users in the Infisical SSH project."
  },
  UPDATE: {
    sshHostGroupId: "The ID of the SSH host group to update.",
    name: "The name of the SSH host group to update to.",
    loginMappings:
      "A list of default login mappings to include on each host in the SSH host group. Each login mapping contains a login user and a list of corresponding allowed principals being usernames of users in the Infisical SSH project."
  },
  DELETE: {
    sshHostGroupId: "The ID of the SSH host group to delete."
  },
  LIST_HOSTS: {
    offset: "The offset to start from. If you enter 10, it will start from the 10th host",
    limit: "The number of hosts to return."
  },
  ADD_HOST: {
    sshHostGroupId: "The ID of the SSH host group to add the host to.",
    hostId: "The ID of the SSH host to add to the SSH host group."
  },
  DELETE_HOST: {
    sshHostGroupId: "The ID of the SSH host group to delete the host from.",
    hostId: "The ID of the SSH host to delete from the SSH host group."
  }
};

export const SSH_HOSTS = {
  GET: {
    sshHostId: "The ID of the SSH host to get."
  },
  CREATE: {
    projectId: "The ID of the project to create the SSH host in.",
    hostname: "The hostname of the SSH host.",
    alias: "The alias for the SSH host.",
    userCertTtl: "The time to live for user certificates issued under this host.",
    hostCertTtl: "The time to live for host certificates issued under this host.",
    loginUser: "A login user on the remote machine (e.g. 'ec2-user', 'deploy', 'admin')",
    allowedPrincipals: "A list of allowed principals that can log in as the login user.",
    loginMappings:
      "A list of login mappings for the SSH host. Each login mapping contains a login user and a list of corresponding allowed principals being usernames of users or groups slugs in the Infisical SSH project.",
    userSshCaId:
      "The ID of the SSH CA to use for user certificates. If not specified, the default user SSH CA will be used if it exists.",
    hostSshCaId:
      "The ID of the SSH CA to use for host certificates. If not specified, the default host SSH CA will be used if it exists."
  },
  UPDATE: {
    sshHostId: "The ID of the SSH host to update.",
    hostname: "The hostname of the SSH host to update to.",
    alias: "The alias for the SSH host to update to.",
    userCertTtl: "The time to live for user certificates issued under this host to update to.",
    hostCertTtl: "The time to live for host certificates issued under this host to update to.",
    loginUser: "A login user on the remote machine (e.g. 'ec2-user', 'deploy', 'admin')",
    allowedPrincipals: "A list of allowed principals that can log in as the login user.",
    loginMappings:
      "A list of login mappings for the SSH host. Each login mapping contains a login user and a list of corresponding allowed principals being usernames of users or groups slugs in the Infisical SSH project."
  },
  DELETE: {
    sshHostId: "The ID of the SSH host to delete."
  },
  ISSUE_SSH_CREDENTIALS: {
    sshHostId: "The ID of the SSH host to issue the SSH credentials for.",
    loginUser: "The login user to issue the SSH credentials for.",
    keyAlgorithm: "The type of public key algorithm and size, in bits, of the key pair for the SSH host.",
    serialNumber: "The serial number of the issued SSH certificate.",
    signedKey: "The SSH certificate or signed SSH public key.",
    privateKey: "The private key corresponding to the issued SSH certificate.",
    publicKey: "The public key of the issued SSH certificate."
  },
  ISSUE_HOST_CERT: {
    sshHostId: "The ID of the SSH host to issue the SSH certificate for.",
    publicKey: "The SSH public key to issue the SSH certificate for.",
    serialNumber: "The serial number of the issued SSH certificate.",
    signedKey: "The SSH certificate or signed SSH public key."
  },
  GET_USER_CA_PUBLIC_KEY: {
    sshHostId: "The ID of the SSH host to get the user SSH CA public key for.",
    publicKey: "The public key of the user SSH CA linked to the SSH host."
  },
  GET_HOST_CA_PUBLIC_KEY: {
    sshHostId: "The ID of the SSH host to get the host SSH CA public key for.",
    publicKey: "The public key of the host SSH CA linked to the SSH host."
  }
};

export const CERTIFICATE_AUTHORITIES = {
  CREATE: {
    projectSlug: "Slug of the project to create the CA in.",
    type: "The type of CA to create.",
    friendlyName: "A friendly name for the CA.",
    organization: "The organization (O) for the CA.",
    ou: "The organization unit (OU) for the CA.",
    country: "The country name (C) for the CA.",
    province: "The state of province name for the CA.",
    locality: "The locality name for the CA.",
    commonName: "The common name (CN) for the CA.",
    notBefore: "The date and time when the CA becomes valid in YYYY-MM-DDTHH:mm:ss.sssZ format.",
    notAfter: "The date and time when the CA expires in YYYY-MM-DDTHH:mm:ss.sssZ format.",
    maxPathLength:
      "The maximum number of intermediate CAs that may follow this CA in the certificate / CA chain. A maxPathLength of -1 implies no path limit on the chain.",
    keyAlgorithm:
      "The type of public key algorithm and size, in bits, of the key pair for the CA; when you create an intermediate CA, you must use a key algorithm supported by the parent CA.",
    requireTemplateForIssuance:
      "Whether or not certificates for this CA can only be issued through certificate templates."
  },
  GET: {
    caId: "The ID of the CA to get."
  },
  UPDATE: {
    caId: "The ID of the CA to update.",
    status: "The status of the CA to update to. This can be one of active or disabled.",
    requireTemplateForIssuance:
      "Whether or not certificates for this CA can only be issued through certificate templates."
  },
  DELETE: {
    caId: "The ID of the CA to delete."
  },
  GET_CSR: {
    caId: "The ID of the CA to generate CSR from.",
    csr: "The generated CSR from the CA."
  },
  RENEW_CA_CERT: {
    caId: "The ID of the CA to renew the CA certificate for.",
    type: "The type of behavior to use for the renewal operation. Currently Infisical is only able to renew a CA certificate with the same key pair.",
    notAfter: "The expiry date and time for the renewed CA certificate in YYYY-MM-DDTHH:mm:ss.sssZ format.",
    certificate: "The renewed CA certificate body.",
    certificateChain: "The certificate chain of the CA.",
    serialNumber: "The serial number of the renewed CA certificate."
  },
  GET_CERT: {
    caId: "The ID of the CA to get the certificate body and certificate chain from.",
    certificate: "The certificate body of the CA.",
    certificateChain: "The certificate chain of the CA.",
    serialNumber: "The serial number of the CA certificate."
  },
  GET_CERT_BY_ID: {
    caId: "The ID of the CA to get the CA certificate from.",
    caCertId: "The ID of the CA certificate to get."
  },
  GET_CA_CERTS: {
    caId: "The ID of the CA to get the CA certificates for.",
    certificate: "The certificate body of the CA certificate.",
    certificateChain: "The certificate chain of the CA certificate.",
    serialNumber: "The serial number of the CA certificate.",
    version: "The version of the CA certificate. The version is incremented for each CA renewal operation."
  },
  SIGN_INTERMEDIATE: {
    caId: "The ID of the CA to sign the intermediate certificate with.",
    csr: "The pem-encoded CSR to sign with the CA.",
    notBefore: "The date and time when the intermediate CA becomes valid in YYYY-MM-DDTHH:mm:ss.sssZ format.",
    notAfter: "The date and time when the intermediate CA expires in YYYY-MM-DDTHH:mm:ss.sssZ format.",
    maxPathLength:
      "The maximum number of intermediate CAs that may follow this CA in the certificate / CA chain. A maxPathLength of -1 implies no path limit on the chain.",
    certificate: "The signed intermediate certificate.",
    certificateChain: "The certificate chain of the intermediate certificate.",
    issuingCaCertificate: "The certificate of the issuing CA.",
    serialNumber: "The serial number of the intermediate certificate."
  },
  IMPORT_CERT: {
    caId: "The ID of the CA to import the certificate for.",
    certificate: "The certificate body to import.",
    certificateChain: "The certificate chain to import."
  },
  ISSUE_CERT: {
    caId: "The ID of the CA to issue the certificate from.",
    certificateTemplateId: "The ID of the certificate template to issue the certificate from.",
    pkiCollectionId: "The ID of the PKI collection to add the certificate to.",
    friendlyName: "A friendly name for the certificate.",
    commonName: "The common name (CN) for the certificate.",
    altNames:
      "A comma-delimited list of Subject Alternative Names (SANs) for the certificate; these can be host names or email addresses.",
    ttl: "The time to live for the certificate such as 1m, 1h, 1d, 1y, ...",
    notBefore: "The date and time when the certificate becomes valid in YYYY-MM-DDTHH:mm:ss.sssZ format.",
    notAfter: "The date and time when the certificate expires in YYYY-MM-DDTHH:mm:ss.sssZ format.",
    certificate: "The issued certificate.",
    issuingCaCertificate: "The certificate of the issuing CA.",
    certificateChain: "The certificate chain of the issued certificate.",
    privateKey: "The private key of the issued certificate.",
    serialNumber: "The serial number of the issued certificate.",
    keyUsages: "The key usage extension of the certificate.",
    extendedKeyUsages: "The extended key usage extension of the certificate."
  },
  SIGN_CERT: {
    caId: "The ID of the CA to issue the certificate from.",
    pkiCollectionId: "The ID of the PKI collection to add the certificate to.",
    keyUsages: "The key usage extension of the certificate.",
    extendedKeyUsages: "The extended key usage extension of the certificate.",
    csr: "The pem-encoded CSR to sign with the CA to be used for certificate issuance.",
    friendlyName: "A friendly name for the certificate.",
    commonName: "The common name (CN) for the certificate.",
    altNames:
      "A comma-delimited list of Subject Alternative Names (SANs) for the certificate; these can be host names or email addresses.",
    ttl: "The time to live for the certificate such as 1m, 1h, 1d, 1y, ...",
    notBefore: "The date and time when the certificate becomes valid in YYYY-MM-DDTHH:mm:ss.sssZ format.",
    notAfter: "The date and time when the certificate expires in YYYY-MM-DDTHH:mm:ss.sssZ format.",
    certificate: "The issued certificate.",
    issuingCaCertificate: "The certificate of the issuing CA.",
    certificateChain: "The certificate chain of the issued certificate.",
    serialNumber: "The serial number of the issued certificate."
  },
  GET_CRLS: {
    caId: "The ID of the CA to get the certificate revocation lists (CRLs) for.",
    id: "The ID of certificate revocation list (CRL).",
    crl: "The certificate revocation list (CRL)."
  }
};

export const CERTIFICATES = {
  GET: {
    serialNumber: "The serial number of the certificate to get."
  },
  REVOKE: {
    serialNumber:
      "The serial number of the certificate to revoke. The revoked certificate will be added to the certificate revocation list (CRL) of the CA.",
    revocationReason: "The reason for revoking the certificate.",
    revokedAt: "The date and time when the certificate was revoked.",
    serialNumberRes: "The serial number of the revoked certificate."
  },
  DELETE: {
    serialNumber: "The serial number of the certificate to delete."
  },
  GET_CERT: {
    serialNumber: "The serial number of the certificate to get the certificate body and certificate chain for.",
    certificate: "The certificate body of the certificate.",
    certificateChain: "The certificate chain of the certificate.",
    serialNumberRes: "The serial number of the certificate.",
    privateKey: "The private key of the certificate."
  },
  IMPORT: {
    projectSlug: "Slug of the project to import the certificate into.",
    certificatePem: "The PEM-encoded leaf certificate.",
    privateKeyPem: "The PEM-encoded private key corresponding to the certificate.",
    chainPem: "The PEM-encoded chain of intermediate certificates.",
    friendlyName: "A friendly name for the certificate.",
    pkiCollectionId: "The ID of the PKI collection to add the certificate to.",

    certificate: "The issued certificate.",
    certificateChain: "The certificate chain of the issued certificate.",
    privateKey: "The private key of the issued certificate.",
    serialNumber: "The serial number of the issued certificate."
  }
};

export const CERTIFICATE_TEMPLATES = {
  CREATE: {
    caId: "The ID of the certificate authority to associate the template with.",
    pkiCollectionId: "The ID of the PKI collection to bind to the template.",
    name: "The name of the template.",
    commonName: "The regular expression string to use for validating common names.",
    subjectAlternativeName: "The regular expression string to use for validating subject alternative names.",
    ttl: "The max TTL for the template.",
    keyUsages: "The key usage constraint or default value for when template is used during certificate issuance.",
    extendedKeyUsages:
      "The extended key usage constraint or default value for when template is used during certificate issuance."
  },
  GET: {
    certificateTemplateId: "The ID of the certificate template to get."
  },
  UPDATE: {
    certificateTemplateId: "The ID of the certificate template to update.",
    caId: "The ID of the certificate authority to update the association with the template.",
    pkiCollectionId: "The ID of the PKI collection to update the binding to the template.",
    name: "The updated name of the template.",
    commonName: "The updated regular expression string for validating common names.",
    subjectAlternativeName: "The updated regular expression string for validating subject alternative names.",
    ttl: "The updated max TTL for the template.",
    keyUsages:
      "The updated key usage constraint or default value for when template is used during certificate issuance.",
    extendedKeyUsages:
      "The updated extended key usage constraint or default value for when template is used during certificate issuance."
  },
  DELETE: {
    certificateTemplateId: "The ID of the certificate template to delete."
  }
};

export const CA_CRLS = {
  GET: {
    crlId: "The ID of the certificate revocation list (CRL) to get.",
    crl: "The certificate revocation list (CRL)."
  }
};

export const ALERTS = {
  CREATE: {
    projectId: "The ID of the project to create the alert in.",
    pkiCollectionId: "The ID of the PKI collection to bind to the alert.",
    name: "The name of the alert.",
    alertBeforeDays: "The number of days before the certificate expires to trigger the alert.",
    emails: "The email addresses to send the alert email to."
  },
  GET: {
    alertId: "The ID of the alert to get."
  },
  UPDATE: {
    alertId: "The ID of the alert to update.",
    name: "The name of the alert to update to.",
    alertBeforeDays: "The number of days before the certificate expires to trigger the alert to update to.",
    pkiCollectionId: "The ID of the PKI collection to bind to the alert to update to.",
    emails: "The email addresses to send the alert email to update to."
  },
  DELETE: {
    alertId: "The ID of the alert to delete."
  }
};

export const PKI_SUBSCRIBERS = {
  GET: {
    subscriberName: "The name of the PKI subscriber to get.",
    projectId: "The ID of the project to get the PKI subscriber for."
  },
  GET_LATEST_CERT_BUNDLE: {
    subscriberName: "The name of the PKI subscriber to get the active certificate bundle for.",
    projectId: "The ID of the project to get the active certificate bundle for.",
    certificate: "The active certificate for the subscriber.",
    certificateChain: "The certificate chain of the active certificate for the subscriber.",
    privateKey: "The private key of the active certificate for the subscriber.",
    serialNumber: "The serial number of the active certificate for the subscriber."
  },
  CREATE: {
    projectId: "The ID of the project to create the PKI subscriber in.",
    caId: "The ID of the CA that will issue certificates for the PKI subscriber.",
    name: "The name of the PKI subscriber.",
    commonName: "The common name (CN) to be used on certificates issued for this subscriber.",
    status: "The status of the PKI subscriber. This can be one of active or disabled.",
    ttl: "The time to live for the certificates issued for this subscriber such as 1m, 1h, 1d, 1y, ...",
    subjectAlternativeNames:
      "A list of Subject Alternative Names (SANs) to be used on certificates issued for this subscriber; these can be host names or email addresses.",
    keyUsages: "The key usage extension to be used on certificates issued for this subscriber.",
    extendedKeyUsages: "The extended key usage extension to be used on certificates issued for this subscriber.",
    enableAutoRenewal: "Whether or not to enable auto renewal for the PKI subscriber.",
    autoRenewalPeriodInDays: "The period in days to auto renew the PKI subscriber's certificates."
  },
  UPDATE: {
    projectId: "The ID of the project to update the PKI subscriber in.",
    subscriberName: "The name of the PKI subscriber to update.",
    caId: "The ID of the CA that will issue certificates for the PKI subscriber to update to.",
    name: "The name of the PKI subscriber to update to.",
    commonName: "The common name (CN) to be used on certificates issued for this subscriber to update to.",
    status: "The status of the PKI subscriber to update to. This can be one of active or disabled.",
    ttl: "The time to live for the certificates issued for this subscriber such as 1m, 1h, 1d, 1y, ...",
    subjectAlternativeNames:
      "A comma-delimited list of Subject Alternative Names (SANs) to be used on certificates issued for this subscriber; these can be host names or email addresses.",
    keyUsages: "The key usage extension to be used on certificates issued for this subscriber to update to.",
    extendedKeyUsages:
      "The extended key usage extension to be used on certificates issued for this subscriber to update to.",
    enableAutoRenewal: "Whether or not to enable auto renewal for the PKI subscriber.",
    autoRenewalPeriodInDays: "The period in days to auto renew the PKI subscriber's certificates."
  },
  DELETE: {
    subscriberName: "The name of the PKI subscriber to delete.",
    projectId: "The ID of the project of the PKI subscriber to delete."
  },
  ISSUE_CERT: {
    subscriberName: "The name of the PKI subscriber to issue the certificate for.",
    projectId: "The ID of the project of the PKI subscriber to issue the certificate for.",
    certificate: "The issued certificate.",
    issuingCaCertificate: "The certificate of the issuing CA.",
    certificateChain: "The certificate chain of the issued certificate.",
    privateKey: "The private key of the issued certificate.",
    serialNumber: "The serial number of the issued certificate."
  },
  SIGN_CERT: {
    subscriberName: "The name of the PKI subscriber to sign the certificate for.",
    projectId: "The ID of the project of the PKI subscriber to sign the certificate for.",
    csr: "The CSR to be used to sign the certificate.",
    certificate: "The signed certificate.",
    issuingCaCertificate: "The certificate of the issuing CA.",
    certificateChain: "The certificate chain of the signed certificate.",
    serialNumber: "The serial number of the signed certificate."
  },
  LIST_CERTS: {
    subscriberName: "The name of the PKI subscriber to list the certificates for.",
    projectId: "The ID of the project of the PKI subscriber to list the certificates for.",
    offset: "The offset to start from.",
    limit: "The number of certificates to return."
  }
};

export const PKI_COLLECTIONS = {
  CREATE: {
    projectId: "The ID of the project to create the PKI collection in.",
    name: "The name of the PKI collection.",
    description: "A description for the PKI collection."
  },
  GET: {
    collectionId: "The ID of the PKI collection to get."
  },
  UPDATE: {
    collectionId: "The ID of the PKI collection to update.",
    name: "The name of the PKI collection to update to.",
    description: "The description for the PKI collection to update to."
  },
  DELETE: {
    collectionId: "The ID of the PKI collection to delete."
  },
  LIST_ITEMS: {
    collectionId: "The ID of the PKI collection to list items from.",
    type: "The type of the PKI collection item to list.",
    offset: "The offset to start from.",
    limit: "The number of items to return."
  },
  ADD_ITEM: {
    collectionId: "The ID of the PKI collection to add the item to.",
    type: "The type of the PKI collection item to add.",
    itemId: "The resource ID of the PKI collection item to add."
  },
  DELETE_ITEM: {
    collectionId: "The ID of the PKI collection to delete the item from.",
    collectionItemId: "The ID of the PKI collection item to delete.",
    type: "The type of the deleted PKI collection item.",
    itemId: "The resource ID of the deleted PKI collection item."
  }
};

export const PROJECT_ROLE = {
  CREATE: {
    projectSlug: "Slug of the project to create the role for.",
    projectId: "Id of the project to create the role for.",
    slug: "The slug of the role.",
    name: "The name of the role.",
    description: "The description for the role.",
    permissions: "The permissions assigned to the role."
  },
  UPDATE: {
    projectSlug: "The slug of the project to update the role for.",
    projectId: "The ID of the project to update the role for.",
    roleId: "The ID of the role to update",
    slug: "The slug of the role.",
    name: "The name of the role.",
    description: "The description for the role.",
    permissions: "The permissions assigned to the role."
  },
  DELETE: {
    projectSlug: "The slug of the project to delete this role for.",
    projectId: "The ID of the project to delete the role for.",
    roleId: "The ID of the role to update"
  },
  GET_ROLE_BY_SLUG: {
    projectSlug: "The slug of the project.",
    projectId: "The ID of the project.",
    roleSlug: "The slug of the role to get details."
  },
  LIST: {
    projectSlug: "The slug of the project to list the roles of.",
    projectId: "The ID of the project."
  }
};

export const KMS = {
  CREATE_KEY: {
    projectId: "The ID of the project to create the key in.",
    name: "The name of the key to be created. Must be slug-friendly.",
    description: "An optional description of the key.",
    encryptionAlgorithm: "The algorithm to use when performing cryptographic operations with the key.",
    type: "The type of key to be created, either encrypt-decrypt or sign-verify, based on your intended use for the key."
  },
  UPDATE_KEY: {
    keyId: "The ID of the key to be updated.",
    name: "The updated name of this key. Must be slug-friendly.",
    description: "The updated description of this key.",
    isDisabled: "The flag to enable or disable this key."
  },
  DELETE_KEY: {
    keyId: "The ID of the key to be deleted."
  },
  LIST_KEYS: {
    projectId: "The ID of the project to list keys from.",
    offset: "The offset to start from. If you enter 10, it will start from the 10th key.",
    limit: "The number of keys to return.",
    orderBy: "The column to order keys by.",
    orderDirection: "The direction to order keys in.",
    search: "The text string to filter key names by."
  },
  GET_KEY_BY_ID: {
    keyId: "The ID of the KMS key to retrieve."
  },
  GET_KEY_BY_NAME: {
    keyName: "The name of the KMS key to retrieve.",
    projectId: "The ID of the project the key belongs to."
  },
  ENCRYPT: {
    keyId: "The ID of the key to encrypt the data with.",
    plaintext: "The plaintext to be encrypted (base64 encoded)."
  },
  DECRYPT: {
    keyId: "The ID of the key to decrypt the data with.",
    ciphertext: "The ciphertext to be decrypted (base64 encoded)."
  },

  LIST_SIGNING_ALGORITHMS: {
    keyId: "The ID of the key to list the signing algorithms for. The key must be for signing and verifying."
  },

  GET_PUBLIC_KEY: {
    keyId: "The ID of the key to get the public key for. The key must be for signing and verifying."
  },

  SIGN: {
    keyId: "The ID of the key to sign the data with.",
    data: "The data in string format to be signed (base64 encoded).",
    isDigest:
      "Whether the data is already digested or not. Please be aware that if you are passing a digest the algorithm used to create the digest must match the signing algorithm used to sign the digest.",
    signingAlgorithm: "The algorithm to use when performing cryptographic operations with the key."
  },
  VERIFY: {
    keyId: "The ID of the key to verify the data with.",
    data: "The data in string format to be verified (base64 encoded). For data larger than 4096 bytes you must first create a digest of the data and then pass the digest in the data parameter.",
    signature: "The signature to be verified (base64 encoded).",
    isDigest: "Whether the data is already digested or not."
  }
};

export const ProjectTemplates = {
  LIST: {
    type: "The type of project template to list."
  },
  CREATE: {
    name: "The name of the project template to be created. Must be slug-friendly.",
    type: "The type of project template to be created.",
    description: "An optional description of the project template.",
    roles: "The roles to be created when the template is applied to a project.",
    environments: "The environments to be created when the template is applied to a project."
  },
  UPDATE: {
    templateId: "The ID of the project template to be updated.",
    name: "The updated name of the project template. Must be slug-friendly.",
    description: "The updated description of the project template.",
    roles: "The updated roles to be created when the template is applied to a project.",
    environments: "The updated environments to be created when the template is applied to a project."
  },
  DELETE: {
    templateId: "The ID of the project template to be deleted."
  }
};

export const CertificateAuthorities = {
  CREATE: (type: CaType) => ({
    name: `The name of the ${CERTIFICATE_AUTHORITIES_TYPE_MAP[type]} Certificate Authority to create. Must be slug-friendly.`,
    projectId: `The ID of the project to create the Certificate Authority in.`,
    enableDirectIssuance: `Whether or not to enable direct issuance of certificates for the ${CERTIFICATE_AUTHORITIES_TYPE_MAP[type]} Certificate Authority.`,
    status: `The status of the ${CERTIFICATE_AUTHORITIES_TYPE_MAP[type]} Certificate Authority.`
  }),
  UPDATE: (type: CaType) => ({
    caId: `The ID of the ${CERTIFICATE_AUTHORITIES_TYPE_MAP[type]} Certificate Authority to update.`,
    projectId: `The ID of the project to update the Certificate Authority in.`,
    name: `The updated name of the ${CERTIFICATE_AUTHORITIES_TYPE_MAP[type]} Certificate Authority. Must be slug-friendly.`,
    enableDirectIssuance: `Whether or not to enable direct issuance of certificates for the ${CERTIFICATE_AUTHORITIES_TYPE_MAP[type]} Certificate Authority.`,
    status: `The updated status of the ${CERTIFICATE_AUTHORITIES_TYPE_MAP[type]} Certificate Authority.`
  }),
  CONFIGURATIONS: {
    ACME: {
      dnsAppConnectionId: `The ID of the App Connection to use for creating and managing DNS TXT records required for ACME domain validation. This connection must have permissions to create and delete TXT records in your DNS provider (e.g., Route53) for the ACME challenge process.`,
      directoryUrl: `The directory URL for the ACME Certificate Authority.`,
      accountEmail: `The email address for the ACME Certificate Authority.`,
      provider: `The DNS provider for the ACME Certificate Authority.`,
      hostedZoneId: `The hosted zone ID for the ACME Certificate Authority.`
    },
    INTERNAL: {
      type: "The type of CA to create.",
      friendlyName: "A friendly name for the CA.",
      organization: "The organization (O) for the CA.",
      ou: "The organization unit (OU) for the CA.",
      country: "The country name (C) for the CA.",
      province: "The state of province name for the CA.",
      locality: "The locality name for the CA.",
      commonName: "The common name (CN) for the CA.",
      notBefore: "The date and time when the CA becomes valid in YYYY-MM-DDTHH:mm:ss.sssZ format.",
      notAfter: "The date and time when the CA expires in YYYY-MM-DDTHH:mm:ss.sssZ format.",
      maxPathLength:
        "The maximum number of intermediate CAs that may follow this CA in the certificate / CA chain. A maxPathLength of -1 implies no path limit on the chain.",
      keyAlgorithm:
        "The type of public key algorithm and size, in bits, of the key pair for the CA; when you create an intermediate CA, you must use a key algorithm supported by the parent CA."
    }
  }
};

export const AppConnections = {
  GET_BY_ID: (app: AppConnection) => ({
    connectionId: `The ID of the ${APP_CONNECTION_NAME_MAP[app]} Connection to retrieve.`
  }),
  GET_BY_NAME: (app: AppConnection) => ({
    connectionName: `The name of the ${APP_CONNECTION_NAME_MAP[app]} Connection to retrieve.`
  }),
  CREATE: (app: AppConnection) => {
    const appName = APP_CONNECTION_NAME_MAP[app];
    return {
      name: `The name of the ${appName} Connection to create. Must be slug-friendly.`,
      description: `An optional description for the ${appName} Connection.`,
      credentials: `The credentials used to connect with ${appName}.`,
      method: `The method used to authenticate with ${appName}.`,
      isPlatformManagedCredentials: `Whether or not the ${appName} Connection credentials should be managed by Infisical. Once enabled this cannot be reversed.`
    };
  },
  UPDATE: (app: AppConnection) => {
    const appName = APP_CONNECTION_NAME_MAP[app];
    return {
      connectionId: `The ID of the ${appName} Connection to be updated.`,
      name: `The updated name of the ${appName} Connection. Must be slug-friendly.`,
      description: `The updated description of the ${appName} Connection.`,
      credentials: `The credentials used to connect with ${appName}.`,
      method: `The method used to authenticate with ${appName}.`,
      isPlatformManagedCredentials: `Whether or not the ${appName} Connection credentials should be managed by Infisical. Once enabled this cannot be reversed.`
    };
  },
  DELETE: (app: AppConnection) => ({
    connectionId: `The ID of the ${APP_CONNECTION_NAME_MAP[app]} Connection to be deleted.`
  }),
  CREDENTIALS: {
    AUTH0_CONNECTION: {
      domain: "The domain of the Auth0 instance to connect to.",
      clientId: "Your Auth0 application's Client ID.",
      clientSecret: "Your Auth0 application's Client Secret.",
      audience: "The unique identifier of the target API you want to access."
    },
    SQL_CONNECTION: {
      host: "The hostname of the database server.",
      port: "The port number of the database.",
      database: "The name of the database to connect to.",
      username: "The username to connect to the database with.",
      password: "The password to connect to the database with.",
      sslEnabled: "Whether or not to use SSL when connecting to the database.",
      sslRejectUnauthorized: "Whether or not to reject unauthorized SSL certificates.",
      sslCertificate: "The SSL certificate to use for connection."
    },
    TERRAFORM_CLOUD: {
      apiToken: "The API token to use to connect with Terraform Cloud."
    },
    VERCEL: {
      apiToken: "The API token used to authenticate with Vercel."
    },
    CAMUNDA: {
      clientId: "The client ID used to authenticate with Camunda.",
      clientSecret: "The client secret used to authenticate with Camunda."
    },
    WINDMILL: {
      instanceUrl: "The Windmill instance URL to connect with (defaults to https://app.windmill.dev).",
      accessToken: "The access token to use to connect with Windmill."
    },
    HC_VAULT: {
      instanceUrl: "The Hashicrop Vault instance URL to connect with.",
      namespace: "The Hashicrop Vault namespace to connect with.",
      accessToken: "The access token used to connect with Hashicorp Vault.",
      roleId: "The Role ID used to connect with Hashicorp Vault.",
      secretId: "The Secret ID used to connect with Hashicorp Vault."
    },
    LDAP: {
      provider: "The type of LDAP provider. Determines provider-specific behaviors.",
      url: "The LDAP/LDAPS URL to connect to (e.g., 'ldap://domain-or-ip:389' or 'ldaps://domain-or-ip:636').",
      dn: "The Distinguished Name (DN) or User Principal Name (UPN) of the principal to bind with (e.g., 'CN=John,CN=Users,DC=example,DC=com').",
      password: "The password to bind with for authentication.",
      sslRejectUnauthorized:
        "Whether or not to reject unauthorized SSL certificates (true/false) when using ldaps://. Set to false only in test environments.",
      sslCertificate:
        "The SSL certificate (PEM format) to use for secure connection when using ldaps:// with a self-signed certificate."
    },
    TEAMCITY: {
      instanceUrl: "The TeamCity instance URL to connect with.",
      accessToken: "The access token to use to connect with TeamCity."
    },
    AZURE_CLIENT_SECRETS: {
      code: "The OAuth code to use to connect with Azure Client Secrets.",
      tenantId: "The Tenant ID to use to connect with Azure Client Secrets."
    },
    AZURE_DEVOPS: {
      code: "The OAuth code to use to connect with Azure DevOps.",
      tenantId: "The Tenant ID to use to connect with Azure DevOps.",
      orgName: "The Organization name to use to connect with Azure DevOps."
    },
    OCI: {
      userOcid: "The OCID (Oracle Cloud Identifier) of the user making the request.",
      tenancyOcid: "The OCID (Oracle Cloud Identifier) of the tenancy in Oracle Cloud Infrastructure.",
      region: "The region identifier in Oracle Cloud Infrastructure where the vault is located.",
      fingerprint: "The fingerprint of the public key uploaded to the user's API keys.",
      privateKey: "The private key content in PEM format used to sign API requests."
    },
    ONEPASS: {
      instanceUrl: "The URL of the 1Password Connect Server instance to authenticate with.",
      apiToken: "The API token used to access the 1Password Connect Server."
    },
    FLYIO: {
      accessToken: "The Access Token used to access fly.io."
    }
  }
};

export const SecretSyncs = {
  LIST: (destination?: SecretSync) => ({
    projectId: `The ID of the project to list ${destination ? SECRET_SYNC_NAME_MAP[destination] : "Secret"} Syncs from.`
  }),
  GET_BY_ID: (destination: SecretSync) => ({
    syncId: `The ID of the ${SECRET_SYNC_NAME_MAP[destination]} Sync to retrieve.`
  }),
  GET_BY_NAME: (destination: SecretSync) => ({
    syncName: `The name of the ${SECRET_SYNC_NAME_MAP[destination]} Sync to retrieve.`,
    projectId: `The ID of the project the ${SECRET_SYNC_NAME_MAP[destination]} Sync is associated with.`
  }),
  CREATE: (destination: SecretSync) => {
    const destinationName = SECRET_SYNC_NAME_MAP[destination];
    return {
      name: `The name of the ${destinationName} Sync to create. Must be slug-friendly.`,
      description: `An optional description for the ${destinationName} Sync.`,
      projectId: "The ID of the project to create the sync in.",
      environment: `The slug of the project environment to sync secrets from.`,
      secretPath: `The folder path to sync secrets from.`,
      connectionId: `The ID of the ${
        APP_CONNECTION_NAME_MAP[SECRET_SYNC_CONNECTION_MAP[destination]]
      } Connection to use for syncing.`,
      isAutoSyncEnabled: `Whether secrets should be automatically synced when changes occur at the source location or not.`,
      syncOptions: "Optional parameters to modify how secrets are synced."
    };
  },
  UPDATE: (destination: SecretSync) => {
    const destinationName = SECRET_SYNC_NAME_MAP[destination];
    return {
      syncId: `The ID of the ${destinationName} Sync to be updated.`,
      connectionId: `The updated ID of the ${
        APP_CONNECTION_NAME_MAP[SECRET_SYNC_CONNECTION_MAP[destination]]
      } Connection to use for syncing.`,
      name: `The updated name of the ${destinationName} Sync. Must be slug-friendly.`,
      environment: `The updated slug of the project environment to sync secrets from.`,
      secretPath: `The updated folder path to sync secrets from.`,
      description: `The updated description of the ${destinationName} Sync.`,
      isAutoSyncEnabled: `Whether secrets should be automatically synced when changes occur at the source location or not.`,
      syncOptions: "Optional parameters to modify how secrets are synced."
    };
  },
  DELETE: (destination: SecretSync) => ({
    syncId: `The ID of the ${SECRET_SYNC_NAME_MAP[destination]} Sync to be deleted.`,
    removeSecrets: `Whether previously synced secrets should be removed prior to deletion.`
  }),
  SYNC_SECRETS: (destination: SecretSync) => ({
    syncId: `The ID of the ${SECRET_SYNC_NAME_MAP[destination]} Sync to trigger a sync for.`
  }),
  IMPORT_SECRETS: (destination: SecretSync) => ({
    syncId: `The ID of the ${SECRET_SYNC_NAME_MAP[destination]} Sync to trigger importing secrets for.`,
    importBehavior: `Specify whether Infisical should prioritize secret values from Infisical or ${SECRET_SYNC_NAME_MAP[destination]}.`
  }),
  REMOVE_SECRETS: (destination: SecretSync) => ({
    syncId: `The ID of the ${SECRET_SYNC_NAME_MAP[destination]} Sync to trigger removing secrets for.`
  }),
  SYNC_OPTIONS: (destination: SecretSync) => {
    const destinationName = SECRET_SYNC_NAME_MAP[destination];
    return {
      initialSyncBehavior: `Specify how Infisical should resolve the initial sync to the ${destinationName} destination.`,
      keySchema: `Specify the format to use for structuring secret keys in the ${destinationName} destination.`,
      disableSecretDeletion: `Enable this flag to prevent removal of secrets from the ${destinationName} destination when syncing.`
    };
  },
  ADDITIONAL_SYNC_OPTIONS: {
    AWS_PARAMETER_STORE: {
      keyId: "The AWS KMS key ID or alias to use when encrypting parameters synced by Infisical.",
      tags: "Optional resource tags to add to parameters synced by Infisical.",
      syncSecretMetadataAsTags: `Whether Infisical secret metadata should be added as resource tags to parameters synced by Infisical.`
    },
    AWS_SECRETS_MANAGER: {
      keyId: "The AWS KMS key ID or alias to use when encrypting parameters synced by Infisical.",
      tags: "Optional tags to add to secrets synced by Infisical.",
      syncSecretMetadataAsTags: `Whether Infisical secret metadata should be added as tags to secrets synced by Infisical.`
    }
  },
  DESTINATION_CONFIG: {
    AWS_PARAMETER_STORE: {
      region: "The AWS region to sync secrets to.",
      path: "The Parameter Store path to sync secrets to."
    },
    AWS_SECRETS_MANAGER: {
      region: "The AWS region to sync secrets to.",
      mappingBehavior: "How secrets from Infisical should be mapped to AWS Secrets Manager; one-to-one or many-to-one.",
      secretName: "The secret name in AWS Secrets Manager to sync to when using mapping behavior many-to-one."
    },
    GITHUB: {
      scope: "The GitHub scope that secrets should be synced to",
      org: "The name of the GitHub organization.",
      owner: "The name of the GitHub account owner of the repository.",
      repo: "The name of the GitHub repository.",
      env: "The name of the GitHub environment."
    },
    AZURE_KEY_VAULT: {
      vaultBaseUrl: "The base URL of the Azure Key Vault to sync secrets to. Example: https://example.vault.azure.net/"
    },
    AZURE_APP_CONFIGURATION: {
      configurationUrl:
        "The URL of the Azure App Configuration to sync secrets to. Example: https://example.azconfig.io/",
      label: "An optional label to assign to secrets created in Azure App Configuration."
    },
    AZURE_DEVOPS: {
      devopsProjectId: "The ID of the Azure DevOps project to sync secrets to.",
      devopsProjectName: "The name of the Azure DevOps project to sync secrets to."
    },
    GCP: {
      scope: "The Google project scope that secrets should be synced to.",
      projectId: "The ID of the Google project secrets should be synced to.",
      locationId: 'The ID of the Google project location secrets should be synced to (ie "us-west4").'
    },
    DATABRICKS: {
      scope: "The Databricks secret scope that secrets should be synced to."
    },
    CAMUNDA: {
      scope: "The Camunda scope that secrets should be synced to.",
      clusterUUID: "The UUID of the Camunda cluster that secrets should be synced to."
    },
    HUMANITEC: {
      app: "The ID of the Humanitec app to sync secrets to.",
      org: "The ID of the Humanitec org to sync secrets to.",
      env: "The ID of the Humanitec environment to sync secrets to.",
      scope: "The Humanitec scope that secrets should be synced to."
    },
    TERRAFORM_CLOUD: {
      org: "The ID of the Terraform Cloud org to sync secrets to.",
      variableSetName: "The name of the Terraform Cloud Variable Set to sync secrets to.",
      variableSetId: "The ID of the Terraform Cloud Variable Set to sync secrets to.",
      workspaceName: "The name of the Terraform Cloud workspace to sync secrets to.",
      workspaceId: "The ID of the Terraform Cloud workspace to sync secrets to.",
      scope: "The Terraform Cloud scope that secrets should be synced to.",
      category: "The Terraform Cloud category that secrets should be synced to."
    },
    VERCEL: {
      app: "The ID of the Vercel app to sync secrets to.",
      appName: "The name of the Vercel app to sync secrets to.",
      env: "The ID of the Vercel environment to sync secrets to.",
      branch: "The branch to sync preview secrets to.",
      teamId: "The ID of the Vercel team to sync secrets to."
    },
    WINDMILL: {
      workspace: "The Windmill workspace to sync secrets to.",
      path: "The Windmill workspace path to sync secrets to."
    },
    HC_VAULT: {
      mount: "The Hashicorp Vault Secrets Engine Mount to sync secrets to.",
      path: "The Hashicorp Vault path to sync secrets to."
    },
    TEAMCITY: {
      project: "The TeamCity project to sync secrets to.",
      buildConfig: "The TeamCity build configuration to sync secrets to."
    },
    OCI_VAULT: {
      compartmentOcid: "The OCID (Oracle Cloud Identifier) of the compartment where the vault is located.",
      vaultOcid: "The OCID (Oracle Cloud Identifier) of the vault to sync secrets to.",
      keyOcid: "The OCID (Oracle Cloud Identifier) of the encryption key to use when creating secrets in the vault."
    },
    ONEPASS: {
      vaultId: "The ID of the 1Password vault to sync secrets to."
    },
<<<<<<< HEAD
    HEROKU: {
      app: "The ID of the Heroku app to sync secrets to.",
      appName: "The name of the Heroku app to sync secrets to."
=======
    RENDER: {
      serviceId: "The ID of the Render service to sync secrets to.",
      scope: "The Render scope that secrets should be synced to.",
      type: "The Render resource type to sync secrets to."
    },
    FLYIO: {
      appId: "The ID of the Fly.io app to sync secrets to."
>>>>>>> f385386a
    }
  }
};

export const SecretRotations = {
  LIST: (type?: SecretRotation) => ({
    projectId: `The ID of the project to list ${type ? SECRET_ROTATION_NAME_MAP[type] : "Secret"} Rotations from.`
  }),
  GET_BY_ID: (type: SecretRotation) => ({
    rotationId: `The ID of the ${SECRET_ROTATION_NAME_MAP[type]} Rotation to retrieve.`
  }),
  GET_GENERATED_CREDENTIALS_BY_ID: (type: SecretRotation) => ({
    rotationId: `The ID of the ${SECRET_ROTATION_NAME_MAP[type]} Rotation to retrieve the generated credentials for.`
  }),
  GET_BY_NAME: (type: SecretRotation) => ({
    rotationName: `The name of the ${SECRET_ROTATION_NAME_MAP[type]} Rotation to retrieve.`,
    projectId: `The ID of the project the ${SECRET_ROTATION_NAME_MAP[type]} Rotation is located in.`,
    secretPath: `The secret path the ${SECRET_ROTATION_NAME_MAP[type]} Rotation is located at.`,
    environment: `The environment the ${SECRET_ROTATION_NAME_MAP[type]} Rotation is located in.`
  }),
  CREATE: (type: SecretRotation) => {
    const destinationName = SECRET_ROTATION_NAME_MAP[type];
    return {
      name: `The name of the ${destinationName} Rotation to create. Must be slug-friendly.`,
      description: `An optional description for the ${destinationName} Rotation.`,
      projectId: "The ID of the project to create the rotation in.",
      environment: `The slug of the project environment to create the rotation in.`,
      secretPath: `The secret path of the project to create the rotation in.`,
      connectionId: `The ID of the ${
        APP_CONNECTION_NAME_MAP[SECRET_ROTATION_CONNECTION_MAP[type]]
      } Connection to use for rotation.`,
      isAutoRotationEnabled: `Whether secrets should be automatically rotated when the specified rotation interval has elapsed.`,
      rotationInterval: `The interval, in days, to automatically rotate secrets.`,
      rotateAtUtc: `The hours and minutes rotation should occur at in UTC. Defaults to Midnight (00:00) UTC.`
    };
  },
  UPDATE: (type: SecretRotation) => {
    const typeName = SECRET_ROTATION_NAME_MAP[type];
    return {
      rotationId: `The ID of the ${typeName} Rotation to be updated.`,
      name: `The updated name of the ${typeName} Rotation. Must be slug-friendly.`,
      description: `The updated description of the ${typeName} Rotation.`,
      isAutoRotationEnabled: `Whether secrets should be automatically rotated when the specified rotation interval has elapsed.`,
      rotationInterval: `The updated interval, in days, to automatically rotate secrets.`,
      rotateAtUtc: `The updated hours and minutes rotation should occur at in UTC.`
    };
  },
  DELETE: (type: SecretRotation) => ({
    rotationId: `The ID of the ${SECRET_ROTATION_NAME_MAP[type]} Rotation to be deleted.`,
    deleteSecrets: `Whether the mapped secrets belonging to this rotation should be deleted.`,
    revokeGeneratedCredentials: `Whether the generated credentials associated with this rotation should be revoked.`
  }),
  ROTATE: (type: SecretRotation) => ({
    rotationId: `The ID of the ${SECRET_ROTATION_NAME_MAP[type]} Rotation to rotate generated credentials for.`
  }),
  PARAMETERS: {
    SQL_CREDENTIALS: {
      username1:
        "The username of the first login to rotate passwords for. This user must already exists in your database.",
      username2:
        "The username of the second login to rotate passwords for. This user must already exists in your database."
    },
    AUTH0_CLIENT_SECRET: {
      clientId: "The client ID of the Auth0 Application to rotate the client secret for."
    },
    AZURE_CLIENT_SECRET: {
      objectId: "The ID of the Azure Application to rotate the client secret for.",
      appName: "The name of the Azure Application to rotate the client secret for.",
      clientId: "The client ID of the Azure Application to rotate the client secret for."
    },
    LDAP_PASSWORD: {
      dn: "The Distinguished Name (DN) or User Principal Name (UPN) of the principal to rotate the password for.",
      rotationMethod:
        'Whether the rotation should be performed by the LDAP "connection-principal" or the "target-principal" (defaults to \'connection-principal\').',
      password: 'The password of the provided principal if "parameters.rotationMethod" is set to "target-principal".'
    },
    GENERAL: {
      PASSWORD_REQUIREMENTS: {
        base: "The password requirements to use when generating the new password.",
        length: "The length of the password to generate.",
        required: {
          digits: "The amount of digits to require in the generated password.",
          lowercase: "The amount of lowercase characters to require in the generated password.",
          uppercase: "The amount of uppercase characters to require in the generated password.",
          symbols: "The amount of symbols to require in the generated password."
        },
        allowedSymbols: 'The allowed symbols to use in the generated password (defaults to "-_.~!*").'
      }
    },
    AWS_IAM_USER_SECRET: {
      userName: "The name of the client to rotate credentials for.",
      region: "The AWS region the client is present in."
    }
  },
  SECRETS_MAPPING: {
    SQL_CREDENTIALS: {
      username: "The name of the secret that the active username will be mapped to.",
      password: "The name of the secret that the generated password will be mapped to."
    },
    AUTH0_CLIENT_SECRET: {
      clientId: "The name of the secret that the client ID will be mapped to.",
      clientSecret: "The name of the secret that the rotated client secret will be mapped to."
    },
    AZURE_CLIENT_SECRET: {
      clientId: "The name of the secret that the client ID will be mapped to.",
      clientSecret: "The name of the secret that the rotated client secret will be mapped to."
    },
    LDAP_PASSWORD: {
      dn: "The name of the secret that the Distinguished Name (DN) or User Principal Name (UPN) of the principal will be mapped to.",
      password: "The name of the secret that the rotated password will be mapped to."
    },
    AWS_IAM_USER_SECRET: {
      accessKeyId: "The name of the secret that the access key ID will be mapped to.",
      secretAccessKey: "The name of the secret that the rotated secret access key will be mapped to."
    }
  }
};

export const SecretScanningDataSources = {
  LIST: (type?: SecretScanningDataSource) => ({
    projectId: `The ID of the project to list ${type ? SECRET_SCANNING_DATA_SOURCE_NAME_MAP[type] : "Scanning"} Data Sources from.`
  }),
  GET_BY_ID: (type: SecretScanningDataSource) => ({
    dataSourceId: `The ID of the ${SECRET_SCANNING_DATA_SOURCE_NAME_MAP[type]} Data Source to retrieve.`
  }),
  GET_BY_NAME: (type: SecretScanningDataSource) => ({
    sourceName: `The name of the ${SECRET_SCANNING_DATA_SOURCE_NAME_MAP[type]} Data Source to retrieve.`,
    projectId: `The ID of the project the ${SECRET_SCANNING_DATA_SOURCE_NAME_MAP[type]} Data Source is located in.`
  }),
  CREATE: (type: SecretScanningDataSource) => {
    const sourceType = SECRET_SCANNING_DATA_SOURCE_NAME_MAP[type];
    const autoScanDescription = AUTO_SYNC_DESCRIPTION_HELPER[type];
    return {
      name: `The name of the ${sourceType} Data Source to create. Must be slug-friendly.`,
      description: `An optional description for the ${sourceType} Data Source.`,
      projectId: `The ID of the project to create the ${sourceType} Data Source in.`,
      connectionId: `The ID of the ${
        APP_CONNECTION_NAME_MAP[SECRET_SCANNING_DATA_SOURCE_CONNECTION_MAP[type]]
      } Connection to use for this Data Source.`,
      isAutoScanEnabled: `Whether scans should be automatically performed when a ${autoScanDescription.verb} occurs to ${autoScanDescription.noun} associated with this Data Source.`,
      config: `The configuration parameters to use for this Data Source.`
    };
  },
  UPDATE: (type: SecretScanningDataSource) => {
    const typeName = SECRET_SCANNING_DATA_SOURCE_NAME_MAP[type];
    const autoScanDescription = AUTO_SYNC_DESCRIPTION_HELPER[type];

    return {
      dataSourceId: `The ID of the ${typeName} Data Source to be updated.`,
      name: `The updated name of the ${typeName} Data Source. Must be slug-friendly.`,
      description: `The updated description of the ${typeName} Data Source.`,
      isAutoScanEnabled: `Whether scans should be automatically performed when a ${autoScanDescription.verb} occurs to ${autoScanDescription.noun} associated with this Data Source.`,
      config: `The updated configuration parameters to use for this Data Source.`
    };
  },
  DELETE: (type: SecretScanningDataSource) => ({
    dataSourceId: `The ID of the ${SECRET_SCANNING_DATA_SOURCE_NAME_MAP[type]} Data Source to be deleted.`
  }),
  SCAN: (type: SecretScanningDataSource) => ({
    dataSourceId: `The ID of the ${SECRET_SCANNING_DATA_SOURCE_NAME_MAP[type]} Data Source to trigger a scan for.`,
    resourceId: `The ID of the individual Data Source resource to trigger a scan for.`
  }),
  LIST_RESOURCES: (type: SecretScanningDataSource) => ({
    dataSourceId: `The ID of the ${SECRET_SCANNING_DATA_SOURCE_NAME_MAP[type]} Data Source to list resources from.`
  }),
  LIST_SCANS: (type: SecretScanningDataSource) => ({
    dataSourceId: `The ID of the ${SECRET_SCANNING_DATA_SOURCE_NAME_MAP[type]} Data Source to list scans for.`
  }),
  CONFIG: {
    GITHUB: {
      includeRepos: 'The repositories to include when scanning. Defaults to all repositories (["*"]).'
    }
  }
};

export const SecretScanningFindings = {
  LIST: {
    projectId: `The ID of the project to list Secret Scanning Findings from.`
  },
  UPDATE: {
    findingId: "The ID of the Secret Scanning Finding to update.",
    status: "The updated status of the specified Secret Scanning Finding.",
    remarks: "Remarks pertaining to the status of this finding."
  }
};

export const SecretScanningConfigs = {
  GET_BY_PROJECT_ID: {
    projectId: `The ID of the project to retrieve the Secret Scanning Configuration for.`
  },
  UPDATE: {
    projectId: "The ID of the project to update the Secret Scanning Configuration for.",
    content: "The contents of the Secret Scanning Configuration file."
  }
};<|MERGE_RESOLUTION|>--- conflicted
+++ resolved
@@ -2390,11 +2390,10 @@
     ONEPASS: {
       vaultId: "The ID of the 1Password vault to sync secrets to."
     },
-<<<<<<< HEAD
     HEROKU: {
       app: "The ID of the Heroku app to sync secrets to.",
       appName: "The name of the Heroku app to sync secrets to."
-=======
+    },
     RENDER: {
       serviceId: "The ID of the Render service to sync secrets to.",
       scope: "The Render scope that secrets should be synced to.",
@@ -2402,7 +2401,6 @@
     },
     FLYIO: {
       appId: "The ID of the Fly.io app to sync secrets to."
->>>>>>> f385386a
     }
   }
 };
