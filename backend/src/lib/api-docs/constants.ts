--- conflicted
+++ resolved
@@ -1858,17 +1858,15 @@
       instanceUrl: "The Windmill instance URL to connect with (defaults to https://app.windmill.dev).",
       accessToken: "The access token to use to connect with Windmill."
     },
-<<<<<<< HEAD
     HC_VAULT: {
       instanceUrl: "The Hashicrop Vault instance URL to connect with.",
       accessToken: "The access token used to connect with Hashicorp Vault.",
       roleId: "The Role ID used to connect with Hashicorp Vault.",
       secretId: "The Secret ID used to connect with Hashicorp Vault."
-=======
+    },
     TEAMCITY: {
       instanceUrl: "The TeamCity instance URL to connect with.",
       accessToken: "The access token to use to connect with TeamCity."
->>>>>>> f93edbb3
     }
   }
 };
@@ -2009,15 +2007,13 @@
       workspace: "The Windmill workspace to sync secrets to.",
       path: "The Windmill workspace path to sync secrets to."
     },
-<<<<<<< HEAD
     HC_VAULT: {
       mount: "The Hashicorp Vault Secrets Engine Mount to sync secrets to.",
       path: "The Hashicorp Vault path to sync secrets to."
-=======
+    },
     TEAMCITY: {
       project: "The TeamCity project to sync secrets to.",
       buildConfig: "The TeamCity build configuration to sync secrets to."
->>>>>>> f93edbb3
     }
   }
 };
