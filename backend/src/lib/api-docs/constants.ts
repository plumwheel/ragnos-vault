import { SecretRotation } from "@app/ee/services/secret-rotation-v2/secret-rotation-v2-enums";
import {
  SECRET_ROTATION_CONNECTION_MAP,
  SECRET_ROTATION_NAME_MAP
} from "@app/ee/services/secret-rotation-v2/secret-rotation-v2-maps";
import { AppConnection } from "@app/services/app-connection/app-connection-enums";
import { APP_CONNECTION_NAME_MAP } from "@app/services/app-connection/app-connection-maps";
import { SecretSync } from "@app/services/secret-sync/secret-sync-enums";
import { SECRET_SYNC_CONNECTION_MAP, SECRET_SYNC_NAME_MAP } from "@app/services/secret-sync/secret-sync-maps";

export const GROUPS = {
  CREATE: {
    name: "The name of the group to create.",
    slug: "The slug of the group to create.",
    role: "The role of the group to create."
  },
  UPDATE: {
    id: "The ID of the group to update.",
    name: "The new name of the group to update to.",
    slug: "The new slug of the group to update to.",
    role: "The new role of the group to update to."
  },
  DELETE: {
    id: "The ID of the group to delete.",
    slug: "The slug of the group to delete."
  },
  LIST_USERS: {
    id: "The ID of the group to list users for.",
    offset: "The offset to start from. If you enter 10, it will start from the 10th user.",
    limit: "The number of users to return.",
    username: "The username to search for.",
    search: "The text string that user email or name will be filtered by.",
    filterUsers:
      "Whether to filter the list of returned users. 'existingMembers' will only return existing users in the group, 'nonMembers' will only return users not in the group, undefined will return all users in the organization."
  },
  ADD_USER: {
    id: "The ID of the group to add the user to.",
    username: "The username of the user to add to the group."
  },
  GET_BY_ID: {
    id: "The ID of the group to fetch."
  },
  DELETE_USER: {
    id: "The ID of the group to remove the user from.",
    username: "The username of the user to remove from the group."
  }
} as const;

export const IDENTITIES = {
  CREATE: {
    name: "The name of the identity to create.",
    organizationId: "The organization ID to which the identity belongs.",
    role: "The role of the identity. Possible values are 'no-access', 'member', and 'admin'."
  },
  UPDATE: {
    identityId: "The ID of the identity to update.",
    name: "The new name of the identity.",
    role: "The new role of the identity."
  },
  DELETE: {
    identityId: "The ID of the identity to delete."
  },
  GET_BY_ID: {
    identityId: "The ID of the identity to get details.",
    orgId: "The ID of the org of the identity"
  },
  LIST: {
    orgId: "The ID of the organization to list identities."
  },
  SEARCH: {
    search: {
      desc: "The filters to apply to the search.",
      name: "The name of the identity to filter by.",
      role: "The organizational role of the identity to filter by."
    },
    offset: "The offset to start from. If you enter 10, it will start from the 10th identity.",
    limit: "The number of identities to return.",
    orderBy: "The column to order identities by.",
    orderDirection: "The direction to order identities in."
  }
} as const;

export const UNIVERSAL_AUTH = {
  LOGIN: {
    clientId: "Your Machine Identity Client ID.",
    clientSecret: "Your Machine Identity Client Secret."
  },
  ATTACH: {
    identityId: "The ID of the identity to attach the configuration onto.",
    clientSecretTrustedIps:
      "A list of IPs or CIDR ranges that the Client Secret can be used from together with the Client ID to get back an access token. You can use 0.0.0.0/0, to allow usage from any network address.",
    accessTokenTrustedIps:
      "A list of IPs or CIDR ranges that access tokens can be used from. You can use 0.0.0.0/0, to allow usage from any network address.",
    accessTokenTTL: "The lifetime for an access token in seconds. This value will be referenced at renewal time.",
    accessTokenMaxTTL:
      "The maximum lifetime for an access token in seconds. This value will be referenced at renewal time.",
    accessTokenNumUsesLimit:
      "The maximum number of times that an access token can be used; a value of 0 implies infinite number of uses."
  },
  RETRIEVE: {
    identityId: "The ID of the identity to retrieve the auth method for."
  },
  REVOKE: {
    identityId: "The ID of the identity to revoke the auth method for."
  },
  UPDATE: {
    identityId: "The ID of the identity to update the auth method for.",
    clientSecretTrustedIps: "The new list of IPs or CIDR ranges that the Client Secret can be used from.",
    accessTokenTrustedIps: "The new list of IPs or CIDR ranges that access tokens can be used from.",
    accessTokenTTL: "The new lifetime for an access token in seconds.",
    accessTokenMaxTTL: "The new maximum lifetime for an access token in seconds.",
    accessTokenNumUsesLimit: "The new maximum number of times that an access token can be used."
  },
  CREATE_CLIENT_SECRET: {
    identityId: "The ID of the identity to create a client secret for.",
    description: "The description of the client secret.",
    numUsesLimit:
      "The maximum number of times that the client secret can be used; a value of 0 implies infinite number of uses.",
    ttl: "The lifetime for the client secret in seconds."
  },
  LIST_CLIENT_SECRETS: {
    identityId: "The ID of the identity to list client secrets for."
  },
  GET_CLIENT_SECRET: {
    identityId: "The ID of the identity to get the client secret from.",
    clientSecretId: "The ID of the client secret to get details."
  },
  REVOKE_CLIENT_SECRET: {
    identityId: "The ID of the identity to revoke the client secret from.",
    clientSecretId: "The ID of the client secret to revoke."
  },
  RENEW_ACCESS_TOKEN: {
    accessToken: "The access token to renew."
  },
  REVOKE_ACCESS_TOKEN: {
    accessToken: "The access token to revoke."
  }
} as const;

export const AWS_AUTH = {
  LOGIN: {
    identityId: "The ID of the identity to login.",
    iamHttpRequestMethod: "The HTTP request method used in the signed request.",
    iamRequestUrl:
      "The base64-encoded HTTP URL used in the signed request. Most likely, the base64-encoding of https://sts.amazonaws.com/.",
    iamRequestBody:
      "The base64-encoded body of the signed request. Most likely, the base64-encoding of Action=GetCallerIdentity&Version=2011-06-15.",
    iamRequestHeaders: "The base64-encoded headers of the sts:GetCallerIdentity signed request."
  },
  ATTACH: {
    identityId: "The ID of the identity to attach the configuration onto.",
    allowedPrincipalArns:
      "The comma-separated list of trusted IAM principal ARNs that are allowed to authenticate with Infisical.",
    allowedAccountIds:
      "The comma-separated list of trusted AWS account IDs that are allowed to authenticate with Infisical.",
    accessTokenTTL: "The lifetime for an access token in seconds.",
    accessTokenMaxTTL: "The maximum lifetime for an access token in seconds.",
    stsEndpoint: "The endpoint URL for the AWS STS API.",
    accessTokenNumUsesLimit: "The maximum number of times that an access token can be used.",
    accessTokenTrustedIps: "The IPs or CIDR ranges that access tokens can be used from."
  },
  UPDATE: {
    identityId: "The ID of the identity to update the auth method for.",
    allowedPrincipalArns:
      "The new comma-separated list of trusted IAM principal ARNs that are allowed to authenticate with Infisical.",
    allowedAccountIds:
      "The new comma-separated list of trusted AWS account IDs that are allowed to authenticate with Infisical.",
    accessTokenTTL: "The new lifetime for an access token in seconds.",
    accessTokenMaxTTL: "The new maximum lifetime for an access token in seconds.",
    stsEndpoint: "The new endpoint URL for the AWS STS API.",
    accessTokenNumUsesLimit: "The new maximum number of times that an access token can be used.",
    accessTokenTrustedIps: "The new IPs or CIDR ranges that access tokens can be used from."
  },
  RETRIEVE: {
    identityId: "The ID of the identity to retrieve the auth method for."
  },
  REVOKE: {
    identityId: "The ID of the identity to revoke the auth method for."
  }
} as const;

export const AZURE_AUTH = {
  LOGIN: {
    identityId: "The ID of the identity to login."
  },
  ATTACH: {
    identityId: "The ID of the identity to attach the configuration onto.",
    tenantId: "The tenant ID for the Azure AD organization.",
    resource: "The resource URL for the application registered in Azure AD.",
    allowedServicePrincipalIds:
      "The comma-separated list of Azure AD service principal IDs that are allowed to authenticate with Infisical.",
    accessTokenTrustedIps: "The IPs or CIDR ranges that access tokens can be used from.",
    accessTokenTTL: "The lifetime for an access token in seconds.",
    accessTokenMaxTTL: "The maximum lifetime for an access token in seconds.",
    accessTokenNumUsesLimit: "The maximum number of times that an access token can be used."
  },
  UPDATE: {
    identityId: "The ID of the identity to update the auth method for.",
    tenantId: "The new tenant ID for the Azure AD organization.",
    resource: "The new resource URL for the application registered in Azure AD.",
    allowedServicePrincipalIds:
      "The new comma-separated list of Azure AD service principal IDs that are allowed to authenticate with Infisical.",
    accessTokenTrustedIps: "The new IPs or CIDR ranges that access tokens can be used from.",
    accessTokenTTL: "The new lifetime for an access token in seconds.",
    accessTokenMaxTTL: "The new maximum lifetime for an access token in seconds.",
    accessTokenNumUsesLimit: "The new maximum number of times that an access token can be used."
  },
  RETRIEVE: {
    identityId: "The ID of the identity to retrieve the auth method for."
  },
  REVOKE: {
    identityId: "The ID of the identity to revoke the auth method for."
  }
} as const;

export const GCP_AUTH = {
  LOGIN: {
    identityId: "The ID of the identity to login."
  },
  ATTACH: {
    identityId: "The ID of the identity to attach the configuration onto.",
    allowedServiceAccounts:
      "The comma-separated list of trusted service account emails corresponding to the GCE resource(s) allowed to authenticate with Infisical.",
    allowedProjects:
      "The comma-separated list of trusted GCP projects that the GCE instance must belong to authenticate with Infisical.",
    allowedZones:
      "The comma-separated list of trusted zones that the GCE instances must belong to authenticate with Infisical.",
    accessTokenTrustedIps: "The IPs or CIDR ranges that access tokens can be used from.",
    accessTokenTTL: "The lifetime for an access token in seconds.",
    accessTokenMaxTTL: "The maximum lifetime for an access token in seconds.",
    accessTokenNumUsesLimit: "The maximum number of times that an access token can be used."
  },
  UPDATE: {
    identityId: "The ID of the identity to update the auth method for.",
    allowedServiceAccounts:
      "The new comma-separated list of trusted service account emails corresponding to the GCE resource(s) allowed to authenticate with Infisical.",
    allowedProjects:
      "The new comma-separated list of trusted GCP projects that the GCE instance must belong to authenticate with Infisical.",
    allowedZones:
      "The new comma-separated list of trusted zones that the GCE instances must belong to authenticate with Infisical.",
    accessTokenTrustedIps: "The new IPs or CIDR ranges that access tokens can be used from.",
    accessTokenTTL: "The new lifetime for an access token in seconds.",
    accessTokenMaxTTL: "The new maximum lifetime for an access token in seconds.",
    accessTokenNumUsesLimit: "The new maximum number of times that an access token can be used."
  },
  RETRIEVE: {
    identityId: "The ID of the identity to retrieve the auth method for."
  },
  REVOKE: {
    identityId: "The ID of the identity to revoke the auth method for."
  }
} as const;

export const KUBERNETES_AUTH = {
  LOGIN: {
    identityId: "The ID of the identity to login."
  },
  ATTACH: {
    identityId: "The ID of the identity to attach the configuration onto.",
    kubernetesHost: "The host string, host:port pair, or URL to the base of the Kubernetes API server.",
    caCert: "The PEM-encoded CA cert for the Kubernetes API server.",
    tokenReviewerJwt:
      "Optional JWT token for accessing Kubernetes TokenReview API. If provided, this long-lived token will be used to validate service account tokens during authentication. If omitted, the client's own JWT will be used instead, which requires the client to have the system:auth-delegator ClusterRole binding.",
    allowedNamespaces:
      "The comma-separated list of trusted namespaces that service accounts must belong to authenticate with Infisical.",
    allowedNames: "The comma-separated list of trusted service account names that can authenticate with Infisical.",
    allowedAudience:
      "The optional audience claim that the service account JWT token must have to authenticate with Infisical.",
    accessTokenTrustedIps: "The IPs or CIDR ranges that access tokens can be used from.",
    accessTokenTTL: "The lifetime for an access token in seconds.",
    accessTokenMaxTTL: "The maximum lifetime for an access token in seconds.",
    accessTokenNumUsesLimit: "The maximum number of times that an access token can be used."
  },
  UPDATE: {
    identityId: "The ID of the identity to update the auth method for.",
    kubernetesHost: "The new host string, host:port pair, or URL to the base of the Kubernetes API server.",
    caCert: "The new PEM-encoded CA cert for the Kubernetes API server.",
    tokenReviewerJwt:
      "Optional JWT token for accessing Kubernetes TokenReview API. If provided, this long-lived token will be used to validate service account tokens during authentication. If omitted, the client's own JWT will be used instead, which requires the client to have the system:auth-delegator ClusterRole binding.",
    allowedNamespaces:
      "The new comma-separated list of trusted namespaces that service accounts must belong to authenticate with Infisical.",
    allowedNames: "The new comma-separated list of trusted service account names that can authenticate with Infisical.",
    allowedAudience:
      "The new optional audience claim that the service account JWT token must have to authenticate with Infisical.",
    accessTokenTrustedIps: "The new IPs or CIDR ranges that access tokens can be used from.",
    accessTokenTTL: "The new lifetime for an acccess token in seconds.",
    accessTokenMaxTTL: "The new maximum lifetime for an acccess token in seconds.",
    accessTokenNumUsesLimit: "The new maximum number of times that an access token can be used."
  },
  RETRIEVE: {
    identityId: "The ID of the identity to retrieve the auth method for."
  },
  REVOKE: {
    identityId: "The ID of the identity to revoke the auth method for."
  }
} as const;

export const TOKEN_AUTH = {
  ATTACH: {
    identityId: "The ID of the identity to attach the configuration onto.",
    accessTokenTrustedIps: "The IPs or CIDR ranges that access tokens can be used from.",
    accessTokenTTL: "The lifetime for an access token in seconds.",
    accessTokenMaxTTL: "The maximum lifetime for an access token in seconds.",
    accessTokenNumUsesLimit: "The maximum number of times that an access token can be used."
  },
  UPDATE: {
    identityId: "The ID of the identity to update the auth method for.",
    accessTokenTrustedIps: "The new IPs or CIDR ranges that access tokens can be used from.",
    accessTokenTTL: "The new lifetime for an access token in seconds.",
    accessTokenMaxTTL: "The new maximum lifetime for an access token in seconds.",
    accessTokenNumUsesLimit: "The new maximum number of times that an access token can be used."
  },
  RETRIEVE: {
    identityId: "The ID of the identity to retrieve the auth method for."
  },
  REVOKE: {
    identityId: "The ID of the identity to revoke the auth method for."
  },
  GET_TOKENS: {
    identityId: "The ID of the identity to list token metadata for.",
    offset: "The offset to start from. If you enter 10, it will start from the 10th token.",
    limit: "The number of tokens to return."
  },
  CREATE_TOKEN: {
    identityId: "The ID of the identity to create the token for.",
    name: "The name of the token to create."
  },
  UPDATE_TOKEN: {
    tokenId: "The ID of the token to update metadata for.",
    name: "The name of the token to update to."
  },
  REVOKE_TOKEN: {
    tokenId: "The ID of the token to revoke."
  }
} as const;

export const OIDC_AUTH = {
  LOGIN: {
    identityId: "The ID of the identity to login."
  },
  ATTACH: {
    identityId: "The ID of the identity to attach the configuration onto.",
    oidcDiscoveryUrl: "The URL used to retrieve the OpenID Connect configuration from the identity provider.",
    caCert: "The PEM-encoded CA cert for establishing secure communication with the Identity Provider endpoints.",
    boundIssuer: "The unique identifier of the identity provider issuing the JWT.",
    boundAudiences: "The list of intended recipients.",
    boundClaims: "The attributes that should be present in the JWT for it to be valid.",
    claimMetadataMapping: "The attributes that should be present in the permission metadata from the JWT.",
    boundSubject: "The expected principal that is the subject of the JWT.",
    accessTokenTrustedIps: "The IPs or CIDR ranges that access tokens can be used from.",
    accessTokenTTL: "The lifetime for an access token in seconds.",
    accessTokenMaxTTL: "The maximum lifetime for an access token in seconds.",
    accessTokenNumUsesLimit: "The maximum number of times that an access token can be used."
  },
  UPDATE: {
    identityId: "The ID of the identity to update the auth method for.",
    oidcDiscoveryUrl: "The new URL used to retrieve the OpenID Connect configuration from the identity provider.",
    caCert: "The new PEM-encoded CA cert for establishing secure communication with the Identity Provider endpoints.",
    boundIssuer: "The new unique identifier of the identity provider issuing the JWT.",
    boundAudiences: "The new list of intended recipients.",
    boundClaims: "The new attributes that should be present in the JWT for it to be valid.",
    claimMetadataMapping: "The new attributes that should be present in the permission metadata from the JWT.",
    boundSubject: "The new expected principal that is the subject of the JWT.",
    accessTokenTrustedIps: "The new IPs or CIDR ranges that access tokens can be used from.",
    accessTokenTTL: "The new lifetime for an access token in seconds.",
    accessTokenMaxTTL: "The new maximum lifetime for an access token in seconds.",
    accessTokenNumUsesLimit: "The new maximum number of times that an access token can be used."
  },
  RETRIEVE: {
    identityId: "The ID of the identity to retrieve the auth method for."
  },
  REVOKE: {
    identityId: "The ID of the identity to revoke the auth method for."
  }
} as const;

export const JWT_AUTH = {
  LOGIN: {
    identityId: "The ID of the identity to login."
  },
  ATTACH: {
    identityId: "The ID of the identity to attach the configuration onto.",
    configurationType: "The configuration for validating JWTs. Must be one of: 'jwks', 'static'",
    jwksUrl:
      "The URL of the JWKS endpoint. Required if configurationType is 'jwks'. This endpoint must serve JSON Web Key Sets (JWKS) containing the public keys used to verify JWT signatures.",
    jwksCaCert: "The PEM-encoded CA certificate for validating the TLS connection to the JWKS endpoint.",
    publicKeys:
      "A list of PEM-encoded public keys used to verify JWT signatures. Required if configurationType is 'static'. Each key must be in RSA or ECDSA format and properly PEM-encoded with BEGIN/END markers.",
    boundIssuer: "The unique identifier of the JWT provider.",
    boundAudiences: "The list of intended recipients.",
    boundClaims: "The attributes that should be present in the JWT for it to be valid.",
    boundSubject: "The expected principal that is the subject of the JWT.",
    accessTokenTrustedIps: "The IPs or CIDR ranges that access tokens can be used from.",
    accessTokenTTL: "The lifetime for an access token in seconds.",
    accessTokenMaxTTL: "The maximum lifetime for an access token in seconds.",
    accessTokenNumUsesLimit: "The maximum number of times that an access token can be used."
  },
  UPDATE: {
    identityId: "The ID of the identity to update the auth method for.",
    configurationType: "The new configuration for validating JWTs. Must be one of: 'jwks', 'static'",
    jwksUrl:
      "The new URL of the JWKS endpoint. This endpoint must serve JSON Web Key Sets (JWKS) containing the public keys used to verify JWT signatures.",
    jwksCaCert: "The new PEM-encoded CA certificate for validating the TLS connection to the JWKS endpoint.",
    publicKeys:
      "A new list of PEM-encoded public keys used to verify JWT signatures. Each key must be in RSA or ECDSA format and properly PEM-encoded with BEGIN/END markers.",
    boundIssuer: "The new unique identifier of the JWT provider.",
    boundAudiences: "The new list of intended recipients.",
    boundClaims: "The new attributes that should be present in the JWT for it to be valid.",
    boundSubject: "The new expected principal that is the subject of the JWT.",
    accessTokenTrustedIps: "The new IPs or CIDR ranges that access tokens can be used from.",
    accessTokenTTL: "The new lifetime for an access token in seconds.",
    accessTokenMaxTTL: "The new maximum lifetime for an access token in seconds.",
    accessTokenNumUsesLimit: "The new maximum number of times that an access token can be used."
  },
  RETRIEVE: {
    identityId: "The ID of the identity to retrieve the auth method for."
  },
  REVOKE: {
    identityId: "The ID of the identity to revoke the auth method for."
  }
} as const;

export const ORGANIZATIONS = {
  LIST_USER_MEMBERSHIPS: {
    organizationId: "The ID of the organization to get memberships from."
  },
  GET_USER_MEMBERSHIP: {
    organizationId: "The ID of the organization to get the membership for.",
    membershipId: "The ID of the membership to get."
  },
  UPDATE_USER_MEMBERSHIP: {
    organizationId: "The ID of the organization to update the membership for.",
    membershipId: "The ID of the membership to update.",
    role: "The new role of the membership.",
    isActive: "The active status of the membership",
    metadata: {
      key: "The key for user metadata tag.",
      value: "The value for user metadata tag."
    }
  },
  DELETE_USER_MEMBERSHIP: {
    organizationId: "The ID of the organization to delete the membership from.",
    membershipId: "The ID of the membership to delete."
  },
  LIST_IDENTITY_MEMBERSHIPS: {
    orgId: "The ID of the organization to get identity memberships from.",
    offset: "The offset to start from. If you enter 10, it will start from the 10th identity membership.",
    limit: "The number of identity memberships to return.",
    orderBy: "The column to order identity memberships by.",
    orderDirection: "The direction identity memberships will be sorted in.",
    search: "The text string that identity membership names will be filtered by."
  },
  GET_PROJECTS: {
    organizationId: "The ID of the organization to get projects from.",
    type: "The type of project to filter by."
  },
  LIST_GROUPS: {
    organizationId: "The ID of the organization to list groups for."
  }
} as const;

export const PROJECTS = {
  CREATE: {
    organizationSlug: "The slug of the organization to create the project in.",
    projectName: "The name of the project to create.",
    projectDescription: "An optional description label for the project.",
    slug: "An optional slug for the project.",
    template: "The name of the project template, if specified, to apply to this project."
  },
  DELETE: {
    workspaceId: "The ID of the project to delete."
  },
  GET: {
    workspaceId: "The ID of the project."
  },
  UPDATE: {
    workspaceId: "The ID of the project to update.",
    name: "The new name of the project.",
    projectDescription: "An optional description label for the project.",
    autoCapitalization: "Disable or enable auto-capitalization for the project.",
    slug: "An optional slug for the project. (must be unique within the organization)"
  },
  GET_KEY: {
    workspaceId: "The ID of the project to get the key from."
  },
  GET_SNAPSHOTS: {
    workspaceId: "The ID of the project to get snapshots from.",
    environment: "The environment to get snapshots from.",
    path: "The secret path to get snapshots from.",
    offset: "The offset to start from. If you enter 10, it will start from the 10th snapshot.",
    limit: "The number of snapshots to return."
  },
  ROLLBACK_TO_SNAPSHOT: {
    secretSnapshotId: "The ID of the snapshot to rollback to."
  },
  ADD_GROUP_TO_PROJECT: {
    projectId: "The ID of the project to add the group to.",
    groupIdOrName: "The ID or name of the group to add to the project.",
    role: "The role for the group to assume in the project."
  },
  UPDATE_GROUP_IN_PROJECT: {
    projectId: "The ID of the project to update the group in.",
    groupId: "The ID of the group to update in the project.",
    roles: "A list of roles to update the group to."
  },
  REMOVE_GROUP_FROM_PROJECT: {
    projectId: "The ID of the project to delete the group from.",
    groupId: "The ID of the group to delete from the project."
  },
  LIST_GROUPS_IN_PROJECT: {
    projectId: "The ID of the project to list groups for."
  },
  LIST_INTEGRATION: {
    workspaceId: "The ID of the project to list integrations for."
  },
  LIST_INTEGRATION_AUTHORIZATION: {
    workspaceId: "The ID of the project to list integration auths for."
  },
  LIST_SSH_CAS: {
    projectId: "The ID of the project to list SSH CAs for."
  },
  LIST_SSH_CERTIFICATES: {
    projectId: "The ID of the project to list SSH certificates for.",
    offset: "The offset to start from. If you enter 10, it will start from the 10th SSH certificate.",
    limit: "The number of SSH certificates to return."
  },
  LIST_SSH_CERTIFICATE_TEMPLATES: {
    projectId: "The ID of the project to list SSH certificate templates for."
  },
  LIST_CAS: {
    slug: "The slug of the project to list CAs for.",
    status: "The status of the CA to filter by.",
    friendlyName: "The friendly name of the CA to filter by.",
    commonName: "The common name of the CA to filter by.",
    offset: "The offset to start from. If you enter 10, it will start from the 10th CA.",
    limit: "The number of CAs to return."
  },
  LIST_CERTIFICATES: {
    slug: "The slug of the project to list certificates for.",
    friendlyName: "The friendly name of the certificate to filter by.",
    commonName: "The common name of the certificate to filter by.",
    offset: "The offset to start from. If you enter 10, it will start from the 10th certificate.",
    limit: "The number of certificates to return."
  }
} as const;

export const PROJECT_USERS = {
  INVITE_MEMBER: {
    projectId: "The ID of the project to invite the member to.",
    emails: "A list of organization member emails to invite to the project.",
    usernames: "A list of usernames to invite to the project.",
    roleSlugs:
      "A list of role slugs to assign to the newly created project membership. If nothing is provided, it will default to the Member role."
  },
  REMOVE_MEMBER: {
    projectId: "The ID of the project to remove the member from.",
    emails: "A list of organization member emails to remove from the project.",
    usernames: "A list of usernames to remove from the project."
  },
  GET_USER_MEMBERSHIPS: {
    workspaceId: "The ID of the project to get memberships from."
  },
  GET_USER_MEMBERSHIP: {
    workspaceId: "The ID of the project to get memberships from.",
    membershipId: "The ID of the user's project membership.",
    username: "The username to get project membership of. Email is the default username."
  },
  UPDATE_USER_MEMBERSHIP: {
    workspaceId: "The ID of the project to update the membership for.",
    membershipId: "The ID of the membership to update.",
    roles: "A list of roles to update the membership to."
  }
};

export const PROJECT_IDENTITIES = {
  LIST_IDENTITY_MEMBERSHIPS: {
    projectId: "The ID of the project to get identity memberships from.",
    offset: "The offset to start from. If you enter 10, it will start from the 10th identity membership.",
    limit: "The number of identity memberships to return.",
    orderBy: "The column to order identity memberships by.",
    orderDirection: "The direction identity memberships will be sorted in.",
    search: "The text string that identity membership names will be filtered by."
  },
  GET_IDENTITY_MEMBERSHIP_BY_ID: {
    identityId: "The ID of the identity to get the membership for.",
    projectId: "The ID of the project to get the identity membership for."
  },
  UPDATE_IDENTITY_MEMBERSHIP: {
    projectId: "The ID of the project to update the identity membership for.",
    identityId: "The ID of the identity to update the membership for.",
    roles: {
      description: "A list of role slugs to assign to the identity project membership.",
      role: "The role slug to assign to the newly created identity project membership.",
      isTemporary:
        "Whether the assigned role is temporary. If isTemporary is set true, must provide temporaryMode, temporaryRange and temporaryAccessStartTime.",
      temporaryMode: "Type of temporary expiry.",
      temporaryRange: "Expiry time for temporary access. In relative mode it could be 1s, 2m ,3h, etc.",
      temporaryAccessStartTime: "Time to which the temporary access starts."
    }
  },
  DELETE_IDENTITY_MEMBERSHIP: {
    projectId: "The ID of the project to delete the identity membership from.",
    identityId: "The ID of the identity to delete the membership from."
  },
  CREATE_IDENTITY_MEMBERSHIP: {
    projectId: "The ID of the project to create the identity membership from.",
    identityId: "The ID of the identity to create the membership from.",
    role: "The role slug to assign to the newly created identity project membership.",
    roles: {
      description: "A list of role slugs to assign to the newly created identity project membership.",
      role: "The role slug to assign to the newly created identity project membership.",
      isTemporary:
        "Whether the assigned role is temporary. If isTemporary is set true, must provide temporaryMode, temporaryRange and temporaryAccessStartTime.",
      temporaryMode: "Type of temporary expiry.",
      temporaryRange: "Expiry time for temporary access. In relative mode it could be 1s, 2m, 3h, etc.",
      temporaryAccessStartTime: "Time to which the temporary access starts."
    }
  }
};

export const ENVIRONMENTS = {
  CREATE: {
    workspaceId: "The ID of the project to create the environment in.",
    name: "The name of the environment to create.",
    slug: "The slug of the environment to create.",
    position: "The position of the environment. The lowest number will be displayed as the first environment."
  },
  UPDATE: {
    workspaceId: "The ID of the project to update the environment in.",
    id: "The ID of the environment to update.",
    name: "The new name of the environment.",
    slug: "The new slug of the environment.",
    position: "The new position of the environment. The lowest number will be displayed as the first environment."
  },
  DELETE: {
    workspaceId: "The ID of the project to delete the environment from.",
    id: "The ID of the environment to delete."
  },
  GET: {
    workspaceId: "The ID of the project the environment belongs to.",
    id: "The ID of the environment to fetch."
  }
} as const;

export const FOLDERS = {
  LIST: {
    workspaceId: "The ID of the project to list folders from.",
    environment: "The slug of the environment to list folders from.",
    path: "The path to list folders from.",
    directory: "The directory to list folders from. (Deprecated in favor of path)",
    recursive: "Whether or not to fetch all folders from the specified base path, and all of its subdirectories.",
    lastSecretModified:
      "The timestamp used to filter folders with secrets modified after the specified date. The format for this timestamp is ISO 8601 (e.g. 2025-04-01T09:41:45-04:00)"
  },
  GET_BY_ID: {
    folderId: "The ID of the folder to get details."
  },
  CREATE: {
    workspaceId: "The ID of the project to create the folder in.",
    environment: "The slug of the environment to create the folder in.",
    name: "The name of the folder to create.",
    path: "The path of the folder to create.",
    directory: "The directory of the folder to create. (Deprecated in favor of path)",
    description: "An optional description label for the folder."
  },
  UPDATE: {
    folderId: "The ID of the folder to update.",
    environment: "The slug of the environment where the folder is located.",
    name: "The new name of the folder.",
    path: "The path of the folder to update.",
    directory: "The new directory of the folder to update. (Deprecated in favor of path)",
    projectSlug: "The slug of the project where the folder is located.",
    workspaceId: "The ID of the project where the folder is located.",
    description: "An optional description label for the folder."
  },
  DELETE: {
    folderIdOrName: "The ID or name of the folder to delete.",
    workspaceId: "The ID of the project to delete the folder from.",
    environment: "The slug of the environment where the folder is located.",
    directory: "The directory of the folder to delete. (Deprecated in favor of path)",
    path: "The path of the folder to delete."
  }
} as const;

export const SECRETS = {
  ATTACH_TAGS: {
    secretName: "The name of the secret to attach tags to.",
    secretPath: "The path of the secret to attach tags to.",
    type: "The type of the secret to attach tags to. (shared/personal)",
    environment: "The slug of the environment where the secret is located",
    viewSecretValue: "Whether or not to retrieve the secret value.",
    projectSlug: "The slug of the project where the secret is located.",
    tagSlugs: "An array of existing tag slugs to attach to the secret."
  },
  DETACH_TAGS: {
    secretName: "The name of the secret to detach tags from.",
    secretPath: "The path of the secret to detach tags from.",
    type: "The type of the secret to attach tags to. (shared/personal)",
    environment: "The slug of the environment where the secret is located.",
    projectSlug: "The slug of the project where the secret is located.",
    tagSlugs: "An array of existing tag slugs to detach from the secret."
  }
} as const;

export const RAW_SECRETS = {
  LIST: {
    expand: "Whether or not to expand secret references.",
    recursive:
      "Whether or not to fetch all secrets from the specified base path, and all of its subdirectories. Note, the max depth is 20 deep.",
    workspaceId: "The ID of the project to list secrets from.",
    workspaceSlug:
      "The slug of the project to list secrets from. This parameter is only applicable by machine identities.",
    environment: "The slug of the environment to list secrets from.",
    secretPath: "The secret path to list secrets from.",
    viewSecretValue: "Whether or not to retrieve the secret value.",
    includeImports: "Weather to include imported secrets or not.",
    tagSlugs: "The comma separated tag slugs to filter secrets.",
    metadataFilter:
      "The secret metadata key-value pairs to filter secrets by. When querying for multiple metadata pairs, the query is treated as an AND operation. Secret metadata format is key=value1,value=value2|key=value3,value=value4."
  },
  CREATE: {
    secretName: "The name of the secret to create.",
    projectSlug: "The slug of the project to create the secret in.",
    environment: "The slug of the environment to create the secret in.",
    secretComment: "Attach a comment to the secret.",
    secretPath: "The path to create the secret in.",
    secretValue: "The value of the secret to create.",
    skipMultilineEncoding: "Skip multiline encoding for the secret value.",
    type: "The type of the secret to create.",
    workspaceId: "The ID of the project to create the secret in.",
    tagIds: "The ID of the tags to be attached to the created secret.",
    secretReminderRepeatDays: "Interval for secret rotation notifications, measured in days.",
    secretReminderNote: "Note to be attached in notification email."
  },
  GET: {
    expand: "Whether or not to expand secret references.",
    secretName: "The name of the secret to get.",
    workspaceId: "The ID of the project to get the secret from.",
    workspaceSlug: "The slug of the project to get the secret from.",
    environment: "The slug of the environment to get the secret from.",
    secretPath: "The path of the secret to get.",
    version: "The version of the secret to get.",
    type: "The type of the secret to get.",
    viewSecretValue: "Whether or not to retrieve the secret value.",
    includeImports: "Weather to include imported secrets or not."
  },
  UPDATE: {
    secretName: "The name of the secret to update.",
    secretComment: "Update comment to the secret.",
    environment: "The slug of the environment where the secret is located.",
    mode: "Defines how the system should handle missing secrets during an update.",
    secretPath: "The default path for secrets to update or upsert, if not provided in the secret details.",
    secretValue: "The new value of the secret.",
    skipMultilineEncoding: "Skip multiline encoding for the secret value.",
    type: "The type of the secret to update.",
    projectSlug: "The slug of the project to update the secret in.",
    workspaceId: "The ID of the project to update the secret in.",
    tagIds: "The ID of the tags to be attached to the updated secret.",
    secretReminderRepeatDays: "Interval for secret rotation notifications, measured in days.",
    secretReminderNote: "Note to be attached in notification email.",
    newSecretName: "The new name for the secret."
  },
  DELETE: {
    secretName: "The name of the secret to delete.",
    environment: "The slug of the environment where the secret is located.",
    secretPath: "The path of the secret.",
    type: "The type of the secret to delete.",
    projectSlug: "The slug of the project to delete the secret in.",
    workspaceId: "The ID of the project where the secret is located."
  },
  GET_REFERENCE_TREE: {
    secretName: "The name of the secret to get the reference tree for.",
    workspaceId: "The ID of the project where the secret is located.",
    environment: "The slug of the environment where the the secret is located.",
    secretPath: "The folder path where the secret is located."
  },
  GET_ACCESS_LIST: {
    secretName: "The name of the secret to get the access list for.",
    workspaceId: "The ID of the project where the secret is located.",
    environment: "The slug of the environment where the the secret is located.",
    secretPath: "The folder path where the secret is located."
  }
} as const;

export const SECRET_IMPORTS = {
  LIST: {
    workspaceId: "The ID of the project to list secret imports from.",
    environment: "The slug of the environment to list secret imports from.",
    path: "The path to list secret imports from."
  },
  GET: {
    secretImportId: "The ID of the secret import to fetch."
  },
  CREATE: {
    environment: "The slug of the environment to import into.",
    path: "The path to import into.",
    workspaceId: "The ID of the project you are working in.",
    isReplication:
      "When true, secrets from the source will be automatically sent to the destination. If approval policies exist at the destination, the secrets will be sent as approval requests instead of being applied immediately.",
    import: {
      environment: "The slug of the environment to import from.",
      path: "The path to import from."
    }
  },
  UPDATE: {
    secretImportId: "The ID of the secret import to update.",
    environment: "The slug of the environment where the secret import is located.",
    import: {
      environment: "The new environment slug to import from.",
      path: "The new path to import from.",
      position: "The new position of the secret import. The lowest number will be displayed as the first import."
    },
    path: "The path of the secret import to update.",
    workspaceId: "The ID of the project where the secret import is located."
  },
  DELETE: {
    workspaceId: "The ID of the project to delete the secret import from.",
    secretImportId: "The ID of the secret import to delete.",
    environment: "The slug of the environment where the secret import is located.",
    path: "The path of the secret import to delete."
  }
} as const;

export const DASHBOARD = {
  SECRET_OVERVIEW_LIST: {
    projectId: "The ID of the project to list secrets/folders from.",
    environments:
      "The slugs of the environments to list secrets/folders from (comma separated, ie 'environments=dev,staging,prod').",
    secretPath: "The secret path to list secrets/folders from.",
    offset: "The offset to start from. If you enter 10, it will start from the 10th secret/folder.",
    limit: "The number of secrets/folders to return.",
    orderBy: "The column to order secrets/folders by.",
    orderDirection: "The direction to order secrets/folders in.",
    search: "The text string to filter secret keys and folder names by.",
    includeSecrets: "Whether to include project secrets in the response.",
    includeFolders: "Whether to include project folders in the response.",
    includeDynamicSecrets: "Whether to include dynamic project secrets in the response.",
    includeImports: "Whether to include project secret imports in the response.",
    includeSecretRotations: "Whether to include project secret rotations in the response."
  },
  SECRET_DETAILS_LIST: {
    projectId: "The ID of the project to list secrets/folders from.",
    environment: "The slug of the environment to list secrets/folders from.",
    secretPath: "The secret path to list secrets/folders from.",
    offset: "The offset to start from. If you enter 10, it will start from the 10th secret/folder.",
    limit: "The number of secrets/folders to return.",
    orderBy: "The column to order secrets/folders by.",
    orderDirection: "The direction to order secrets/folders in.",
    search: "The text string to filter secret keys and folder names by.",
    tags: "The tags to filter secrets by (comma separated, ie 'tags=billing,engineering').",
    includeSecrets: "Whether to include project secrets in the response.",
    includeFolders: "Whether to include project folders in the response.",
    includeImports: "Whether to include project secret imports in the response.",
    includeDynamicSecrets: "Whether to include dynamic project secrets in the response.",
    includeSecretRotations: "Whether to include secret rotations in the response."
  }
} as const;

export const AUDIT_LOGS = {
  EXPORT: {
    projectId:
      "Optionally filter logs by project ID. If not provided, logs from the entire organization will be returned.",
    environment:
      "The environment to filter logs by. If not provided, logs from all environments will be returned. Note that the projectId parameter must also be provided.",
    eventType: "The type of the event to export.",
    secretPath:
      "The path of the secret to query audit logs for. Note that the projectId parameter must also be provided.",
    secretKey:
      "The key of the secret to query audit logs for. Note that the projectId parameter must also be provided.",
    userAgentType: "Choose which consuming application to export audit logs for.",
    eventMetadata:
      "Filter by event metadata key-value pairs. Formatted as `key1=value1,key2=value2`, with comma-separation.",
    startDate: "The date to start the export from.",
    endDate: "The date to end the export at.",
    offset: "The offset to start from. If you enter 10, it will start from the 10th audit log.",
    limit: "The number of audit logs to return.",
    actor: "The actor to filter the audit logs by."
  }
} as const;

export const DYNAMIC_SECRETS = {
  LIST: {
    projectSlug: "The slug of the project to create dynamic secret in.",
    environmentSlug: "The slug of the environment to list folders from.",
    path: "The path to list folders from."
  },
  LIST_LEAES_BY_NAME: {
    projectSlug: "The slug of the project to create dynamic secret in.",
    environmentSlug: "The slug of the environment to list folders from.",
    path: "The path to list folders from.",
    name: "The name of the dynamic secret."
  },
  GET_BY_NAME: {
    projectSlug: "The slug of the project to create dynamic secret in.",
    environmentSlug: "The slug of the environment to list folders from.",
    path: "The path to list folders from.",
    name: "The name of the dynamic secret."
  },
  CREATE: {
    projectSlug: "The slug of the project to create dynamic secret in.",
    environmentSlug: "The slug of the environment to create the dynamic secret in.",
    path: "The path to create the dynamic secret in.",
    name: "The name of the dynamic secret.",
    provider: "The type of dynamic secret.",
    defaultTTL: "The default TTL that will be applied for all the leases.",
    maxTTL: "The maximum limit a TTL can be leases or renewed."
  },
  UPDATE: {
    projectSlug: "The slug of the project to update dynamic secret in.",
    environmentSlug: "The slug of the environment to update the dynamic secret in.",
    path: "The path to update the dynamic secret in.",
    name: "The name of the dynamic secret.",
    inputs: "The new partial values for the configured provider of the dynamic secret",
    defaultTTL: "The default TTL that will be applied for all the leases.",
    maxTTL: "The maximum limit a TTL can be leases or renewed.",
    newName: "The new name for the dynamic secret."
  },
  DELETE: {
    projectSlug: "The slug of the project to delete dynamic secret in.",
    environmentSlug: "The slug of the environment to delete the dynamic secret in.",
    path: "The path to delete the dynamic secret in.",
    name: "The name of the dynamic secret.",
    isForced:
      "A boolean flag to delete the the dynamic secret from Infisical without trying to remove it from external provider. Used when the dynamic secret got modified externally."
  }
} as const;

export const DYNAMIC_SECRET_LEASES = {
  GET_BY_LEASEID: {
    projectSlug: "The slug of the project to create dynamic secret in.",
    environmentSlug: "The slug of the environment to list folders from.",
    path: "The path to list folders from.",
    leaseId: "The ID of the dynamic secret lease."
  },
  CREATE: {
    projectSlug: "The slug of the project of the dynamic secret in.",
    environmentSlug: "The slug of the environment of the dynamic secret in.",
    path: "The path of the dynamic secret in.",
    dynamicSecretName: "The name of the dynamic secret.",
    ttl: "The lease lifetime TTL. If not provided the default TTL of dynamic secret will be used."
  },
  RENEW: {
    projectSlug: "The slug of the project of the dynamic secret in.",
    environmentSlug: "The slug of the environment of the dynamic secret in.",
    path: "The path of the dynamic secret in.",
    leaseId: "The ID of the dynamic secret lease.",
    ttl: "The renew TTL that gets added with current expiry (ensure it's below max TTL) for a total less than creation time + max TTL."
  },
  DELETE: {
    projectSlug: "The slug of the project of the dynamic secret in.",
    environmentSlug: "The slug of the environment of the dynamic secret in.",
    path: "The path of the dynamic secret in.",
    leaseId: "The ID of the dynamic secret lease.",
    isForced:
      "A boolean flag to delete the the dynamic secret from Infisical without trying to remove it from external provider. Used when the dynamic secret got modified externally."
  }
} as const;
export const SECRET_TAGS = {
  LIST: {
    projectId: "The ID of the project to list tags from."
  },
  GET_TAG_BY_ID: {
    projectId: "The ID of the project to get tags from.",
    tagId: "The ID of the tag to get details."
  },
  GET_TAG_BY_SLUG: {
    projectId: "The ID of the project to get tags from.",
    tagSlug: "The slug of the tag to get details."
  },
  CREATE: {
    projectId: "The ID of the project to create the tag in.",
    name: "The name of the tag to create.",
    slug: "The slug of the tag to create.",
    color: "The color of the tag to create."
  },
  UPDATE: {
    projectId: "The ID of the project to update the tag in.",
    tagId: "The ID of the tag to get details.",
    name: "The name of the tag to update.",
    slug: "The slug of the tag to update.",
    color: "The color of the tag to update."
  },
  DELETE: {
    tagId: "The ID of the tag to delete.",
    projectId: "The ID of the project to delete the tag from."
  }
} as const;

export const IDENTITY_ADDITIONAL_PRIVILEGE = {
  CREATE: {
    projectSlug: "The slug of the project of the identity in.",
    identityId: "The ID of the identity to create.",
    slug: "The slug of the privilege to create.",
    permissions: `@deprecated - use privilegePermission
The permission object for the privilege.
- Read secrets
\`\`\`
{ "permissions": [{"action": "read", "subject": "secrets"]}
\`\`\`
- Read and Write secrets
\`\`\`
{ "permissions": [{"action": "read", "subject": "secrets"], {"action": "write", "subject": "secrets"]}
\`\`\`
- Read secrets scoped to an environment and secret path
\`\`\`
- { "permissions": [{"action": "read", "subject": "secrets", "conditions": { "environment": "dev", "secretPath": { "$glob": "/" } }}] }
\`\`\`
`,
    privilegePermission: "The permission object for the privilege.",
    isPackPermission: "Whether the server should pack(compact) the permission object.",
    isTemporary: "Whether the privilege is temporary.",
    temporaryMode: "Type of temporary access given. Types: relative.",
    temporaryRange: "TTL for the temporary time. Eg: 1m, 1h, 1d.",
    temporaryAccessStartTime: "ISO time for which temporary access should begin."
  },
  UPDATE: {
    projectSlug: "The slug of the project of the identity in.",
    identityId: "The ID of the identity to update.",
    slug: "The slug of the privilege to update.",
    newSlug: "The new slug of the privilege to update.",
    permissions: `@deprecated - use privilegePermission
The permission object for the privilege.
- Read secrets
\`\`\`
{ "permissions": [{"action": "read", "subject": "secrets"]}
\`\`\`
- Read and Write secrets
\`\`\`
{ "permissions": [{"action": "read", "subject": "secrets"], {"action": "write", "subject": "secrets"]}
\`\`\`
- Read secrets scoped to an environment and secret path
\`\`\`
- { "permissions": [{"action": "read", "subject": "secrets", "conditions": { "environment": "dev", "secretPath": { "$glob": "/" } }}] }
\`\`\`
`,
    privilegePermission: "The permission object for the privilege.",
    isTemporary: "Whether the privilege is temporary.",
    temporaryMode: "Type of temporary access given. Types: relative.",
    temporaryRange: "TTL for the temporary time. Eg: 1m, 1h, 1d.",
    temporaryAccessStartTime: "ISO time for which temporary access should begin."
  },
  DELETE: {
    projectSlug: "The slug of the project of the identity in.",
    identityId: "The ID of the identity to delete.",
    slug: "The slug of the privilege to delete."
  },
  GET_BY_SLUG: {
    projectSlug: "The slug of the project of the identity in.",
    identityId: "The ID of the identity to list.",
    slug: "The slug of the privilege."
  },
  LIST: {
    projectSlug: "The slug of the project of the identity in.",
    identityId: "The ID of the identity to list.",
    unpacked: "Whether the system should send the permissions as unpacked."
  }
};

export const PROJECT_USER_ADDITIONAL_PRIVILEGE = {
  CREATE: {
    projectMembershipId: "Project membership ID of user.",
    slug: "The slug of the privilege to create.",
    permissions:
      "The permission object for the privilege. Refer https://casl.js.org/v6/en/guide/define-rules#the-shape-of-raw-rule to understand the shape.",
    isPackPermission: "Whether the server should pack (compact) the permission object.",
    isTemporary: "Whether the privilege is temporary.",
    temporaryMode: "Type of temporary access given. Types: relative.",
    temporaryRange: "TTL for the temporary time. Eg: 1m, 1h, 1d.",
    temporaryAccessStartTime: "ISO time for which temporary access should begin."
  },
  UPDATE: {
    privilegeId: "The ID of privilege object.",
    slug: "The slug of the privilege to create.",
    newSlug: "The new slug of the privilege to create.",
    permissions:
      "The permission object for the privilege. Refer https://casl.js.org/v6/en/guide/define-rules#the-shape-of-raw-rule to understand the shape.",
    isPackPermission: "Whether the server should pack (compact) the permission object.",
    isTemporary: "Whether the privilege is temporary.",
    temporaryMode: "Type of temporary access given. Types: relative.",
    temporaryRange: "TTL for the temporary time. Eg: 1m, 1h, 1d.",
    temporaryAccessStartTime: "ISO time for which temporary access should begin."
  },
  DELETE: {
    privilegeId: "The ID of privilege object."
  },
  GET_BY_PRIVILEGE_ID: {
    privilegeId: "The ID of privilege object."
  },
  LIST: {
    projectMembershipId: "Project membership ID of user."
  }
};

export const IDENTITY_ADDITIONAL_PRIVILEGE_V2 = {
  CREATE: {
    identityId: "The ID of the identity to create the privilege for.",
    projectId: "The ID of the project of the identity in.",
    slug: "The slug of the privilege to create.",
    permission: "The permission for the privilege.",
    isTemporary: "Whether the privilege is temporary or permanent.",
    temporaryMode: "Type of temporary access given. Types: relative.",
    temporaryRange: "The TTL for the temporary access given. Eg: 1m, 1h, 1d.",
    temporaryAccessStartTime: "The start time in ISO format when the temporary access should begin."
  },
  UPDATE: {
    id: "The ID of the identity privilege.",
    identityId: "The ID of the identity to update.",
    slug: "The slug of the privilege to update.",
    privilegePermission: "The permission for the privilege.",
    isTemporary: "Whether the privilege is temporary.",
    temporaryMode: "Type of temporary access given. Types: relative.",
    temporaryRange: "The TTL for the temporary access given. Eg: 1m, 1h, 1d.",
    temporaryAccessStartTime: "The start time in ISO format when the temporary access should begin."
  },
  DELETE: {
    id: "The ID of the identity privilege.",
    identityId: "The ID of the identity to delete.",
    slug: "The slug of the privilege to delete."
  },
  GET_BY_SLUG: {
    projectSlug: "The slug of the project of the identity in.",
    identityId: "The ID of the identity to list.",
    slug: "The slug of the privilege."
  },
  GET_BY_ID: {
    id: "The ID of the identity privilege."
  },
  LIST: {
    projectId: "The ID of the project that the identity is in.",
    identityId: "The ID of the identity to list."
  }
};

export const INTEGRATION_AUTH = {
  GET: {
    integrationAuthId: "The ID of integration authentication object."
  },
  DELETE: {
    integration: "The slug of the integration to be unauthorized.",
    projectId: "The ID of the project to delete the integration auth from."
  },
  DELETE_BY_ID: {
    integrationAuthId: "The ID of integration authentication object to delete."
  },
  UPDATE_BY_ID: {
    integrationAuthId: "The ID of integration authentication object to update."
  },
  CREATE_ACCESS_TOKEN: {
    workspaceId: "The ID of the project to create the integration auth for.",
    integration: "The slug of integration for the auth object.",
    accessId: "The unique authorized access ID of the external integration provider.",
    accessToken: "The unique authorized access token of the external integration provider.",
    awsAssumeIamRoleArn: "The AWS IAM Role to be assumed by Infisical.",
    url: "",
    namespace: "",
    refreshToken: "The refresh token for integration authorization."
  }
} as const;

export const INTEGRATION = {
  CREATE: {
    integrationAuthId: "The ID of the integration auth object to link with integration.",
    app: "The name of the external integration providers app entity that you want to sync secrets with. Used in Netlify, GitHub, Vercel integrations.",
    isActive: "Whether the integration should be active or disabled.",
    appId:
      "The ID of the external integration providers app entity that you want to sync secrets with. Used in Netlify, GitHub, Vercel integrations.",
    secretPath: "The path of the secrets to sync secrets from.",
    sourceEnvironment: "The environment to sync secret from.",
    targetEnvironment:
      "The target environment of the integration provider. Used in cloudflare pages, TeamCity, Gitlab integrations.",
    targetEnvironmentId:
      "The target environment ID of the integration provider. Used in cloudflare pages, teamcity, gitlab integrations.",
    targetService:
      "The service based grouping identifier of the external provider. Used in Terraform cloud, Checkly, Railway and NorthFlank.",
    targetServiceId:
      "The service based grouping identifier ID of the external provider. Used in Terraform cloud, Checkly, Railway and NorthFlank.",
    owner: "External integration providers service entity owner. Used in Github.",
    url: "The self-hosted URL of the platform to integrate with.",
    path: "Path to save the synced secrets. Used by Gitlab, AWS Parameter Store, Vault.",
    region: "AWS region to sync secrets to.",
    scope: "Scope of the provider. Used by Github, Qovery.",
    metadata: {
      secretPrefix: "The prefix for the saved secret. Used by GCP.",
      secretSuffix: "The suffix for the saved secret. Used by GCP.",
      initialSyncBehavoir: "Type of syncing behavoir with the integration.",
      mappingBehavior: "The mapping behavior of the integration.",
      shouldAutoRedeploy: "Used by Render to trigger auto deploy.",
      secretGCPLabel: "The label for GCP secrets.",
      secretAWSTag: "The tags for AWS secrets.",
      azureLabel: "Define which label to assign to secrets created in Azure App Configuration.",
      githubVisibility:
        "Define where the secrets from the Github Integration should be visible. Option 'selected' lets you directly define which repositories to sync secrets to.",
      githubVisibilityRepoIds:
        "The repository IDs to sync secrets to when using the Github Integration. Only applicable when using Organization scope, and visibility is set to 'selected'.",
      kmsKeyId: "The ID of the encryption key from AWS KMS.",
      shouldDisableDelete: "The flag to disable deletion of secrets in AWS Parameter Store.",
      shouldMaskSecrets: "Specifies if the secrets synced from Infisical to Gitlab should be marked as 'Masked'.",
      shouldProtectSecrets: "Specifies if the secrets synced from Infisical to Gitlab should be marked as 'Protected'.",
      shouldEnableDelete: "The flag to enable deletion of secrets.",
      octopusDeployScopeValues: "Specifies the scope values to set on synced secrets to Octopus Deploy.",
      metadataSyncMode: "The mode for syncing metadata to external system"
    }
  },
  UPDATE: {
    integrationId: "The ID of the integration object.",
    region: "AWS region to sync secrets to.",
    app: "The name of the external integration providers app entity that you want to sync secrets with. Used in Netlify, GitHub, Vercel integrations.",
    appId:
      "The ID of the external integration providers app entity that you want to sync secrets with. Used in Netlify, GitHub, Vercel integrations.",
    isActive: "Whether the integration should be active or disabled.",
    secretPath: "The path of the secrets to sync secrets from.",
    path: "Path to save the synced secrets. Used by Gitlab, AWS Parameter Store, Vault.",
    owner: "External integration providers service entity owner. Used in Github.",
    targetEnvironment:
      "The target environment of the integration provider. Used in cloudflare pages, TeamCity, Gitlab integrations.",
    environment: "The environment to sync secrets from."
  },
  DELETE: {
    integrationId: "The ID of the integration object."
  },
  SYNC: {
    integrationId: "The ID of the integration object to manually sync."
  }
};

export const AUDIT_LOG_STREAMS = {
  CREATE: {
    url: "The HTTP URL to push logs to.",
    headers: {
      desc: "The HTTP headers attached for the external provider requests.",
      key: "The HTTP header key name.",
      value: "The HTTP header value."
    }
  },
  UPDATE: {
    id: "The ID of the audit log stream to update.",
    url: "The HTTP URL to push logs to.",
    headers: {
      desc: "The HTTP headers attached for the external provider requests.",
      key: "The HTTP header key name.",
      value: "The HTTP header value."
    }
  },
  DELETE: {
    id: "The ID of the audit log stream to delete."
  },
  GET_BY_ID: {
    id: "The ID of the audit log stream to get details."
  }
};

export const SSH_CERTIFICATE_AUTHORITIES = {
  CREATE: {
    projectId: "The ID of the project to create the SSH CA in.",
    friendlyName: "A friendly name for the SSH CA.",
    keyAlgorithm: "The type of public key algorithm and size, in bits, of the key pair for the SSH CA."
  },
  GET: {
    sshCaId: "The ID of the SSH CA to get."
  },
  GET_PUBLIC_KEY: {
    sshCaId: "The ID of the SSH CA to get the public key for."
  },
  UPDATE: {
    sshCaId: "The ID of the SSH CA to update.",
    friendlyName: "A friendly name for the SSH CA to update to.",
    status: "The status of the SSH CA to update to. This can be one of active or disabled."
  },
  DELETE: {
    sshCaId: "The ID of the SSH CA to delete."
  },
  GET_CERTIFICATE_TEMPLATES: {
    sshCaId: "The ID of the SSH CA to get the certificate templates for."
  },
  SIGN_SSH_KEY: {
    certificateTemplateId: "The ID of the SSH certificate template to sign the SSH public key with.",
    publicKey: "The SSH public key to sign.",
    certType: "The type of certificate to issue. This can be one of user or host.",
    principals: "The list of principals (usernames, hostnames) to include in the certificate.",
    ttl: "The time to live for the certificate such as 1m, 1h, 1d, ... If not specified, the default TTL for the template will be used.",
    keyId: "The key ID to include in the certificate. If not specified, a default key ID will be generated.",
    serialNumber: "The serial number of the issued SSH certificate.",
    signedKey: "The SSH certificate or signed SSH public key."
  },
  ISSUE_SSH_CREDENTIALS: {
    certificateTemplateId: "The ID of the SSH certificate template to issue the SSH credentials with.",
    keyAlgorithm: "The type of public key algorithm and size, in bits, of the key pair for the SSH CA.",
    certType: "The type of certificate to issue. This can be one of user or host.",
    principals: "The list of principals (usernames, hostnames) to include in the certificate.",
    ttl: "The time to live for the certificate such as 1m, 1h, 1d, ... If not specified, the default TTL for the template will be used.",
    keyId: "The key ID to include in the certificate. If not specified, a default key ID will be generated.",
    serialNumber: "The serial number of the issued SSH certificate.",
    signedKey: "The SSH certificate or signed SSH public key.",
    privateKey: "The private key corresponding to the issued SSH certificate.",
    publicKey: "The public key of the issued SSH certificate."
  }
};

export const SSH_CERTIFICATE_TEMPLATES = {
  GET: {
    certificateTemplateId: "The ID of the SSH certificate template to get."
  },
  CREATE: {
    sshCaId: "The ID of the SSH CA to associate the certificate template with.",
    name: "The name of the certificate template.",
    ttl: "The default time to live for issued certificates such as 1m, 1h, 1d, 1y, ...",
    maxTTL: "The maximum time to live for issued certificates such as 1m, 1h, 1d, 1y, ...",
    allowedUsers: "The list of allowed users for certificates issued under this template.",
    allowedHosts: "The list of allowed hosts for certificates issued under this template.",
    allowUserCertificates: "Whether or not to allow user certificates to be issued under this template.",
    allowHostCertificates: "Whether or not to allow host certificates to be issued under this template.",
    allowCustomKeyIds: "Whether or not to allow custom key IDs for certificates issued under this template."
  },
  UPDATE: {
    certificateTemplateId: "The ID of the SSH certificate template to update.",
    name: "The name of the certificate template.",
    ttl: "The default time to live for issued certificates such as 1m, 1h, 1d, 1y, ...",
    maxTTL: "The maximum time to live for issued certificates such as 1m, 1h, 1d, 1y, ...",
    allowedUsers: "The list of allowed users for certificates issued under this template.",
    allowedHosts: "The list of allowed hosts for certificates issued under this template.",
    allowUserCertificates: "Whether or not to allow user certificates to be issued under this template.",
    allowHostCertificates: "Whether or not to allow host certificates to be issued under this template.",
    allowCustomKeyIds: "Whether or not to allow custom key IDs for certificates issued under this template."
  },
  DELETE: {
    certificateTemplateId: "The ID of the SSH certificate template to delete."
  }
};

export const CERTIFICATE_AUTHORITIES = {
  CREATE: {
    projectSlug: "Slug of the project to create the CA in.",
    type: "The type of CA to create.",
    friendlyName: "A friendly name for the CA.",
    organization: "The organization (O) for the CA.",
    ou: "The organization unit (OU) for the CA.",
    country: "The country name (C) for the CA.",
    province: "The state of province name for the CA.",
    locality: "The locality name for the CA.",
    commonName: "The common name (CN) for the CA.",
    notBefore: "The date and time when the CA becomes valid in YYYY-MM-DDTHH:mm:ss.sssZ format.",
    notAfter: "The date and time when the CA expires in YYYY-MM-DDTHH:mm:ss.sssZ format.",
    maxPathLength:
      "The maximum number of intermediate CAs that may follow this CA in the certificate / CA chain. A maxPathLength of -1 implies no path limit on the chain.",
    keyAlgorithm:
      "The type of public key algorithm and size, in bits, of the key pair for the CA; when you create an intermediate CA, you must use a key algorithm supported by the parent CA.",
    requireTemplateForIssuance:
      "Whether or not certificates for this CA can only be issued through certificate templates."
  },
  GET: {
    caId: "The ID of the CA to get."
  },
  UPDATE: {
    caId: "The ID of the CA to update.",
    status: "The status of the CA to update to. This can be one of active or disabled.",
    requireTemplateForIssuance:
      "Whether or not certificates for this CA can only be issued through certificate templates."
  },
  DELETE: {
    caId: "The ID of the CA to delete."
  },
  GET_CSR: {
    caId: "The ID of the CA to generate CSR from.",
    csr: "The generated CSR from the CA."
  },
  RENEW_CA_CERT: {
    caId: "The ID of the CA to renew the CA certificate for.",
    type: "The type of behavior to use for the renewal operation. Currently Infisical is only able to renew a CA certificate with the same key pair.",
    notAfter: "The expiry date and time for the renewed CA certificate in YYYY-MM-DDTHH:mm:ss.sssZ format.",
    certificate: "The renewed CA certificate body.",
    certificateChain: "The certificate chain of the CA.",
    serialNumber: "The serial number of the renewed CA certificate."
  },
  GET_CERT: {
    caId: "The ID of the CA to get the certificate body and certificate chain from.",
    certificate: "The certificate body of the CA.",
    certificateChain: "The certificate chain of the CA.",
    serialNumber: "The serial number of the CA certificate."
  },
  GET_CERT_BY_ID: {
    caId: "The ID of the CA to get the CA certificate from.",
    caCertId: "The ID of the CA certificate to get."
  },
  GET_CA_CERTS: {
    caId: "The ID of the CA to get the CA certificates for.",
    certificate: "The certificate body of the CA certificate.",
    certificateChain: "The certificate chain of the CA certificate.",
    serialNumber: "The serial number of the CA certificate.",
    version: "The version of the CA certificate. The version is incremented for each CA renewal operation."
  },
  SIGN_INTERMEDIATE: {
    caId: "The ID of the CA to sign the intermediate certificate with.",
    csr: "The pem-encoded CSR to sign with the CA.",
    notBefore: "The date and time when the intermediate CA becomes valid in YYYY-MM-DDTHH:mm:ss.sssZ format.",
    notAfter: "The date and time when the intermediate CA expires in YYYY-MM-DDTHH:mm:ss.sssZ format.",
    maxPathLength:
      "The maximum number of intermediate CAs that may follow this CA in the certificate / CA chain. A maxPathLength of -1 implies no path limit on the chain.",
    certificate: "The signed intermediate certificate.",
    certificateChain: "The certificate chain of the intermediate certificate.",
    issuingCaCertificate: "The certificate of the issuing CA.",
    serialNumber: "The serial number of the intermediate certificate."
  },
  IMPORT_CERT: {
    caId: "The ID of the CA to import the certificate for.",
    certificate: "The certificate body to import.",
    certificateChain: "The certificate chain to import."
  },
  ISSUE_CERT: {
    caId: "The ID of the CA to issue the certificate from.",
    certificateTemplateId: "The ID of the certificate template to issue the certificate from.",
    pkiCollectionId: "The ID of the PKI collection to add the certificate to.",
    friendlyName: "A friendly name for the certificate.",
    commonName: "The common name (CN) for the certificate.",
    altNames:
      "A comma-delimited list of Subject Alternative Names (SANs) for the certificate; these can be host names or email addresses.",
    ttl: "The time to live for the certificate such as 1m, 1h, 1d, 1y, ...",
    notBefore: "The date and time when the certificate becomes valid in YYYY-MM-DDTHH:mm:ss.sssZ format.",
    notAfter: "The date and time when the certificate expires in YYYY-MM-DDTHH:mm:ss.sssZ format.",
    certificate: "The issued certificate.",
    issuingCaCertificate: "The certificate of the issuing CA.",
    certificateChain: "The certificate chain of the issued certificate.",
    privateKey: "The private key of the issued certificate.",
    serialNumber: "The serial number of the issued certificate.",
    keyUsages: "The key usage extension of the certificate.",
    extendedKeyUsages: "The extended key usage extension of the certificate."
  },
  SIGN_CERT: {
    caId: "The ID of the CA to issue the certificate from.",
    pkiCollectionId: "The ID of the PKI collection to add the certificate to.",
    keyUsages: "The key usage extension of the certificate.",
    extendedKeyUsages: "The extended key usage extension of the certificate.",
    csr: "The pem-encoded CSR to sign with the CA to be used for certificate issuance.",
    friendlyName: "A friendly name for the certificate.",
    commonName: "The common name (CN) for the certificate.",
    altNames:
      "A comma-delimited list of Subject Alternative Names (SANs) for the certificate; these can be host names or email addresses.",
    ttl: "The time to live for the certificate such as 1m, 1h, 1d, 1y, ...",
    notBefore: "The date and time when the certificate becomes valid in YYYY-MM-DDTHH:mm:ss.sssZ format.",
    notAfter: "The date and time when the certificate expires in YYYY-MM-DDTHH:mm:ss.sssZ format.",
    certificate: "The issued certificate.",
    issuingCaCertificate: "The certificate of the issuing CA.",
    certificateChain: "The certificate chain of the issued certificate.",
    serialNumber: "The serial number of the issued certificate."
  },
  GET_CRLS: {
    caId: "The ID of the CA to get the certificate revocation lists (CRLs) for.",
    id: "The ID of certificate revocation list (CRL).",
    crl: "The certificate revocation list (CRL)."
  }
};

export const CERTIFICATES = {
  GET: {
    serialNumber: "The serial number of the certificate to get."
  },
  REVOKE: {
    serialNumber:
      "The serial number of the certificate to revoke. The revoked certificate will be added to the certificate revocation list (CRL) of the CA.",
    revocationReason: "The reason for revoking the certificate.",
    revokedAt: "The date and time when the certificate was revoked.",
    serialNumberRes: "The serial number of the revoked certificate."
  },
  DELETE: {
    serialNumber: "The serial number of the certificate to delete."
  },
  GET_CERT: {
    serialNumber: "The serial number of the certificate to get the certificate body and certificate chain for.",
    certificate: "The certificate body of the certificate.",
    certificateChain: "The certificate chain of the certificate.",
    serialNumberRes: "The serial number of the certificate."
  }
};

export const CERTIFICATE_TEMPLATES = {
  CREATE: {
    caId: "The ID of the certificate authority to associate the template with.",
    pkiCollectionId: "The ID of the PKI collection to bind to the template.",
    name: "The name of the template.",
    commonName: "The regular expression string to use for validating common names.",
    subjectAlternativeName: "The regular expression string to use for validating subject alternative names.",
    ttl: "The max TTL for the template.",
    keyUsages: "The key usage constraint or default value for when template is used during certificate issuance.",
    extendedKeyUsages:
      "The extended key usage constraint or default value for when template is used during certificate issuance."
  },
  GET: {
    certificateTemplateId: "The ID of the certificate template to get."
  },
  UPDATE: {
    certificateTemplateId: "The ID of the certificate template to update.",
    caId: "The ID of the certificate authority to update the association with the template.",
    pkiCollectionId: "The ID of the PKI collection to update the binding to the template.",
    name: "The updated name of the template.",
    commonName: "The updated regular expression string for validating common names.",
    subjectAlternativeName: "The updated regular expression string for validating subject alternative names.",
    ttl: "The updated max TTL for the template.",
    keyUsages:
      "The updated key usage constraint or default value for when template is used during certificate issuance.",
    extendedKeyUsages:
      "The updated extended key usage constraint or default value for when template is used during certificate issuance."
  },
  DELETE: {
    certificateTemplateId: "The ID of the certificate template to delete."
  }
};

export const CA_CRLS = {
  GET: {
    crlId: "The ID of the certificate revocation list (CRL) to get.",
    crl: "The certificate revocation list (CRL)."
  }
};

export const ALERTS = {
  CREATE: {
    projectId: "The ID of the project to create the alert in.",
    pkiCollectionId: "The ID of the PKI collection to bind to the alert.",
    name: "The name of the alert.",
    alertBeforeDays: "The number of days before the certificate expires to trigger the alert.",
    emails: "The email addresses to send the alert email to."
  },
  GET: {
    alertId: "The ID of the alert to get."
  },
  UPDATE: {
    alertId: "The ID of the alert to update.",
    name: "The name of the alert to update to.",
    alertBeforeDays: "The number of days before the certificate expires to trigger the alert to update to.",
    pkiCollectionId: "The ID of the PKI collection to bind to the alert to update to.",
    emails: "The email addresses to send the alert email to update to."
  },
  DELETE: {
    alertId: "The ID of the alert to delete."
  }
};

export const PKI_COLLECTIONS = {
  CREATE: {
    projectId: "The ID of the project to create the PKI collection in.",
    name: "The name of the PKI collection.",
    description: "A description for the PKI collection."
  },
  GET: {
    collectionId: "The ID of the PKI collection to get."
  },
  UPDATE: {
    collectionId: "The ID of the PKI collection to update.",
    name: "The name of the PKI collection to update to.",
    description: "The description for the PKI collection to update to."
  },
  DELETE: {
    collectionId: "The ID of the PKI collection to delete."
  },
  LIST_ITEMS: {
    collectionId: "The ID of the PKI collection to list items from.",
    type: "The type of the PKI collection item to list.",
    offset: "The offset to start from.",
    limit: "The number of items to return."
  },
  ADD_ITEM: {
    collectionId: "The ID of the PKI collection to add the item to.",
    type: "The type of the PKI collection item to add.",
    itemId: "The resource ID of the PKI collection item to add."
  },
  DELETE_ITEM: {
    collectionId: "The ID of the PKI collection to delete the item from.",
    collectionItemId: "The ID of the PKI collection item to delete.",
    type: "The type of the deleted PKI collection item.",
    itemId: "The resource ID of the deleted PKI collection item."
  }
};

export const PROJECT_ROLE = {
  CREATE: {
    projectSlug: "Slug of the project to create the role for.",
    projectId: "Id of the project to create the role for.",
    slug: "The slug of the role.",
    name: "The name of the role.",
    description: "The description for the role.",
    permissions: "The permissions assigned to the role."
  },
  UPDATE: {
    projectSlug: "The slug of the project to update the role for.",
    projectId: "The ID of the project to update the role for.",
    roleId: "The ID of the role to update",
    slug: "The slug of the role.",
    name: "The name of the role.",
    description: "The description for the role.",
    permissions: "The permissions assigned to the role."
  },
  DELETE: {
    projectSlug: "The slug of the project to delete this role for.",
    projectId: "The ID of the project to delete the role for.",
    roleId: "The ID of the role to update"
  },
  GET_ROLE_BY_SLUG: {
    projectSlug: "The slug of the project.",
    projectId: "The ID of the project.",
    roleSlug: "The slug of the role to get details."
  },
  LIST: {
    projectSlug: "The slug of the project to list the roles of.",
    projectId: "The ID of the project."
  }
};

export const KMS = {
  CREATE_KEY: {
    projectId: "The ID of the project to create the key in.",
    name: "The name of the key to be created. Must be slug-friendly.",
    description: "An optional description of the key.",
    encryptionAlgorithm: "The algorithm to use when performing cryptographic operations with the key."
  },
  UPDATE_KEY: {
    keyId: "The ID of the key to be updated.",
    name: "The updated name of this key. Must be slug-friendly.",
    description: "The updated description of this key.",
    isDisabled: "The flag to enable or disable this key."
  },
  DELETE_KEY: {
    keyId: "The ID of the key to be deleted."
  },
  LIST_KEYS: {
    projectId: "The ID of the project to list keys from.",
    offset: "The offset to start from. If you enter 10, it will start from the 10th key.",
    limit: "The number of keys to return.",
    orderBy: "The column to order keys by.",
    orderDirection: "The direction to order keys in.",
    search: "The text string to filter key names by."
  },
  GET_KEY_BY_ID: {
    keyId: "The ID of the KMS key to retrieve."
  },
  GET_KEY_BY_NAME: {
    keyName: "The name of the KMS key to retrieve.",
    projectId: "The ID of the project the key belongs to."
  },
  ENCRYPT: {
    keyId: "The ID of the key to encrypt the data with.",
    plaintext: "The plaintext to be encrypted (base64 encoded)."
  },
  DECRYPT: {
    keyId: "The ID of the key to decrypt the data with.",
    ciphertext: "The ciphertext to be decrypted (base64 encoded)."
  }
};

export const ProjectTemplates = {
  CREATE: {
    name: "The name of the project template to be created. Must be slug-friendly.",
    description: "An optional description of the project template.",
    roles: "The roles to be created when the template is applied to a project.",
    environments: "The environments to be created when the template is applied to a project."
  },
  UPDATE: {
    templateId: "The ID of the project template to be updated.",
    name: "The updated name of the project template. Must be slug-friendly.",
    description: "The updated description of the project template.",
    roles: "The updated roles to be created when the template is applied to a project.",
    environments: "The updated environments to be created when the template is applied to a project."
  },
  DELETE: {
    templateId: "The ID of the project template to be deleted."
  }
};

export const AppConnections = {
  GET_BY_ID: (app: AppConnection) => ({
    connectionId: `The ID of the ${APP_CONNECTION_NAME_MAP[app]} Connection to retrieve.`
  }),
  GET_BY_NAME: (app: AppConnection) => ({
    connectionName: `The name of the ${APP_CONNECTION_NAME_MAP[app]} Connection to retrieve.`
  }),
  CREATE: (app: AppConnection) => {
    const appName = APP_CONNECTION_NAME_MAP[app];
    return {
      name: `The name of the ${appName} Connection to create. Must be slug-friendly.`,
      description: `An optional description for the ${appName} Connection.`,
      credentials: `The credentials used to connect with ${appName}.`,
      method: `The method used to authenticate with ${appName}.`,
      isPlatformManagedCredentials: `Whether or not the ${appName} Connection credentials should be managed by Infisical. Once enabled this cannot be reversed.`
    };
  },
  UPDATE: (app: AppConnection) => {
    const appName = APP_CONNECTION_NAME_MAP[app];
    return {
      connectionId: `The ID of the ${appName} Connection to be updated.`,
      name: `The updated name of the ${appName} Connection. Must be slug-friendly.`,
      description: `The updated description of the ${appName} Connection.`,
      credentials: `The credentials used to connect with ${appName}.`,
      method: `The method used to authenticate with ${appName}.`,
      isPlatformManagedCredentials: `Whether or not the ${appName} Connection credentials should be managed by Infisical. Once enabled this cannot be reversed.`
    };
  },
  DELETE: (app: AppConnection) => ({
    connectionId: `The ID of the ${APP_CONNECTION_NAME_MAP[app]} Connection to be deleted.`
  }),
  CREDENTIALS: {
    SQL_CONNECTION: {
      host: "The hostname of the database server.",
      port: "The port number of the database.",
      database: "The name of the database to connect to.",
      username: "The username to connect to the database with.",
      password: "The password to connect to the database with.",
      sslEnabled: "Whether or not to use SSL when connecting to the database.",
      sslRejectUnauthorized: "Whether or not to reject unauthorized SSL certificates.",
      sslCertificate: "The SSL certificate to use for connection."
    },
<<<<<<< HEAD
    TERRAFORM_CLOUD: {
      apiToken: "The API token to use to connect with Terraform Cloud."
=======
    VERCEL: {
      apiToken: "The API token used to authenticate with Vercel."
>>>>>>> 1ce155e2
    }
  }
};

export const SecretSyncs = {
  LIST: (destination?: SecretSync) => ({
    projectId: `The ID of the project to list ${destination ? SECRET_SYNC_NAME_MAP[destination] : "Secret"} Syncs from.`
  }),
  GET_BY_ID: (destination: SecretSync) => ({
    syncId: `The ID of the ${SECRET_SYNC_NAME_MAP[destination]} Sync to retrieve.`
  }),
  GET_BY_NAME: (destination: SecretSync) => ({
    syncName: `The name of the ${SECRET_SYNC_NAME_MAP[destination]} Sync to retrieve.`,
    projectId: `The ID of the project the ${SECRET_SYNC_NAME_MAP[destination]} Sync is associated with.`
  }),
  CREATE: (destination: SecretSync) => {
    const destinationName = SECRET_SYNC_NAME_MAP[destination];
    return {
      name: `The name of the ${destinationName} Sync to create. Must be slug-friendly.`,
      description: `An optional description for the ${destinationName} Sync.`,
      projectId: "The ID of the project to create the sync in.",
      environment: `The slug of the project environment to sync secrets from.`,
      secretPath: `The folder path to sync secrets from.`,
      connectionId: `The ID of the ${
        APP_CONNECTION_NAME_MAP[SECRET_SYNC_CONNECTION_MAP[destination]]
      } Connection to use for syncing.`,
      isAutoSyncEnabled: `Whether secrets should be automatically synced when changes occur at the source location or not.`,
      syncOptions: "Optional parameters to modify how secrets are synced."
    };
  },
  UPDATE: (destination: SecretSync) => {
    const destinationName = SECRET_SYNC_NAME_MAP[destination];
    return {
      syncId: `The ID of the ${destinationName} Sync to be updated.`,
      connectionId: `The updated ID of the ${
        APP_CONNECTION_NAME_MAP[SECRET_SYNC_CONNECTION_MAP[destination]]
      } Connection to use for syncing.`,
      name: `The updated name of the ${destinationName} Sync. Must be slug-friendly.`,
      environment: `The updated slug of the project environment to sync secrets from.`,
      secretPath: `The updated folder path to sync secrets from.`,
      description: `The updated description of the ${destinationName} Sync.`,
      isAutoSyncEnabled: `Whether secrets should be automatically synced when changes occur at the source location or not.`,
      syncOptions: "Optional parameters to modify how secrets are synced."
    };
  },
  DELETE: (destination: SecretSync) => ({
    syncId: `The ID of the ${SECRET_SYNC_NAME_MAP[destination]} Sync to be deleted.`,
    removeSecrets: `Whether previously synced secrets should be removed prior to deletion.`
  }),
  SYNC_SECRETS: (destination: SecretSync) => ({
    syncId: `The ID of the ${SECRET_SYNC_NAME_MAP[destination]} Sync to trigger a sync for.`
  }),
  IMPORT_SECRETS: (destination: SecretSync) => ({
    syncId: `The ID of the ${SECRET_SYNC_NAME_MAP[destination]} Sync to trigger importing secrets for.`,
    importBehavior: `Specify whether Infisical should prioritize secret values from Infisical or ${SECRET_SYNC_NAME_MAP[destination]}.`
  }),
  REMOVE_SECRETS: (destination: SecretSync) => ({
    syncId: `The ID of the ${SECRET_SYNC_NAME_MAP[destination]} Sync to trigger removing secrets for.`
  }),
  SYNC_OPTIONS: (destination: SecretSync) => {
    const destinationName = SECRET_SYNC_NAME_MAP[destination];
    return {
      initialSyncBehavior: `Specify how Infisical should resolve the initial sync to the ${destinationName} destination.`,
      disableSecretDeletion: `Enable this flag to prevent removal of secrets from the ${destinationName} destination when syncing.`
    };
  },
  ADDITIONAL_SYNC_OPTIONS: {
    AWS_PARAMETER_STORE: {
      keyId: "The AWS KMS key ID or alias to use when encrypting parameters synced by Infisical.",
      tags: "Optional resource tags to add to parameters synced by Infisical.",
      syncSecretMetadataAsTags: `Whether Infisical secret metadata should be added as resource tags to parameters synced by Infisical.`
    },
    AWS_SECRETS_MANAGER: {
      keyId: "The AWS KMS key ID or alias to use when encrypting parameters synced by Infisical.",
      tags: "Optional tags to add to secrets synced by Infisical.",
      syncSecretMetadataAsTags: `Whether Infisical secret metadata should be added as tags to secrets synced by Infisical.`
    }
  },
  DESTINATION_CONFIG: {
    AWS_PARAMETER_STORE: {
      region: "The AWS region to sync secrets to.",
      path: "The Parameter Store path to sync secrets to."
    },
    AWS_SECRETS_MANAGER: {
      region: "The AWS region to sync secrets to.",
      mappingBehavior: "How secrets from Infisical should be mapped to AWS Secrets Manager; one-to-one or many-to-one.",
      secretName: "The secret name in AWS Secrets Manager to sync to when using mapping behavior many-to-one."
    },
    GITHUB: {
      scope: "The GitHub scope that secrets should be synced to",
      org: "The name of the GitHub organization.",
      owner: "The name of the GitHub account owner of the repository.",
      repo: "The name of the GitHub repository.",
      env: "The name of the GitHub environment."
    },
    AZURE_KEY_VAULT: {
      vaultBaseUrl: "The base URL of the Azure Key Vault to sync secrets to. Example: https://example.vault.azure.net/"
    },
    AZURE_APP_CONFIGURATION: {
      configurationUrl:
        "The URL of the Azure App Configuration to sync secrets to. Example: https://example.azconfig.io/",
      label: "An optional label to assign to secrets created in Azure App Configuration."
    },
    GCP: {
      scope: "The Google project scope that secrets should be synced to.",
      projectId: "The ID of the Google project secrets should be synced to."
    },
    DATABRICKS: {
      scope: "The Databricks secret scope that secrets should be synced to."
    },
    HUMANITEC: {
      app: "The ID of the Humanitec app to sync secrets to.",
      org: "The ID of the Humanitec org to sync secrets to.",
      env: "The ID of the Humanitec environment to sync secrets to.",
      scope: "The Humanitec scope that secrets should be synced to."
    },
<<<<<<< HEAD
    TERRAFORM_CLOUD: {
      org: "The ID of the Terraform Cloud org to sync secrets to.",
      variableSetName: "The name of the Terraform Cloud Variable Set to sync secrets to.",
      variableSetId: "The ID of the Terraform Cloud Variable Set to sync secrets to.",
      workspaceName: "The name of the Terraform Cloud workspace to sync secrets to.",
      workspaceId: "The ID of the Terraform Cloud workspace to sync secrets to.",
      scope: "The Terraform Cloud scope that secrets should be synced to.",
      category: "The Terraform Cloud category that secrets should be synced to."
=======
    VERCEL: {
      app: "The ID of the Vercel app to sync secrets to.",
      appName: "The name of the Vercel app to sync secrets to.",
      env: "The ID of the Vercel environment to sync secrets to.",
      branch: "The branch to sync preview secrets to.",
      teamId: "The ID of the Vercel team to sync secrets to."
>>>>>>> 1ce155e2
    }
  }
};

export const SecretRotations = {
  LIST: (type?: SecretRotation) => ({
    projectId: `The ID of the project to list ${type ? SECRET_ROTATION_NAME_MAP[type] : "Secret"} Rotations from.`
  }),
  GET_BY_ID: (type: SecretRotation) => ({
    rotationId: `The ID of the ${SECRET_ROTATION_NAME_MAP[type]} Rotation to retrieve.`
  }),
  GET_GENERATED_CREDENTIALS_BY_ID: (type: SecretRotation) => ({
    rotationId: `The ID of the ${SECRET_ROTATION_NAME_MAP[type]} Rotation to retrieve the generated credentials for.`
  }),
  GET_BY_NAME: (type: SecretRotation) => ({
    rotationName: `The name of the ${SECRET_ROTATION_NAME_MAP[type]} Rotation to retrieve.`,
    projectId: `The ID of the project the ${SECRET_ROTATION_NAME_MAP[type]} Rotation is located in.`,
    secretPath: `The secret path the ${SECRET_ROTATION_NAME_MAP[type]} Rotation is located at.`,
    environment: `The environment the ${SECRET_ROTATION_NAME_MAP[type]} Rotation is located in.`
  }),
  CREATE: (type: SecretRotation) => {
    const destinationName = SECRET_ROTATION_NAME_MAP[type];
    return {
      name: `The name of the ${destinationName} Rotation to create. Must be slug-friendly.`,
      description: `An optional description for the ${destinationName} Rotation.`,
      projectId: "The ID of the project to create the rotation in.",
      environment: `The slug of the project environment to create the rotation in.`,
      secretPath: `The secret path of the project to create the rotation in.`,
      connectionId: `The ID of the ${
        APP_CONNECTION_NAME_MAP[SECRET_ROTATION_CONNECTION_MAP[type]]
      } Connection to use for rotation.`,
      isAutoRotationEnabled: `Whether secrets should be automatically rotated when the specified rotation interval has elapsed.`,
      rotationInterval: `The interval, in days, to automatically rotate secrets.`,
      rotateAtUtc: `The hours and minutes rotation should occur at in UTC. Defaults to Midnight (00:00) UTC.`
    };
  },
  UPDATE: (type: SecretRotation) => {
    const typeName = SECRET_ROTATION_NAME_MAP[type];
    return {
      rotationId: `The ID of the ${typeName} Rotation to be updated.`,
      name: `The updated name of the ${typeName} Rotation. Must be slug-friendly.`,
      description: `The updated description of the ${typeName} Rotation.`,
      isAutoRotationEnabled: `Whether secrets should be automatically rotated when the specified rotation interval has elapsed.`,
      rotationInterval: `The updated interval, in days, to automatically rotate secrets.`,
      rotateAtUtc: `The updated hours and minutes rotation should occur at in UTC.`
    };
  },
  DELETE: (type: SecretRotation) => ({
    rotationId: `The ID of the ${SECRET_ROTATION_NAME_MAP[type]} Rotation to be deleted.`,
    deleteSecrets: `Whether the mapped secrets belonging to this rotation should be deleted.`,
    revokeGeneratedCredentials: `Whether the generated credentials associated with this rotation should be revoked.`
  }),
  ROTATE: (type: SecretRotation) => ({
    rotationId: `The ID of the ${SECRET_ROTATION_NAME_MAP[type]} Rotation to rotate generated credentials for.`
  }),
  PARAMETERS: {
    SQL_CREDENTIALS: {
      username1:
        "The username of the first login to rotate passwords for. This user must already exists in your database.",
      username2:
        "The username of the second login to rotate passwords for. This user must already exists in your database."
    }
  },
  SECRETS_MAPPING: {
    SQL_CREDENTIALS: {
      username: "The name of the secret that the active username will be mapped to.",
      password: "The name of the secret that the generated password will be mapped to."
    }
  }
};<|MERGE_RESOLUTION|>--- conflicted
+++ resolved
@@ -1706,13 +1706,11 @@
       sslRejectUnauthorized: "Whether or not to reject unauthorized SSL certificates.",
       sslCertificate: "The SSL certificate to use for connection."
     },
-<<<<<<< HEAD
     TERRAFORM_CLOUD: {
       apiToken: "The API token to use to connect with Terraform Cloud."
-=======
+    },
     VERCEL: {
       apiToken: "The API token used to authenticate with Vercel."
->>>>>>> 1ce155e2
     }
   }
 };
@@ -1829,7 +1827,6 @@
       env: "The ID of the Humanitec environment to sync secrets to.",
       scope: "The Humanitec scope that secrets should be synced to."
     },
-<<<<<<< HEAD
     TERRAFORM_CLOUD: {
       org: "The ID of the Terraform Cloud org to sync secrets to.",
       variableSetName: "The name of the Terraform Cloud Variable Set to sync secrets to.",
@@ -1838,14 +1835,13 @@
       workspaceId: "The ID of the Terraform Cloud workspace to sync secrets to.",
       scope: "The Terraform Cloud scope that secrets should be synced to.",
       category: "The Terraform Cloud category that secrets should be synced to."
-=======
+    },
     VERCEL: {
       app: "The ID of the Vercel app to sync secrets to.",
       appName: "The name of the Vercel app to sync secrets to.",
       env: "The ID of the Vercel environment to sync secrets to.",
       branch: "The branch to sync preview secrets to.",
       teamId: "The ID of the Vercel team to sync secrets to."
->>>>>>> 1ce155e2
     }
   }
 };
