import { SecretRotation } from "@app/ee/services/secret-rotation-v2/secret-rotation-v2-enums";
import {
  SECRET_ROTATION_CONNECTION_MAP,
  SECRET_ROTATION_NAME_MAP
} from "@app/ee/services/secret-rotation-v2/secret-rotation-v2-maps";
import { AppConnection } from "@app/services/app-connection/app-connection-enums";
import { APP_CONNECTION_NAME_MAP } from "@app/services/app-connection/app-connection-maps";
import { SecretSync } from "@app/services/secret-sync/secret-sync-enums";
import { SECRET_SYNC_CONNECTION_MAP, SECRET_SYNC_NAME_MAP } from "@app/services/secret-sync/secret-sync-maps";

export enum ApiDocsTags {
  Identities = "Identities",
  TokenAuth = "Token Auth",
  UniversalAuth = "Universal Auth",
  GcpAuth = "GCP Auth",
  AwsAuth = "AWS Auth",
  AzureAuth = "Azure Auth",
  KubernetesAuth = "Kubernetes Auth",
  JwtAuth = "JWT Auth",
  OidcAuth = "OIDC Auth",
  Groups = "Groups",
  Organizations = "Organizations",
  Projects = "Projects",
  ProjectUsers = "Project Users",
  ProjectGroups = "Project Groups",
  ProjectIdentities = "Project Identities",
  ProjectRoles = "Project Roles",
  ProjectTemplates = "Project Templates",
  Environments = "Environments",
  Folders = "Folders",
  SecretTags = "Secret Tags",
  Secrets = "Secrets",
  DynamicSecrets = "Dynamic Secrets",
  SecretImports = "Secret Imports",
  SecretRotations = "Secret Rotations",
  IdentitySpecificPrivilegesV1 = "Identity Specific Privileges",
  IdentitySpecificPrivilegesV2 = "Identity Specific Privileges V2",
  AppConnections = "App Connections",
  SecretSyncs = "Secret Syncs",
  Integrations = "Integrations",
  ServiceTokens = "Service Tokens",
  AuditLogs = "Audit Logs",
  PkiCertificateAuthorities = "PKI Certificate Authorities",
  PkiCertificates = "PKI Certificates",
  PkiCertificateTemplates = "PKI Certificate Templates",
  PkiCertificateCollections = "PKI Certificate Collections",
  PkiAlerting = "PKI Alerting",
  SshCertificates = "SSH Certificates",
  SshCertificateAuthorities = "SSH Certificate Authorities",
  SshCertificateTemplates = "SSH Certificate Templates",
  KmsKeys = "KMS Keys",
  KmsEncryption = "KMS Encryption",
  KmsSigning = "KMS Signing"
}

export const GROUPS = {
  CREATE: {
    name: "The name of the group to create.",
    slug: "The slug of the group to create.",
    role: "The role of the group to create."
  },
  UPDATE: {
    id: "The ID of the group to update.",
    name: "The new name of the group to update to.",
    slug: "The new slug of the group to update to.",
    role: "The new role of the group to update to."
  },
  DELETE: {
    id: "The ID of the group to delete.",
    slug: "The slug of the group to delete."
  },
  LIST_USERS: {
    id: "The ID of the group to list users for.",
    offset: "The offset to start from. If you enter 10, it will start from the 10th user.",
    limit: "The number of users to return.",
    username: "The username to search for.",
    search: "The text string that user email or name will be filtered by.",
    filterUsers:
      "Whether to filter the list of returned users. 'existingMembers' will only return existing users in the group, 'nonMembers' will only return users not in the group, undefined will return all users in the organization."
  },
  ADD_USER: {
    id: "The ID of the group to add the user to.",
    username: "The username of the user to add to the group."
  },
  GET_BY_ID: {
    id: "The ID of the group to fetch."
  },
  DELETE_USER: {
    id: "The ID of the group to remove the user from.",
    username: "The username of the user to remove from the group."
  }
} as const;

export const IDENTITIES = {
  CREATE: {
    name: "The name of the identity to create.",
    organizationId: "The organization ID to which the identity belongs.",
    role: "The role of the identity. Possible values are 'no-access', 'member', and 'admin'."
  },
  UPDATE: {
    identityId: "The ID of the identity to update.",
    name: "The new name of the identity.",
    role: "The new role of the identity."
  },
  DELETE: {
    identityId: "The ID of the identity to delete."
  },
  GET_BY_ID: {
    identityId: "The ID of the identity to get details.",
    orgId: "The ID of the org of the identity"
  },
  LIST: {
    orgId: "The ID of the organization to list identities."
  },
  SEARCH: {
    search: {
      desc: "The filters to apply to the search.",
      name: "The name of the identity to filter by.",
      role: "The organizational role of the identity to filter by."
    },
    offset: "The offset to start from. If you enter 10, it will start from the 10th identity.",
    limit: "The number of identities to return.",
    orderBy: "The column to order identities by.",
    orderDirection: "The direction to order identities in."
  }
} as const;

export const UNIVERSAL_AUTH = {
  LOGIN: {
    clientId: "Your Machine Identity Client ID.",
    clientSecret: "Your Machine Identity Client Secret."
  },
  ATTACH: {
    identityId: "The ID of the identity to attach the configuration onto.",
    clientSecretTrustedIps:
      "A list of IPs or CIDR ranges that the Client Secret can be used from together with the Client ID to get back an access token. You can use 0.0.0.0/0, to allow usage from any network address.",
    accessTokenTrustedIps:
      "A list of IPs or CIDR ranges that access tokens can be used from. You can use 0.0.0.0/0, to allow usage from any network address.",
    accessTokenTTL: "The lifetime for an access token in seconds. This value will be referenced at renewal time.",
    accessTokenMaxTTL:
      "The maximum lifetime for an access token in seconds. This value will be referenced at renewal time.",
    accessTokenNumUsesLimit:
      "The maximum number of times that an access token can be used; a value of 0 implies infinite number of uses."
  },
  RETRIEVE: {
    identityId: "The ID of the identity to retrieve the auth method for."
  },
  REVOKE: {
    identityId: "The ID of the identity to revoke the auth method for."
  },
  UPDATE: {
    identityId: "The ID of the identity to update the auth method for.",
    clientSecretTrustedIps: "The new list of IPs or CIDR ranges that the Client Secret can be used from.",
    accessTokenTrustedIps: "The new list of IPs or CIDR ranges that access tokens can be used from.",
    accessTokenTTL: "The new lifetime for an access token in seconds.",
    accessTokenMaxTTL: "The new maximum lifetime for an access token in seconds.",
    accessTokenNumUsesLimit: "The new maximum number of times that an access token can be used."
  },
  CREATE_CLIENT_SECRET: {
    identityId: "The ID of the identity to create a client secret for.",
    description: "The description of the client secret.",
    numUsesLimit:
      "The maximum number of times that the client secret can be used; a value of 0 implies infinite number of uses.",
    ttl: "The lifetime for the client secret in seconds."
  },
  LIST_CLIENT_SECRETS: {
    identityId: "The ID of the identity to list client secrets for."
  },
  GET_CLIENT_SECRET: {
    identityId: "The ID of the identity to get the client secret from.",
    clientSecretId: "The ID of the client secret to get details."
  },
  REVOKE_CLIENT_SECRET: {
    identityId: "The ID of the identity to revoke the client secret from.",
    clientSecretId: "The ID of the client secret to revoke."
  },
  RENEW_ACCESS_TOKEN: {
    accessToken: "The access token to renew."
  },
  REVOKE_ACCESS_TOKEN: {
    accessToken: "The access token to revoke."
  }
} as const;

export const AWS_AUTH = {
  LOGIN: {
    identityId: "The ID of the identity to login.",
    iamHttpRequestMethod: "The HTTP request method used in the signed request.",
    iamRequestUrl:
      "The base64-encoded HTTP URL used in the signed request. Most likely, the base64-encoding of https://sts.amazonaws.com/.",
    iamRequestBody:
      "The base64-encoded body of the signed request. Most likely, the base64-encoding of Action=GetCallerIdentity&Version=2011-06-15.",
    iamRequestHeaders: "The base64-encoded headers of the sts:GetCallerIdentity signed request."
  },
  ATTACH: {
    identityId: "The ID of the identity to attach the configuration onto.",
    allowedPrincipalArns:
      "The comma-separated list of trusted IAM principal ARNs that are allowed to authenticate with Infisical.",
    allowedAccountIds:
      "The comma-separated list of trusted AWS account IDs that are allowed to authenticate with Infisical.",
    accessTokenTTL: "The lifetime for an access token in seconds.",
    accessTokenMaxTTL: "The maximum lifetime for an access token in seconds.",
    stsEndpoint: "The endpoint URL for the AWS STS API.",
    accessTokenNumUsesLimit: "The maximum number of times that an access token can be used.",
    accessTokenTrustedIps: "The IPs or CIDR ranges that access tokens can be used from."
  },
  UPDATE: {
    identityId: "The ID of the identity to update the auth method for.",
    allowedPrincipalArns:
      "The new comma-separated list of trusted IAM principal ARNs that are allowed to authenticate with Infisical.",
    allowedAccountIds:
      "The new comma-separated list of trusted AWS account IDs that are allowed to authenticate with Infisical.",
    accessTokenTTL: "The new lifetime for an access token in seconds.",
    accessTokenMaxTTL: "The new maximum lifetime for an access token in seconds.",
    stsEndpoint: "The new endpoint URL for the AWS STS API.",
    accessTokenNumUsesLimit: "The new maximum number of times that an access token can be used.",
    accessTokenTrustedIps: "The new IPs or CIDR ranges that access tokens can be used from."
  },
  RETRIEVE: {
    identityId: "The ID of the identity to retrieve the auth method for."
  },
  REVOKE: {
    identityId: "The ID of the identity to revoke the auth method for."
  }
} as const;

export const AZURE_AUTH = {
  LOGIN: {
    identityId: "The ID of the identity to login."
  },
  ATTACH: {
    identityId: "The ID of the identity to attach the configuration onto.",
    tenantId: "The tenant ID for the Azure AD organization.",
    resource: "The resource URL for the application registered in Azure AD.",
    allowedServicePrincipalIds:
      "The comma-separated list of Azure AD service principal IDs that are allowed to authenticate with Infisical.",
    accessTokenTrustedIps: "The IPs or CIDR ranges that access tokens can be used from.",
    accessTokenTTL: "The lifetime for an access token in seconds.",
    accessTokenMaxTTL: "The maximum lifetime for an access token in seconds.",
    accessTokenNumUsesLimit: "The maximum number of times that an access token can be used."
  },
  UPDATE: {
    identityId: "The ID of the identity to update the auth method for.",
    tenantId: "The new tenant ID for the Azure AD organization.",
    resource: "The new resource URL for the application registered in Azure AD.",
    allowedServicePrincipalIds:
      "The new comma-separated list of Azure AD service principal IDs that are allowed to authenticate with Infisical.",
    accessTokenTrustedIps: "The new IPs or CIDR ranges that access tokens can be used from.",
    accessTokenTTL: "The new lifetime for an access token in seconds.",
    accessTokenMaxTTL: "The new maximum lifetime for an access token in seconds.",
    accessTokenNumUsesLimit: "The new maximum number of times that an access token can be used."
  },
  RETRIEVE: {
    identityId: "The ID of the identity to retrieve the auth method for."
  },
  REVOKE: {
    identityId: "The ID of the identity to revoke the auth method for."
  }
} as const;

export const GCP_AUTH = {
  LOGIN: {
    identityId: "The ID of the identity to login."
  },
  ATTACH: {
    identityId: "The ID of the identity to attach the configuration onto.",
    allowedServiceAccounts:
      "The comma-separated list of trusted service account emails corresponding to the GCE resource(s) allowed to authenticate with Infisical.",
    allowedProjects:
      "The comma-separated list of trusted GCP projects that the GCE instance must belong to authenticate with Infisical.",
    allowedZones:
      "The comma-separated list of trusted zones that the GCE instances must belong to authenticate with Infisical.",
    accessTokenTrustedIps: "The IPs or CIDR ranges that access tokens can be used from.",
    accessTokenTTL: "The lifetime for an access token in seconds.",
    accessTokenMaxTTL: "The maximum lifetime for an access token in seconds.",
    accessTokenNumUsesLimit: "The maximum number of times that an access token can be used."
  },
  UPDATE: {
    identityId: "The ID of the identity to update the auth method for.",
    allowedServiceAccounts:
      "The new comma-separated list of trusted service account emails corresponding to the GCE resource(s) allowed to authenticate with Infisical.",
    allowedProjects:
      "The new comma-separated list of trusted GCP projects that the GCE instance must belong to authenticate with Infisical.",
    allowedZones:
      "The new comma-separated list of trusted zones that the GCE instances must belong to authenticate with Infisical.",
    accessTokenTrustedIps: "The new IPs or CIDR ranges that access tokens can be used from.",
    accessTokenTTL: "The new lifetime for an access token in seconds.",
    accessTokenMaxTTL: "The new maximum lifetime for an access token in seconds.",
    accessTokenNumUsesLimit: "The new maximum number of times that an access token can be used."
  },
  RETRIEVE: {
    identityId: "The ID of the identity to retrieve the auth method for."
  },
  REVOKE: {
    identityId: "The ID of the identity to revoke the auth method for."
  }
} as const;

export const KUBERNETES_AUTH = {
  LOGIN: {
    identityId: "The ID of the identity to login."
  },
  ATTACH: {
    identityId: "The ID of the identity to attach the configuration onto.",
    kubernetesHost: "The host string, host:port pair, or URL to the base of the Kubernetes API server.",
    caCert: "The PEM-encoded CA cert for the Kubernetes API server.",
    tokenReviewerJwt:
      "Optional JWT token for accessing Kubernetes TokenReview API. If provided, this long-lived token will be used to validate service account tokens during authentication. If omitted, the client's own JWT will be used instead, which requires the client to have the system:auth-delegator ClusterRole binding.",
    allowedNamespaces:
      "The comma-separated list of trusted namespaces that service accounts must belong to authenticate with Infisical.",
    allowedNames: "The comma-separated list of trusted service account names that can authenticate with Infisical.",
    allowedAudience:
      "The optional audience claim that the service account JWT token must have to authenticate with Infisical.",
    accessTokenTrustedIps: "The IPs or CIDR ranges that access tokens can be used from.",
    accessTokenTTL: "The lifetime for an access token in seconds.",
    accessTokenMaxTTL: "The maximum lifetime for an access token in seconds.",
    accessTokenNumUsesLimit: "The maximum number of times that an access token can be used."
  },
  UPDATE: {
    identityId: "The ID of the identity to update the auth method for.",
    kubernetesHost: "The new host string, host:port pair, or URL to the base of the Kubernetes API server.",
    caCert: "The new PEM-encoded CA cert for the Kubernetes API server.",
    tokenReviewerJwt:
      "Optional JWT token for accessing Kubernetes TokenReview API. If provided, this long-lived token will be used to validate service account tokens during authentication. If omitted, the client's own JWT will be used instead, which requires the client to have the system:auth-delegator ClusterRole binding.",
    allowedNamespaces:
      "The new comma-separated list of trusted namespaces that service accounts must belong to authenticate with Infisical.",
    allowedNames: "The new comma-separated list of trusted service account names that can authenticate with Infisical.",
    allowedAudience:
      "The new optional audience claim that the service account JWT token must have to authenticate with Infisical.",
    accessTokenTrustedIps: "The new IPs or CIDR ranges that access tokens can be used from.",
    accessTokenTTL: "The new lifetime for an acccess token in seconds.",
    accessTokenMaxTTL: "The new maximum lifetime for an acccess token in seconds.",
    accessTokenNumUsesLimit: "The new maximum number of times that an access token can be used."
  },
  RETRIEVE: {
    identityId: "The ID of the identity to retrieve the auth method for."
  },
  REVOKE: {
    identityId: "The ID of the identity to revoke the auth method for."
  }
} as const;

export const TOKEN_AUTH = {
  ATTACH: {
    identityId: "The ID of the identity to attach the configuration onto.",
    accessTokenTrustedIps: "The IPs or CIDR ranges that access tokens can be used from.",
    accessTokenTTL: "The lifetime for an access token in seconds.",
    accessTokenMaxTTL: "The maximum lifetime for an access token in seconds.",
    accessTokenNumUsesLimit: "The maximum number of times that an access token can be used."
  },
  UPDATE: {
    identityId: "The ID of the identity to update the auth method for.",
    accessTokenTrustedIps: "The new IPs or CIDR ranges that access tokens can be used from.",
    accessTokenTTL: "The new lifetime for an access token in seconds.",
    accessTokenMaxTTL: "The new maximum lifetime for an access token in seconds.",
    accessTokenNumUsesLimit: "The new maximum number of times that an access token can be used."
  },
  RETRIEVE: {
    identityId: "The ID of the identity to retrieve the auth method for."
  },
  REVOKE: {
    identityId: "The ID of the identity to revoke the auth method for."
  },
  GET_TOKENS: {
    identityId: "The ID of the identity to list token metadata for.",
    offset: "The offset to start from. If you enter 10, it will start from the 10th token.",
    limit: "The number of tokens to return."
  },
  CREATE_TOKEN: {
    identityId: "The ID of the identity to create the token for.",
    name: "The name of the token to create."
  },
  UPDATE_TOKEN: {
    tokenId: "The ID of the token to update metadata for.",
    name: "The name of the token to update to."
  },
  REVOKE_TOKEN: {
    tokenId: "The ID of the token to revoke."
  }
} as const;

export const OIDC_AUTH = {
  LOGIN: {
    identityId: "The ID of the identity to login."
  },
  ATTACH: {
    identityId: "The ID of the identity to attach the configuration onto.",
    oidcDiscoveryUrl: "The URL used to retrieve the OpenID Connect configuration from the identity provider.",
    caCert: "The PEM-encoded CA cert for establishing secure communication with the Identity Provider endpoints.",
    boundIssuer: "The unique identifier of the identity provider issuing the JWT.",
    boundAudiences: "The list of intended recipients.",
    boundClaims: "The attributes that should be present in the JWT for it to be valid.",
    claimMetadataMapping: "The attributes that should be present in the permission metadata from the JWT.",
    boundSubject: "The expected principal that is the subject of the JWT.",
    accessTokenTrustedIps: "The IPs or CIDR ranges that access tokens can be used from.",
    accessTokenTTL: "The lifetime for an access token in seconds.",
    accessTokenMaxTTL: "The maximum lifetime for an access token in seconds.",
    accessTokenNumUsesLimit: "The maximum number of times that an access token can be used."
  },
  UPDATE: {
    identityId: "The ID of the identity to update the auth method for.",
    oidcDiscoveryUrl: "The new URL used to retrieve the OpenID Connect configuration from the identity provider.",
    caCert: "The new PEM-encoded CA cert for establishing secure communication with the Identity Provider endpoints.",
    boundIssuer: "The new unique identifier of the identity provider issuing the JWT.",
    boundAudiences: "The new list of intended recipients.",
    boundClaims: "The new attributes that should be present in the JWT for it to be valid.",
    claimMetadataMapping: "The new attributes that should be present in the permission metadata from the JWT.",
    boundSubject: "The new expected principal that is the subject of the JWT.",
    accessTokenTrustedIps: "The new IPs or CIDR ranges that access tokens can be used from.",
    accessTokenTTL: "The new lifetime for an access token in seconds.",
    accessTokenMaxTTL: "The new maximum lifetime for an access token in seconds.",
    accessTokenNumUsesLimit: "The new maximum number of times that an access token can be used."
  },
  RETRIEVE: {
    identityId: "The ID of the identity to retrieve the auth method for."
  },
  REVOKE: {
    identityId: "The ID of the identity to revoke the auth method for."
  }
} as const;

export const JWT_AUTH = {
  LOGIN: {
    identityId: "The ID of the identity to login."
  },
  ATTACH: {
    identityId: "The ID of the identity to attach the configuration onto.",
    configurationType: "The configuration for validating JWTs. Must be one of: 'jwks', 'static'",
    jwksUrl:
      "The URL of the JWKS endpoint. Required if configurationType is 'jwks'. This endpoint must serve JSON Web Key Sets (JWKS) containing the public keys used to verify JWT signatures.",
    jwksCaCert: "The PEM-encoded CA certificate for validating the TLS connection to the JWKS endpoint.",
    publicKeys:
      "A list of PEM-encoded public keys used to verify JWT signatures. Required if configurationType is 'static'. Each key must be in RSA or ECDSA format and properly PEM-encoded with BEGIN/END markers.",
    boundIssuer: "The unique identifier of the JWT provider.",
    boundAudiences: "The list of intended recipients.",
    boundClaims: "The attributes that should be present in the JWT for it to be valid.",
    boundSubject: "The expected principal that is the subject of the JWT.",
    accessTokenTrustedIps: "The IPs or CIDR ranges that access tokens can be used from.",
    accessTokenTTL: "The lifetime for an access token in seconds.",
    accessTokenMaxTTL: "The maximum lifetime for an access token in seconds.",
    accessTokenNumUsesLimit: "The maximum number of times that an access token can be used."
  },
  UPDATE: {
    identityId: "The ID of the identity to update the auth method for.",
    configurationType: "The new configuration for validating JWTs. Must be one of: 'jwks', 'static'",
    jwksUrl:
      "The new URL of the JWKS endpoint. This endpoint must serve JSON Web Key Sets (JWKS) containing the public keys used to verify JWT signatures.",
    jwksCaCert: "The new PEM-encoded CA certificate for validating the TLS connection to the JWKS endpoint.",
    publicKeys:
      "A new list of PEM-encoded public keys used to verify JWT signatures. Each key must be in RSA or ECDSA format and properly PEM-encoded with BEGIN/END markers.",
    boundIssuer: "The new unique identifier of the JWT provider.",
    boundAudiences: "The new list of intended recipients.",
    boundClaims: "The new attributes that should be present in the JWT for it to be valid.",
    boundSubject: "The new expected principal that is the subject of the JWT.",
    accessTokenTrustedIps: "The new IPs or CIDR ranges that access tokens can be used from.",
    accessTokenTTL: "The new lifetime for an access token in seconds.",
    accessTokenMaxTTL: "The new maximum lifetime for an access token in seconds.",
    accessTokenNumUsesLimit: "The new maximum number of times that an access token can be used."
  },
  RETRIEVE: {
    identityId: "The ID of the identity to retrieve the auth method for."
  },
  REVOKE: {
    identityId: "The ID of the identity to revoke the auth method for."
  }
} as const;

export const ORGANIZATIONS = {
  LIST_USER_MEMBERSHIPS: {
    organizationId: "The ID of the organization to get memberships from."
  },
  GET_USER_MEMBERSHIP: {
    organizationId: "The ID of the organization to get the membership for.",
    membershipId: "The ID of the membership to get."
  },
  UPDATE_USER_MEMBERSHIP: {
    organizationId: "The ID of the organization to update the membership for.",
    membershipId: "The ID of the membership to update.",
    role: "The new role of the membership.",
    isActive: "The active status of the membership",
    metadata: {
      key: "The key for user metadata tag.",
      value: "The value for user metadata tag."
    }
  },
  DELETE_USER_MEMBERSHIP: {
    organizationId: "The ID of the organization to delete the membership from.",
    membershipId: "The ID of the membership to delete."
  },
  LIST_IDENTITY_MEMBERSHIPS: {
    orgId: "The ID of the organization to get identity memberships from.",
    offset: "The offset to start from. If you enter 10, it will start from the 10th identity membership.",
    limit: "The number of identity memberships to return.",
    orderBy: "The column to order identity memberships by.",
    orderDirection: "The direction identity memberships will be sorted in.",
    search: "The text string that identity membership names will be filtered by."
  },
  GET_PROJECTS: {
    organizationId: "The ID of the organization to get projects from.",
    type: "The type of project to filter by."
  },
  LIST_GROUPS: {
    organizationId: "The ID of the organization to list groups for."
  }
} as const;

export const PROJECTS = {
  CREATE: {
    organizationSlug: "The slug of the organization to create the project in.",
    projectName: "The name of the project to create.",
    projectDescription: "An optional description label for the project.",
    slug: "An optional slug for the project.",
    template: "The name of the project template, if specified, to apply to this project."
  },
  DELETE: {
    workspaceId: "The ID of the project to delete."
  },
  GET: {
    workspaceId: "The ID of the project."
  },
  UPDATE: {
    workspaceId: "The ID of the project to update.",
    name: "The new name of the project.",
    projectDescription: "An optional description label for the project.",
    autoCapitalization: "Disable or enable auto-capitalization for the project.",
    slug: "An optional slug for the project. (must be unique within the organization)",
    hasDeleteProtection: "Enable or disable delete protection for the project."
  },
  GET_KEY: {
    workspaceId: "The ID of the project to get the key from."
  },
  GET_SNAPSHOTS: {
    workspaceId: "The ID of the project to get snapshots from.",
    environment: "The environment to get snapshots from.",
    path: "The secret path to get snapshots from.",
    offset: "The offset to start from. If you enter 10, it will start from the 10th snapshot.",
    limit: "The number of snapshots to return."
  },
  ROLLBACK_TO_SNAPSHOT: {
    secretSnapshotId: "The ID of the snapshot to rollback to."
  },
  ADD_GROUP_TO_PROJECT: {
    projectId: "The ID of the project to add the group to.",
    groupIdOrName: "The ID or name of the group to add to the project.",
    role: "The role for the group to assume in the project."
  },
  UPDATE_GROUP_IN_PROJECT: {
    projectId: "The ID of the project to update the group in.",
    groupId: "The ID of the group to update in the project.",
    roles: "A list of roles to update the group to."
  },
  REMOVE_GROUP_FROM_PROJECT: {
    projectId: "The ID of the project to delete the group from.",
    groupId: "The ID of the group to delete from the project."
  },
  LIST_GROUPS_IN_PROJECT: {
    projectId: "The ID of the project to list groups for."
  },
  LIST_INTEGRATION: {
    workspaceId: "The ID of the project to list integrations for."
  },
  LIST_INTEGRATION_AUTHORIZATION: {
    workspaceId: "The ID of the project to list integration auths for."
  },
  LIST_SSH_CAS: {
    projectId: "The ID of the project to list SSH CAs for."
  },
  LIST_SSH_HOSTS: {
    projectId: "The ID of the project to list SSH hosts for."
  },
  LIST_SSH_CERTIFICATES: {
    projectId: "The ID of the project to list SSH certificates for.",
    offset: "The offset to start from. If you enter 10, it will start from the 10th SSH certificate.",
    limit: "The number of SSH certificates to return."
  },
  LIST_SSH_CERTIFICATE_TEMPLATES: {
    projectId: "The ID of the project to list SSH certificate templates for."
  },
  LIST_CAS: {
    slug: "The slug of the project to list CAs for.",
    status: "The status of the CA to filter by.",
    friendlyName: "The friendly name of the CA to filter by.",
    commonName: "The common name of the CA to filter by.",
    offset: "The offset to start from. If you enter 10, it will start from the 10th CA.",
    limit: "The number of CAs to return."
  },
  LIST_CERTIFICATES: {
    slug: "The slug of the project to list certificates for.",
    friendlyName: "The friendly name of the certificate to filter by.",
    commonName: "The common name of the certificate to filter by.",
    offset: "The offset to start from. If you enter 10, it will start from the 10th certificate.",
    limit: "The number of certificates to return."
  }
} as const;

export const PROJECT_USERS = {
  INVITE_MEMBER: {
    projectId: "The ID of the project to invite the member to.",
    emails: "A list of organization member emails to invite to the project.",
    usernames: "A list of usernames to invite to the project.",
    roleSlugs:
      "A list of role slugs to assign to the newly created project membership. If nothing is provided, it will default to the Member role."
  },
  REMOVE_MEMBER: {
    projectId: "The ID of the project to remove the member from.",
    emails: "A list of organization member emails to remove from the project.",
    usernames: "A list of usernames to remove from the project."
  },
  GET_USER_MEMBERSHIPS: {
    workspaceId: "The ID of the project to get memberships from."
  },
  GET_USER_MEMBERSHIP: {
    workspaceId: "The ID of the project to get memberships from.",
    membershipId: "The ID of the user's project membership.",
    username: "The username to get project membership of. Email is the default username."
  },
  UPDATE_USER_MEMBERSHIP: {
    workspaceId: "The ID of the project to update the membership for.",
    membershipId: "The ID of the membership to update.",
    roles: "A list of roles to update the membership to."
  }
};

export const PROJECT_IDENTITIES = {
  LIST_IDENTITY_MEMBERSHIPS: {
    projectId: "The ID of the project to get identity memberships from.",
    offset: "The offset to start from. If you enter 10, it will start from the 10th identity membership.",
    limit: "The number of identity memberships to return.",
    orderBy: "The column to order identity memberships by.",
    orderDirection: "The direction identity memberships will be sorted in.",
    search: "The text string that identity membership names will be filtered by."
  },
  GET_IDENTITY_MEMBERSHIP_BY_ID: {
    identityId: "The ID of the identity to get the membership for.",
    projectId: "The ID of the project to get the identity membership for."
  },
  UPDATE_IDENTITY_MEMBERSHIP: {
    projectId: "The ID of the project to update the identity membership for.",
    identityId: "The ID of the identity to update the membership for.",
    roles: {
      description: "A list of role slugs to assign to the identity project membership.",
      role: "The role slug to assign to the newly created identity project membership.",
      isTemporary:
        "Whether the assigned role is temporary. If isTemporary is set true, must provide temporaryMode, temporaryRange and temporaryAccessStartTime.",
      temporaryMode: "Type of temporary expiry.",
      temporaryRange: "Expiry time for temporary access. In relative mode it could be 1s, 2m ,3h, etc.",
      temporaryAccessStartTime: "Time to which the temporary access starts."
    }
  },
  DELETE_IDENTITY_MEMBERSHIP: {
    projectId: "The ID of the project to delete the identity membership from.",
    identityId: "The ID of the identity to delete the membership from."
  },
  CREATE_IDENTITY_MEMBERSHIP: {
    projectId: "The ID of the project to create the identity membership from.",
    identityId: "The ID of the identity to create the membership from.",
    role: "The role slug to assign to the newly created identity project membership.",
    roles: {
      description: "A list of role slugs to assign to the newly created identity project membership.",
      role: "The role slug to assign to the newly created identity project membership.",
      isTemporary:
        "Whether the assigned role is temporary. If isTemporary is set true, must provide temporaryMode, temporaryRange and temporaryAccessStartTime.",
      temporaryMode: "Type of temporary expiry.",
      temporaryRange: "Expiry time for temporary access. In relative mode it could be 1s, 2m, 3h, etc.",
      temporaryAccessStartTime: "Time to which the temporary access starts."
    }
  }
};

export const ENVIRONMENTS = {
  CREATE: {
    workspaceId: "The ID of the project to create the environment in.",
    name: "The name of the environment to create.",
    slug: "The slug of the environment to create.",
    position: "The position of the environment. The lowest number will be displayed as the first environment."
  },
  UPDATE: {
    workspaceId: "The ID of the project to update the environment in.",
    id: "The ID of the environment to update.",
    name: "The new name of the environment.",
    slug: "The new slug of the environment.",
    position: "The new position of the environment. The lowest number will be displayed as the first environment."
  },
  DELETE: {
    workspaceId: "The ID of the project to delete the environment from.",
    id: "The ID of the environment to delete."
  },
  GET: {
    workspaceId: "The ID of the project the environment belongs to.",
    id: "The ID of the environment to fetch."
  }
} as const;

export const FOLDERS = {
  LIST: {
    workspaceId: "The ID of the project to list folders from.",
    environment: "The slug of the environment to list folders from.",
    path: "The path to list folders from.",
    directory: "The directory to list folders from. (Deprecated in favor of path)",
    recursive: "Whether or not to fetch all folders from the specified base path, and all of its subdirectories.",
    lastSecretModified:
      "The timestamp used to filter folders with secrets modified after the specified date. The format for this timestamp is ISO 8601 (e.g. 2025-04-01T09:41:45-04:00)"
  },
  GET_BY_ID: {
    folderId: "The ID of the folder to get details."
  },
  CREATE: {
    workspaceId: "The ID of the project to create the folder in.",
    environment: "The slug of the environment to create the folder in.",
    name: "The name of the folder to create.",
    path: "The path of the folder to create.",
    directory: "The directory of the folder to create. (Deprecated in favor of path)",
    description: "An optional description label for the folder."
  },
  UPDATE: {
    folderId: "The ID of the folder to update.",
    environment: "The slug of the environment where the folder is located.",
    name: "The new name of the folder.",
    path: "The path of the folder to update.",
    directory: "The new directory of the folder to update. (Deprecated in favor of path)",
    projectSlug: "The slug of the project where the folder is located.",
    workspaceId: "The ID of the project where the folder is located.",
    description: "An optional description label for the folder."
  },
  DELETE: {
    folderIdOrName: "The ID or name of the folder to delete.",
    workspaceId: "The ID of the project to delete the folder from.",
    environment: "The slug of the environment where the folder is located.",
    directory: "The directory of the folder to delete. (Deprecated in favor of path)",
    path: "The path of the folder to delete."
  }
} as const;

export const SECRETS = {
  ATTACH_TAGS: {
    secretName: "The name of the secret to attach tags to.",
    secretPath: "The path of the secret to attach tags to.",
    type: "The type of the secret to attach tags to. (shared/personal)",
    environment: "The slug of the environment where the secret is located",
    viewSecretValue: "Whether or not to retrieve the secret value.",
    projectSlug: "The slug of the project where the secret is located.",
    tagSlugs: "An array of existing tag slugs to attach to the secret."
  },
  DETACH_TAGS: {
    secretName: "The name of the secret to detach tags from.",
    secretPath: "The path of the secret to detach tags from.",
    type: "The type of the secret to attach tags to. (shared/personal)",
    environment: "The slug of the environment where the secret is located.",
    projectSlug: "The slug of the project where the secret is located.",
    tagSlugs: "An array of existing tag slugs to detach from the secret."
  }
} as const;

export const RAW_SECRETS = {
  LIST: {
    expand: "Whether or not to expand secret references.",
    recursive:
      "Whether or not to fetch all secrets from the specified base path, and all of its subdirectories. Note, the max depth is 20 deep.",
    workspaceId: "The ID of the project to list secrets from.",
    workspaceSlug:
      "The slug of the project to list secrets from. This parameter is only applicable by machine identities.",
    environment: "The slug of the environment to list secrets from.",
    secretPath: "The secret path to list secrets from.",
    viewSecretValue: "Whether or not to retrieve the secret value.",
    includeImports: "Weather to include imported secrets or not.",
    tagSlugs: "The comma separated tag slugs to filter secrets.",
    metadataFilter:
      "The secret metadata key-value pairs to filter secrets by. When querying for multiple metadata pairs, the query is treated as an AND operation. Secret metadata format is key=value1,value=value2|key=value3,value=value4."
  },
  CREATE: {
    secretName: "The name of the secret to create.",
    projectSlug: "The slug of the project to create the secret in.",
    environment: "The slug of the environment to create the secret in.",
    secretComment: "Attach a comment to the secret.",
    secretPath: "The path to create the secret in.",
    secretValue: "The value of the secret to create.",
    skipMultilineEncoding: "Skip multiline encoding for the secret value.",
    type: "The type of the secret to create.",
    workspaceId: "The ID of the project to create the secret in.",
    tagIds: "The ID of the tags to be attached to the created secret.",
    secretReminderRepeatDays: "Interval for secret rotation notifications, measured in days.",
    secretReminderNote: "Note to be attached in notification email."
  },
  GET: {
    expand: "Whether or not to expand secret references.",
    secretName: "The name of the secret to get.",
    workspaceId: "The ID of the project to get the secret from.",
    workspaceSlug: "The slug of the project to get the secret from.",
    environment: "The slug of the environment to get the secret from.",
    secretPath: "The path of the secret to get.",
    version: "The version of the secret to get.",
    type: "The type of the secret to get.",
    viewSecretValue: "Whether or not to retrieve the secret value.",
    includeImports: "Weather to include imported secrets or not."
  },
  UPDATE: {
    secretName: "The name of the secret to update.",
    secretComment: "Update comment to the secret.",
    environment: "The slug of the environment where the secret is located.",
    mode: "Defines how the system should handle missing secrets during an update.",
    secretPath: "The default path for secrets to update or upsert, if not provided in the secret details.",
    secretValue: "The new value of the secret.",
    skipMultilineEncoding: "Skip multiline encoding for the secret value.",
    type: "The type of the secret to update.",
    projectSlug: "The slug of the project to update the secret in.",
    workspaceId: "The ID of the project to update the secret in.",
    tagIds: "The ID of the tags to be attached to the updated secret.",
    secretReminderRepeatDays: "Interval for secret rotation notifications, measured in days.",
    secretReminderNote: "Note to be attached in notification email.",
    secretReminderRecipients:
      "An array of user IDs that will receive the reminder email. If not specified, all project members will receive the reminder email.",
    newSecretName: "The new name for the secret."
  },
  DELETE: {
    secretName: "The name of the secret to delete.",
    environment: "The slug of the environment where the secret is located.",
    secretPath: "The path of the secret.",
    type: "The type of the secret to delete.",
    projectSlug: "The slug of the project to delete the secret in.",
    workspaceId: "The ID of the project where the secret is located."
  },
  GET_REFERENCE_TREE: {
    secretName: "The name of the secret to get the reference tree for.",
    workspaceId: "The ID of the project where the secret is located.",
    environment: "The slug of the environment where the the secret is located.",
    secretPath: "The folder path where the secret is located."
  },
  GET_ACCESS_LIST: {
    secretName: "The name of the secret to get the access list for.",
    workspaceId: "The ID of the project where the secret is located.",
    environment: "The slug of the environment where the the secret is located.",
    secretPath: "The folder path where the secret is located."
  }
} as const;

export const SECRET_IMPORTS = {
  LIST: {
    workspaceId: "The ID of the project to list secret imports from.",
    environment: "The slug of the environment to list secret imports from.",
    path: "The path to list secret imports from."
  },
  GET: {
    secretImportId: "The ID of the secret import to fetch."
  },
  CREATE: {
    environment: "The slug of the environment to import into.",
    path: "The path to import into.",
    workspaceId: "The ID of the project you are working in.",
    isReplication:
      "When true, secrets from the source will be automatically sent to the destination. If approval policies exist at the destination, the secrets will be sent as approval requests instead of being applied immediately.",
    import: {
      environment: "The slug of the environment to import from.",
      path: "The path to import from."
    }
  },
  UPDATE: {
    secretImportId: "The ID of the secret import to update.",
    environment: "The slug of the environment where the secret import is located.",
    import: {
      environment: "The new environment slug to import from.",
      path: "The new path to import from.",
      position: "The new position of the secret import. The lowest number will be displayed as the first import."
    },
    path: "The path of the secret import to update.",
    workspaceId: "The ID of the project where the secret import is located."
  },
  DELETE: {
    workspaceId: "The ID of the project to delete the secret import from.",
    secretImportId: "The ID of the secret import to delete.",
    environment: "The slug of the environment where the secret import is located.",
    path: "The path of the secret import to delete."
  }
} as const;

export const DASHBOARD = {
  SECRET_OVERVIEW_LIST: {
    projectId: "The ID of the project to list secrets/folders from.",
    environments:
      "The slugs of the environments to list secrets/folders from (comma separated, ie 'environments=dev,staging,prod').",
    secretPath: "The secret path to list secrets/folders from.",
    offset: "The offset to start from. If you enter 10, it will start from the 10th secret/folder.",
    limit: "The number of secrets/folders to return.",
    orderBy: "The column to order secrets/folders by.",
    orderDirection: "The direction to order secrets/folders in.",
    search: "The text string to filter secret keys and folder names by.",
    includeSecrets: "Whether to include project secrets in the response.",
    includeFolders: "Whether to include project folders in the response.",
    includeDynamicSecrets: "Whether to include dynamic project secrets in the response.",
    includeImports: "Whether to include project secret imports in the response.",
    includeSecretRotations: "Whether to include project secret rotations in the response."
  },
  SECRET_DETAILS_LIST: {
    projectId: "The ID of the project to list secrets/folders from.",
    environment: "The slug of the environment to list secrets/folders from.",
    secretPath: "The secret path to list secrets/folders from.",
    offset: "The offset to start from. If you enter 10, it will start from the 10th secret/folder.",
    limit: "The number of secrets/folders to return.",
    orderBy: "The column to order secrets/folders by.",
    orderDirection: "The direction to order secrets/folders in.",
    search: "The text string to filter secret keys and folder names by.",
    tags: "The tags to filter secrets by (comma separated, ie 'tags=billing,engineering').",
    includeSecrets: "Whether to include project secrets in the response.",
    includeFolders: "Whether to include project folders in the response.",
    includeImports: "Whether to include project secret imports in the response.",
    includeDynamicSecrets: "Whether to include dynamic project secrets in the response.",
    includeSecretRotations: "Whether to include secret rotations in the response."
  }
} as const;

export const AUDIT_LOGS = {
  EXPORT: {
    projectId:
      "Optionally filter logs by project ID. If not provided, logs from the entire organization will be returned.",
    environment:
      "The environment to filter logs by. If not provided, logs from all environments will be returned. Note that the projectId parameter must also be provided.",
    eventType: "The type of the event to export.",
    secretPath:
      "The path of the secret to query audit logs for. Note that the projectId parameter must also be provided.",
    secretKey:
      "The key of the secret to query audit logs for. Note that the projectId parameter must also be provided.",
    userAgentType: "Choose which consuming application to export audit logs for.",
    eventMetadata:
      "Filter by event metadata key-value pairs. Formatted as `key1=value1,key2=value2`, with comma-separation.",
    startDate: "The date to start the export from.",
    endDate: "The date to end the export at.",
    offset: "The offset to start from. If you enter 10, it will start from the 10th audit log.",
    limit: "The number of audit logs to return.",
    actor: "The actor to filter the audit logs by."
  }
} as const;

export const DYNAMIC_SECRETS = {
  LIST: {
    projectSlug: "The slug of the project to create dynamic secret in.",
    environmentSlug: "The slug of the environment to list folders from.",
    path: "The path to list folders from."
  },
  LIST_LEASES_BY_NAME: {
    projectSlug: "The slug of the project to create dynamic secret in.",
    environmentSlug: "The slug of the environment to list folders from.",
    path: "The path to list folders from.",
    name: "The name of the dynamic secret."
  },
  GET_BY_NAME: {
    projectSlug: "The slug of the project to create dynamic secret in.",
    environmentSlug: "The slug of the environment to list folders from.",
    path: "The path to list folders from.",
    name: "The name of the dynamic secret."
  },
  CREATE: {
    projectSlug: "The slug of the project to create dynamic secret in.",
    environmentSlug: "The slug of the environment to create the dynamic secret in.",
    path: "The path to create the dynamic secret in.",
    name: "The name of the dynamic secret.",
    provider: "The type of dynamic secret.",
    defaultTTL: "The default TTL that will be applied for all the leases.",
    maxTTL: "The maximum limit a TTL can be leases or renewed."
  },
  UPDATE: {
    projectSlug: "The slug of the project to update dynamic secret in.",
    environmentSlug: "The slug of the environment to update the dynamic secret in.",
    path: "The path to update the dynamic secret in.",
    name: "The name of the dynamic secret.",
    inputs: "The new partial values for the configured provider of the dynamic secret",
    defaultTTL: "The default TTL that will be applied for all the leases.",
    maxTTL: "The maximum limit a TTL can be leases or renewed.",
    newName: "The new name for the dynamic secret."
  },
  DELETE: {
    projectSlug: "The slug of the project to delete dynamic secret in.",
    environmentSlug: "The slug of the environment to delete the dynamic secret in.",
    path: "The path to delete the dynamic secret in.",
    name: "The name of the dynamic secret.",
    isForced:
      "A boolean flag to delete the the dynamic secret from Infisical without trying to remove it from external provider. Used when the dynamic secret got modified externally."
  }
} as const;

export const DYNAMIC_SECRET_LEASES = {
  GET_BY_LEASEID: {
    projectSlug: "The slug of the project to create dynamic secret in.",
    environmentSlug: "The slug of the environment to list folders from.",
    path: "The path to list folders from.",
    leaseId: "The ID of the dynamic secret lease."
  },
  CREATE: {
    projectSlug: "The slug of the project of the dynamic secret in.",
    environmentSlug: "The slug of the environment of the dynamic secret in.",
    path: "The path of the dynamic secret in.",
    dynamicSecretName: "The name of the dynamic secret.",
    ttl: "The lease lifetime TTL. If not provided the default TTL of dynamic secret will be used."
  },
  RENEW: {
    projectSlug: "The slug of the project of the dynamic secret in.",
    environmentSlug: "The slug of the environment of the dynamic secret in.",
    path: "The path of the dynamic secret in.",
    leaseId: "The ID of the dynamic secret lease.",
    ttl: "The renew TTL that gets added with current expiry (ensure it's below max TTL) for a total less than creation time + max TTL."
  },
  DELETE: {
    projectSlug: "The slug of the project of the dynamic secret in.",
    environmentSlug: "The slug of the environment of the dynamic secret in.",
    path: "The path of the dynamic secret in.",
    leaseId: "The ID of the dynamic secret lease.",
    isForced:
      "A boolean flag to delete the the dynamic secret from Infisical without trying to remove it from external provider. Used when the dynamic secret got modified externally."
  }
} as const;
export const SECRET_TAGS = {
  LIST: {
    projectId: "The ID of the project to list tags from."
  },
  GET_TAG_BY_ID: {
    projectId: "The ID of the project to get tags from.",
    tagId: "The ID of the tag to get details."
  },
  GET_TAG_BY_SLUG: {
    projectId: "The ID of the project to get tags from.",
    tagSlug: "The slug of the tag to get details."
  },
  CREATE: {
    projectId: "The ID of the project to create the tag in.",
    name: "The name of the tag to create.",
    slug: "The slug of the tag to create.",
    color: "The color of the tag to create."
  },
  UPDATE: {
    projectId: "The ID of the project to update the tag in.",
    tagId: "The ID of the tag to get details.",
    name: "The name of the tag to update.",
    slug: "The slug of the tag to update.",
    color: "The color of the tag to update."
  },
  DELETE: {
    tagId: "The ID of the tag to delete.",
    projectId: "The ID of the project to delete the tag from."
  }
} as const;

export const IDENTITY_ADDITIONAL_PRIVILEGE = {
  CREATE: {
    projectSlug: "The slug of the project of the identity in.",
    identityId: "The ID of the identity to create.",
    slug: "The slug of the privilege to create.",
    permissions: `@deprecated - use privilegePermission
The permission object for the privilege.
- Read secrets
\`\`\`
{ "permissions": [{"action": "read", "subject": "secrets"]}
\`\`\`
- Read and Write secrets
\`\`\`
{ "permissions": [{"action": "read", "subject": "secrets"], {"action": "write", "subject": "secrets"]}
\`\`\`
- Read secrets scoped to an environment and secret path
\`\`\`
- { "permissions": [{"action": "read", "subject": "secrets", "conditions": { "environment": "dev", "secretPath": { "$glob": "/" } }}] }
\`\`\`
`,
    privilegePermission: "The permission object for the privilege.",
    isPackPermission: "Whether the server should pack(compact) the permission object.",
    isTemporary: "Whether the privilege is temporary.",
    temporaryMode: "Type of temporary access given. Types: relative.",
    temporaryRange: "TTL for the temporary time. Eg: 1m, 1h, 1d.",
    temporaryAccessStartTime: "ISO time for which temporary access should begin."
  },
  UPDATE: {
    projectSlug: "The slug of the project of the identity in.",
    identityId: "The ID of the identity to update.",
    slug: "The slug of the privilege to update.",
    newSlug: "The new slug of the privilege to update.",
    permissions: `@deprecated - use privilegePermission
The permission object for the privilege.
- Read secrets
\`\`\`
{ "permissions": [{"action": "read", "subject": "secrets"]}
\`\`\`
- Read and Write secrets
\`\`\`
{ "permissions": [{"action": "read", "subject": "secrets"], {"action": "write", "subject": "secrets"]}
\`\`\`
- Read secrets scoped to an environment and secret path
\`\`\`
- { "permissions": [{"action": "read", "subject": "secrets", "conditions": { "environment": "dev", "secretPath": { "$glob": "/" } }}] }
\`\`\`
`,
    privilegePermission: "The permission object for the privilege.",
    isTemporary: "Whether the privilege is temporary.",
    temporaryMode: "Type of temporary access given. Types: relative.",
    temporaryRange: "TTL for the temporary time. Eg: 1m, 1h, 1d.",
    temporaryAccessStartTime: "ISO time for which temporary access should begin."
  },
  DELETE: {
    projectSlug: "The slug of the project of the identity in.",
    identityId: "The ID of the identity to delete.",
    slug: "The slug of the privilege to delete."
  },
  GET_BY_SLUG: {
    projectSlug: "The slug of the project of the identity in.",
    identityId: "The ID of the identity to list.",
    slug: "The slug of the privilege."
  },
  LIST: {
    projectSlug: "The slug of the project of the identity in.",
    identityId: "The ID of the identity to list.",
    unpacked: "Whether the system should send the permissions as unpacked."
  }
};

export const PROJECT_USER_ADDITIONAL_PRIVILEGE = {
  CREATE: {
    projectMembershipId: "Project membership ID of user.",
    slug: "The slug of the privilege to create.",
    permissions:
      "The permission object for the privilege. Refer https://casl.js.org/v6/en/guide/define-rules#the-shape-of-raw-rule to understand the shape.",
    isPackPermission: "Whether the server should pack (compact) the permission object.",
    isTemporary: "Whether the privilege is temporary.",
    temporaryMode: "Type of temporary access given. Types: relative.",
    temporaryRange: "TTL for the temporary time. Eg: 1m, 1h, 1d.",
    temporaryAccessStartTime: "ISO time for which temporary access should begin."
  },
  UPDATE: {
    privilegeId: "The ID of privilege object.",
    slug: "The slug of the privilege to create.",
    newSlug: "The new slug of the privilege to create.",
    permissions:
      "The permission object for the privilege. Refer https://casl.js.org/v6/en/guide/define-rules#the-shape-of-raw-rule to understand the shape.",
    isPackPermission: "Whether the server should pack (compact) the permission object.",
    isTemporary: "Whether the privilege is temporary.",
    temporaryMode: "Type of temporary access given. Types: relative.",
    temporaryRange: "TTL for the temporary time. Eg: 1m, 1h, 1d.",
    temporaryAccessStartTime: "ISO time for which temporary access should begin."
  },
  DELETE: {
    privilegeId: "The ID of privilege object."
  },
  GET_BY_PRIVILEGE_ID: {
    privilegeId: "The ID of privilege object."
  },
  LIST: {
    projectMembershipId: "Project membership ID of user."
  }
};

export const IDENTITY_ADDITIONAL_PRIVILEGE_V2 = {
  CREATE: {
    identityId: "The ID of the identity to create the privilege for.",
    projectId: "The ID of the project of the identity in.",
    slug: "The slug of the privilege to create.",
    permission: "The permission for the privilege.",
    isTemporary: "Whether the privilege is temporary or permanent.",
    temporaryMode: "Type of temporary access given. Types: relative.",
    temporaryRange: "The TTL for the temporary access given. Eg: 1m, 1h, 1d.",
    temporaryAccessStartTime: "The start time in ISO format when the temporary access should begin."
  },
  UPDATE: {
    id: "The ID of the identity privilege.",
    identityId: "The ID of the identity to update.",
    slug: "The slug of the privilege to update.",
    privilegePermission: "The permission for the privilege.",
    isTemporary: "Whether the privilege is temporary.",
    temporaryMode: "Type of temporary access given. Types: relative.",
    temporaryRange: "The TTL for the temporary access given. Eg: 1m, 1h, 1d.",
    temporaryAccessStartTime: "The start time in ISO format when the temporary access should begin."
  },
  DELETE: {
    id: "The ID of the identity privilege.",
    identityId: "The ID of the identity to delete.",
    slug: "The slug of the privilege to delete."
  },
  GET_BY_SLUG: {
    projectSlug: "The slug of the project of the identity in.",
    identityId: "The ID of the identity to list.",
    slug: "The slug of the privilege."
  },
  GET_BY_ID: {
    id: "The ID of the identity privilege."
  },
  LIST: {
    projectId: "The ID of the project that the identity is in.",
    identityId: "The ID of the identity to list."
  }
};

export const INTEGRATION_AUTH = {
  GET: {
    integrationAuthId: "The ID of integration authentication object."
  },
  DELETE: {
    integration: "The slug of the integration to be unauthorized.",
    projectId: "The ID of the project to delete the integration auth from."
  },
  DELETE_BY_ID: {
    integrationAuthId: "The ID of integration authentication object to delete."
  },
  UPDATE_BY_ID: {
    integrationAuthId: "The ID of integration authentication object to update."
  },
  CREATE_ACCESS_TOKEN: {
    workspaceId: "The ID of the project to create the integration auth for.",
    integration: "The slug of integration for the auth object.",
    accessId: "The unique authorized access ID of the external integration provider.",
    accessToken: "The unique authorized access token of the external integration provider.",
    awsAssumeIamRoleArn: "The AWS IAM Role to be assumed by Infisical.",
    url: "",
    namespace: "",
    refreshToken: "The refresh token for integration authorization."
  }
} as const;

export const INTEGRATION = {
  CREATE: {
    integrationAuthId: "The ID of the integration auth object to link with integration.",
    app: "The name of the external integration providers app entity that you want to sync secrets with. Used in Netlify, GitHub, Vercel integrations.",
    isActive: "Whether the integration should be active or disabled.",
    appId:
      "The ID of the external integration providers app entity that you want to sync secrets with. Used in Netlify, GitHub, Vercel integrations.",
    secretPath: "The path of the secrets to sync secrets from.",
    sourceEnvironment: "The environment to sync secret from.",
    targetEnvironment:
      "The target environment of the integration provider. Used in cloudflare pages, TeamCity, Gitlab integrations.",
    targetEnvironmentId:
      "The target environment ID of the integration provider. Used in cloudflare pages, teamcity, gitlab integrations.",
    targetService:
      "The service based grouping identifier of the external provider. Used in Terraform cloud, Checkly, Railway and NorthFlank.",
    targetServiceId:
      "The service based grouping identifier ID of the external provider. Used in Terraform cloud, Checkly, Railway and NorthFlank.",
    owner: "External integration providers service entity owner. Used in Github.",
    url: "The self-hosted URL of the platform to integrate with.",
    path: "Path to save the synced secrets. Used by Gitlab, AWS Parameter Store, Vault.",
    region: "AWS region to sync secrets to.",
    scope: "Scope of the provider. Used by Github, Qovery.",
    metadata: {
      secretPrefix: "The prefix for the saved secret. Used by GCP.",
      secretSuffix: "The suffix for the saved secret. Used by GCP.",
      initialSyncBehavoir: "Type of syncing behavoir with the integration.",
      mappingBehavior: "The mapping behavior of the integration.",
      shouldAutoRedeploy: "Used by Render to trigger auto deploy.",
      secretGCPLabel: "The label for GCP secrets.",
      secretAWSTag: "The tags for AWS secrets.",
      azureLabel: "Define which label to assign to secrets created in Azure App Configuration.",
      githubVisibility:
        "Define where the secrets from the Github Integration should be visible. Option 'selected' lets you directly define which repositories to sync secrets to.",
      githubVisibilityRepoIds:
        "The repository IDs to sync secrets to when using the Github Integration. Only applicable when using Organization scope, and visibility is set to 'selected'.",
      kmsKeyId: "The ID of the encryption key from AWS KMS.",
      shouldDisableDelete: "The flag to disable deletion of secrets in AWS Parameter Store.",
      shouldMaskSecrets: "Specifies if the secrets synced from Infisical to Gitlab should be marked as 'Masked'.",
      shouldProtectSecrets: "Specifies if the secrets synced from Infisical to Gitlab should be marked as 'Protected'.",
      shouldEnableDelete: "The flag to enable deletion of secrets.",
      octopusDeployScopeValues: "Specifies the scope values to set on synced secrets to Octopus Deploy.",
      metadataSyncMode: "The mode for syncing metadata to external system"
    }
  },
  UPDATE: {
    integrationId: "The ID of the integration object.",
    region: "AWS region to sync secrets to.",
    app: "The name of the external integration providers app entity that you want to sync secrets with. Used in Netlify, GitHub, Vercel integrations.",
    appId:
      "The ID of the external integration providers app entity that you want to sync secrets with. Used in Netlify, GitHub, Vercel integrations.",
    isActive: "Whether the integration should be active or disabled.",
    secretPath: "The path of the secrets to sync secrets from.",
    path: "Path to save the synced secrets. Used by Gitlab, AWS Parameter Store, Vault.",
    owner: "External integration providers service entity owner. Used in Github.",
    targetEnvironment:
      "The target environment of the integration provider. Used in cloudflare pages, TeamCity, Gitlab integrations.",
    environment: "The environment to sync secrets from."
  },
  DELETE: {
    integrationId: "The ID of the integration object."
  },
  SYNC: {
    integrationId: "The ID of the integration object to manually sync."
  }
};

export const AUDIT_LOG_STREAMS = {
  CREATE: {
    url: "The HTTP URL to push logs to.",
    headers: {
      desc: "The HTTP headers attached for the external provider requests.",
      key: "The HTTP header key name.",
      value: "The HTTP header value."
    }
  },
  UPDATE: {
    id: "The ID of the audit log stream to update.",
    url: "The HTTP URL to push logs to.",
    headers: {
      desc: "The HTTP headers attached for the external provider requests.",
      key: "The HTTP header key name.",
      value: "The HTTP header value."
    }
  },
  DELETE: {
    id: "The ID of the audit log stream to delete."
  },
  GET_BY_ID: {
    id: "The ID of the audit log stream to get details."
  }
};

export const SSH_CERTIFICATE_AUTHORITIES = {
  CREATE: {
    projectId: "The ID of the project to create the SSH CA in.",
    friendlyName: "A friendly name for the SSH CA.",
    keyAlgorithm:
      "The type of public key algorithm and size, in bits, of the key pair for the SSH CA; required if keySource is internal.",
    publicKey: "The public key for the SSH CA key pair; required if keySource is external.",
    privateKey: "The private key for the SSH CA key pair; required if keySource is external.",
    keySource: "The source of the SSH CA key pair. This can be one of internal or external."
  },
  GET: {
    sshCaId: "The ID of the SSH CA to get."
  },
  GET_PUBLIC_KEY: {
    sshCaId: "The ID of the SSH CA to get the public key for."
  },
  UPDATE: {
    sshCaId: "The ID of the SSH CA to update.",
    friendlyName: "A friendly name for the SSH CA to update to.",
    status: "The status of the SSH CA to update to. This can be one of active or disabled."
  },
  DELETE: {
    sshCaId: "The ID of the SSH CA to delete."
  },
  GET_CERTIFICATE_TEMPLATES: {
    sshCaId: "The ID of the SSH CA to get the certificate templates for."
  },
  SIGN_SSH_KEY: {
    certificateTemplateId: "The ID of the SSH certificate template to sign the SSH public key with.",
    publicKey: "The SSH public key to sign.",
    certType: "The type of certificate to issue. This can be one of user or host.",
    principals: "The list of principals (usernames, hostnames) to include in the certificate.",
    ttl: "The time to live for the certificate such as 1m, 1h, 1d, ... If not specified, the default TTL for the template will be used.",
    keyId: "The key ID to include in the certificate. If not specified, a default key ID will be generated.",
    serialNumber: "The serial number of the issued SSH certificate.",
    signedKey: "The SSH certificate or signed SSH public key."
  },
  ISSUE_SSH_CREDENTIALS: {
    certificateTemplateId: "The ID of the SSH certificate template to issue the SSH credentials with.",
    keyAlgorithm: "The type of public key algorithm and size, in bits, of the key pair for the SSH CA.",
    certType: "The type of certificate to issue. This can be one of user or host.",
    principals: "The list of principals (usernames, hostnames) to include in the certificate.",
    ttl: "The time to live for the certificate such as 1m, 1h, 1d, ... If not specified, the default TTL for the template will be used.",
    keyId: "The key ID to include in the certificate. If not specified, a default key ID will be generated.",
    serialNumber: "The serial number of the issued SSH certificate.",
    signedKey: "The SSH certificate or signed SSH public key.",
    privateKey: "The private key corresponding to the issued SSH certificate.",
    publicKey: "The public key of the issued SSH certificate."
  }
};

export const SSH_CERTIFICATE_TEMPLATES = {
  GET: {
    certificateTemplateId: "The ID of the SSH certificate template to get."
  },
  CREATE: {
    sshCaId: "The ID of the SSH CA to associate the certificate template with.",
    name: "The name of the certificate template.",
    ttl: "The default time to live for issued certificates such as 1m, 1h, 1d, 1y, ...",
    maxTTL: "The maximum time to live for issued certificates such as 1m, 1h, 1d, 1y, ...",
    allowedUsers: "The list of allowed users for certificates issued under this template.",
    allowedHosts: "The list of allowed hosts for certificates issued under this template.",
    allowUserCertificates: "Whether or not to allow user certificates to be issued under this template.",
    allowHostCertificates: "Whether or not to allow host certificates to be issued under this template.",
    allowCustomKeyIds: "Whether or not to allow custom key IDs for certificates issued under this template."
  },
  UPDATE: {
    certificateTemplateId: "The ID of the SSH certificate template to update.",
    name: "The name of the certificate template.",
    ttl: "The default time to live for issued certificates such as 1m, 1h, 1d, 1y, ...",
    maxTTL: "The maximum time to live for issued certificates such as 1m, 1h, 1d, 1y, ...",
    allowedUsers: "The list of allowed users for certificates issued under this template.",
    allowedHosts: "The list of allowed hosts for certificates issued under this template.",
    allowUserCertificates: "Whether or not to allow user certificates to be issued under this template.",
    allowHostCertificates: "Whether or not to allow host certificates to be issued under this template.",
    allowCustomKeyIds: "Whether or not to allow custom key IDs for certificates issued under this template."
  },
  DELETE: {
    certificateTemplateId: "The ID of the SSH certificate template to delete."
  }
};

export const SSH_HOSTS = {
  GET: {
    sshHostId: "The ID of the SSH host to get."
  },
  CREATE: {
    projectId: "The ID of the project to create the SSH host in.",
    hostname: "The hostname of the SSH host.",
    alias: "The alias for the SSH host.",
    userCertTtl: "The time to live for user certificates issued under this host.",
    hostCertTtl: "The time to live for host certificates issued under this host.",
    loginUser: "A login user on the remote machine (e.g. 'ec2-user', 'deploy', 'admin')",
    allowedPrincipals: "A list of allowed principals that can log in as the login user.",
    loginMappings:
      "A list of login mappings for the SSH host. Each login mapping contains a login user and a list of corresponding allowed principals being usernames of users in the Infisical SSH project.",
    userSshCaId:
      "The ID of the SSH CA to use for user certificates. If not specified, the default user SSH CA will be used if it exists.",
    hostSshCaId:
      "The ID of the SSH CA to use for host certificates. If not specified, the default host SSH CA will be used if it exists."
  },
  UPDATE: {
    sshHostId: "The ID of the SSH host to update.",
    hostname: "The hostname of the SSH host to update to.",
    alias: "The alias for the SSH host to update to.",
    userCertTtl: "The time to live for user certificates issued under this host to update to.",
    hostCertTtl: "The time to live for host certificates issued under this host to update to.",
    loginUser: "A login user on the remote machine (e.g. 'ec2-user', 'deploy', 'admin')",
    allowedPrincipals: "A list of allowed principals that can log in as the login user.",
    loginMappings:
      "A list of login mappings for the SSH host. Each login mapping contains a login user and a list of corresponding allowed principals being usernames of users in the Infisical SSH project."
  },
  DELETE: {
    sshHostId: "The ID of the SSH host to delete."
  },
  ISSUE_SSH_CREDENTIALS: {
    sshHostId: "The ID of the SSH host to issue the SSH credentials for.",
    loginUser: "The login user to issue the SSH credentials for.",
    keyAlgorithm: "The type of public key algorithm and size, in bits, of the key pair for the SSH host.",
    serialNumber: "The serial number of the issued SSH certificate.",
    signedKey: "The SSH certificate or signed SSH public key.",
    privateKey: "The private key corresponding to the issued SSH certificate.",
    publicKey: "The public key of the issued SSH certificate."
  },
  ISSUE_HOST_CERT: {
    sshHostId: "The ID of the SSH host to issue the SSH certificate for.",
    publicKey: "The SSH public key to issue the SSH certificate for.",
    serialNumber: "The serial number of the issued SSH certificate.",
    signedKey: "The SSH certificate or signed SSH public key."
  },
  GET_USER_CA_PUBLIC_KEY: {
    sshHostId: "The ID of the SSH host to get the user SSH CA public key for.",
    publicKey: "The public key of the user SSH CA linked to the SSH host."
  },
  GET_HOST_CA_PUBLIC_KEY: {
    sshHostId: "The ID of the SSH host to get the host SSH CA public key for.",
    publicKey: "The public key of the host SSH CA linked to the SSH host."
  }
};

export const CERTIFICATE_AUTHORITIES = {
  CREATE: {
    projectSlug: "Slug of the project to create the CA in.",
    type: "The type of CA to create.",
    friendlyName: "A friendly name for the CA.",
    organization: "The organization (O) for the CA.",
    ou: "The organization unit (OU) for the CA.",
    country: "The country name (C) for the CA.",
    province: "The state of province name for the CA.",
    locality: "The locality name for the CA.",
    commonName: "The common name (CN) for the CA.",
    notBefore: "The date and time when the CA becomes valid in YYYY-MM-DDTHH:mm:ss.sssZ format.",
    notAfter: "The date and time when the CA expires in YYYY-MM-DDTHH:mm:ss.sssZ format.",
    maxPathLength:
      "The maximum number of intermediate CAs that may follow this CA in the certificate / CA chain. A maxPathLength of -1 implies no path limit on the chain.",
    keyAlgorithm:
      "The type of public key algorithm and size, in bits, of the key pair for the CA; when you create an intermediate CA, you must use a key algorithm supported by the parent CA.",
    requireTemplateForIssuance:
      "Whether or not certificates for this CA can only be issued through certificate templates."
  },
  GET: {
    caId: "The ID of the CA to get."
  },
  UPDATE: {
    caId: "The ID of the CA to update.",
    status: "The status of the CA to update to. This can be one of active or disabled.",
    requireTemplateForIssuance:
      "Whether or not certificates for this CA can only be issued through certificate templates."
  },
  DELETE: {
    caId: "The ID of the CA to delete."
  },
  GET_CSR: {
    caId: "The ID of the CA to generate CSR from.",
    csr: "The generated CSR from the CA."
  },
  RENEW_CA_CERT: {
    caId: "The ID of the CA to renew the CA certificate for.",
    type: "The type of behavior to use for the renewal operation. Currently Infisical is only able to renew a CA certificate with the same key pair.",
    notAfter: "The expiry date and time for the renewed CA certificate in YYYY-MM-DDTHH:mm:ss.sssZ format.",
    certificate: "The renewed CA certificate body.",
    certificateChain: "The certificate chain of the CA.",
    serialNumber: "The serial number of the renewed CA certificate."
  },
  GET_CERT: {
    caId: "The ID of the CA to get the certificate body and certificate chain from.",
    certificate: "The certificate body of the CA.",
    certificateChain: "The certificate chain of the CA.",
    serialNumber: "The serial number of the CA certificate."
  },
  GET_CERT_BY_ID: {
    caId: "The ID of the CA to get the CA certificate from.",
    caCertId: "The ID of the CA certificate to get."
  },
  GET_CA_CERTS: {
    caId: "The ID of the CA to get the CA certificates for.",
    certificate: "The certificate body of the CA certificate.",
    certificateChain: "The certificate chain of the CA certificate.",
    serialNumber: "The serial number of the CA certificate.",
    version: "The version of the CA certificate. The version is incremented for each CA renewal operation."
  },
  SIGN_INTERMEDIATE: {
    caId: "The ID of the CA to sign the intermediate certificate with.",
    csr: "The pem-encoded CSR to sign with the CA.",
    notBefore: "The date and time when the intermediate CA becomes valid in YYYY-MM-DDTHH:mm:ss.sssZ format.",
    notAfter: "The date and time when the intermediate CA expires in YYYY-MM-DDTHH:mm:ss.sssZ format.",
    maxPathLength:
      "The maximum number of intermediate CAs that may follow this CA in the certificate / CA chain. A maxPathLength of -1 implies no path limit on the chain.",
    certificate: "The signed intermediate certificate.",
    certificateChain: "The certificate chain of the intermediate certificate.",
    issuingCaCertificate: "The certificate of the issuing CA.",
    serialNumber: "The serial number of the intermediate certificate."
  },
  IMPORT_CERT: {
    caId: "The ID of the CA to import the certificate for.",
    certificate: "The certificate body to import.",
    certificateChain: "The certificate chain to import."
  },
  ISSUE_CERT: {
    caId: "The ID of the CA to issue the certificate from.",
    certificateTemplateId: "The ID of the certificate template to issue the certificate from.",
    pkiCollectionId: "The ID of the PKI collection to add the certificate to.",
    friendlyName: "A friendly name for the certificate.",
    commonName: "The common name (CN) for the certificate.",
    altNames:
      "A comma-delimited list of Subject Alternative Names (SANs) for the certificate; these can be host names or email addresses.",
    ttl: "The time to live for the certificate such as 1m, 1h, 1d, 1y, ...",
    notBefore: "The date and time when the certificate becomes valid in YYYY-MM-DDTHH:mm:ss.sssZ format.",
    notAfter: "The date and time when the certificate expires in YYYY-MM-DDTHH:mm:ss.sssZ format.",
    certificate: "The issued certificate.",
    issuingCaCertificate: "The certificate of the issuing CA.",
    certificateChain: "The certificate chain of the issued certificate.",
    privateKey: "The private key of the issued certificate.",
    serialNumber: "The serial number of the issued certificate.",
    keyUsages: "The key usage extension of the certificate.",
    extendedKeyUsages: "The extended key usage extension of the certificate."
  },
  SIGN_CERT: {
    caId: "The ID of the CA to issue the certificate from.",
    pkiCollectionId: "The ID of the PKI collection to add the certificate to.",
    keyUsages: "The key usage extension of the certificate.",
    extendedKeyUsages: "The extended key usage extension of the certificate.",
    csr: "The pem-encoded CSR to sign with the CA to be used for certificate issuance.",
    friendlyName: "A friendly name for the certificate.",
    commonName: "The common name (CN) for the certificate.",
    altNames:
      "A comma-delimited list of Subject Alternative Names (SANs) for the certificate; these can be host names or email addresses.",
    ttl: "The time to live for the certificate such as 1m, 1h, 1d, 1y, ...",
    notBefore: "The date and time when the certificate becomes valid in YYYY-MM-DDTHH:mm:ss.sssZ format.",
    notAfter: "The date and time when the certificate expires in YYYY-MM-DDTHH:mm:ss.sssZ format.",
    certificate: "The issued certificate.",
    issuingCaCertificate: "The certificate of the issuing CA.",
    certificateChain: "The certificate chain of the issued certificate.",
    serialNumber: "The serial number of the issued certificate."
  },
  GET_CRLS: {
    caId: "The ID of the CA to get the certificate revocation lists (CRLs) for.",
    id: "The ID of certificate revocation list (CRL).",
    crl: "The certificate revocation list (CRL)."
  }
};

export const CERTIFICATES = {
  GET: {
    serialNumber: "The serial number of the certificate to get."
  },
  REVOKE: {
    serialNumber:
      "The serial number of the certificate to revoke. The revoked certificate will be added to the certificate revocation list (CRL) of the CA.",
    revocationReason: "The reason for revoking the certificate.",
    revokedAt: "The date and time when the certificate was revoked.",
    serialNumberRes: "The serial number of the revoked certificate."
  },
  DELETE: {
    serialNumber: "The serial number of the certificate to delete."
  },
  GET_CERT: {
    serialNumber: "The serial number of the certificate to get the certificate body and certificate chain for.",
    certificate: "The certificate body of the certificate.",
    certificateChain: "The certificate chain of the certificate.",
    serialNumberRes: "The serial number of the certificate."
  }
};

export const CERTIFICATE_TEMPLATES = {
  CREATE: {
    caId: "The ID of the certificate authority to associate the template with.",
    pkiCollectionId: "The ID of the PKI collection to bind to the template.",
    name: "The name of the template.",
    commonName: "The regular expression string to use for validating common names.",
    subjectAlternativeName: "The regular expression string to use for validating subject alternative names.",
    ttl: "The max TTL for the template.",
    keyUsages: "The key usage constraint or default value for when template is used during certificate issuance.",
    extendedKeyUsages:
      "The extended key usage constraint or default value for when template is used during certificate issuance."
  },
  GET: {
    certificateTemplateId: "The ID of the certificate template to get."
  },
  UPDATE: {
    certificateTemplateId: "The ID of the certificate template to update.",
    caId: "The ID of the certificate authority to update the association with the template.",
    pkiCollectionId: "The ID of the PKI collection to update the binding to the template.",
    name: "The updated name of the template.",
    commonName: "The updated regular expression string for validating common names.",
    subjectAlternativeName: "The updated regular expression string for validating subject alternative names.",
    ttl: "The updated max TTL for the template.",
    keyUsages:
      "The updated key usage constraint or default value for when template is used during certificate issuance.",
    extendedKeyUsages:
      "The updated extended key usage constraint or default value for when template is used during certificate issuance."
  },
  DELETE: {
    certificateTemplateId: "The ID of the certificate template to delete."
  }
};

export const CA_CRLS = {
  GET: {
    crlId: "The ID of the certificate revocation list (CRL) to get.",
    crl: "The certificate revocation list (CRL)."
  }
};

export const ALERTS = {
  CREATE: {
    projectId: "The ID of the project to create the alert in.",
    pkiCollectionId: "The ID of the PKI collection to bind to the alert.",
    name: "The name of the alert.",
    alertBeforeDays: "The number of days before the certificate expires to trigger the alert.",
    emails: "The email addresses to send the alert email to."
  },
  GET: {
    alertId: "The ID of the alert to get."
  },
  UPDATE: {
    alertId: "The ID of the alert to update.",
    name: "The name of the alert to update to.",
    alertBeforeDays: "The number of days before the certificate expires to trigger the alert to update to.",
    pkiCollectionId: "The ID of the PKI collection to bind to the alert to update to.",
    emails: "The email addresses to send the alert email to update to."
  },
  DELETE: {
    alertId: "The ID of the alert to delete."
  }
};

export const PKI_COLLECTIONS = {
  CREATE: {
    projectId: "The ID of the project to create the PKI collection in.",
    name: "The name of the PKI collection.",
    description: "A description for the PKI collection."
  },
  GET: {
    collectionId: "The ID of the PKI collection to get."
  },
  UPDATE: {
    collectionId: "The ID of the PKI collection to update.",
    name: "The name of the PKI collection to update to.",
    description: "The description for the PKI collection to update to."
  },
  DELETE: {
    collectionId: "The ID of the PKI collection to delete."
  },
  LIST_ITEMS: {
    collectionId: "The ID of the PKI collection to list items from.",
    type: "The type of the PKI collection item to list.",
    offset: "The offset to start from.",
    limit: "The number of items to return."
  },
  ADD_ITEM: {
    collectionId: "The ID of the PKI collection to add the item to.",
    type: "The type of the PKI collection item to add.",
    itemId: "The resource ID of the PKI collection item to add."
  },
  DELETE_ITEM: {
    collectionId: "The ID of the PKI collection to delete the item from.",
    collectionItemId: "The ID of the PKI collection item to delete.",
    type: "The type of the deleted PKI collection item.",
    itemId: "The resource ID of the deleted PKI collection item."
  }
};

export const PROJECT_ROLE = {
  CREATE: {
    projectSlug: "Slug of the project to create the role for.",
    projectId: "Id of the project to create the role for.",
    slug: "The slug of the role.",
    name: "The name of the role.",
    description: "The description for the role.",
    permissions: "The permissions assigned to the role."
  },
  UPDATE: {
    projectSlug: "The slug of the project to update the role for.",
    projectId: "The ID of the project to update the role for.",
    roleId: "The ID of the role to update",
    slug: "The slug of the role.",
    name: "The name of the role.",
    description: "The description for the role.",
    permissions: "The permissions assigned to the role."
  },
  DELETE: {
    projectSlug: "The slug of the project to delete this role for.",
    projectId: "The ID of the project to delete the role for.",
    roleId: "The ID of the role to update"
  },
  GET_ROLE_BY_SLUG: {
    projectSlug: "The slug of the project.",
    projectId: "The ID of the project.",
    roleSlug: "The slug of the role to get details."
  },
  LIST: {
    projectSlug: "The slug of the project to list the roles of.",
    projectId: "The ID of the project."
  }
};

export const KMS = {
  CREATE_KEY: {
    projectId: "The ID of the project to create the key in.",
    name: "The name of the key to be created. Must be slug-friendly.",
    description: "An optional description of the key.",
    encryptionAlgorithm: "The algorithm to use when performing cryptographic operations with the key.",
    type: "The type of key to be created, either encrypt-decrypt or sign-verify, based on your intended use for the key."
  },
  UPDATE_KEY: {
    keyId: "The ID of the key to be updated.",
    name: "The updated name of this key. Must be slug-friendly.",
    description: "The updated description of this key.",
    isDisabled: "The flag to enable or disable this key."
  },
  DELETE_KEY: {
    keyId: "The ID of the key to be deleted."
  },
  LIST_KEYS: {
    projectId: "The ID of the project to list keys from.",
    offset: "The offset to start from. If you enter 10, it will start from the 10th key.",
    limit: "The number of keys to return.",
    orderBy: "The column to order keys by.",
    orderDirection: "The direction to order keys in.",
    search: "The text string to filter key names by."
  },
  GET_KEY_BY_ID: {
    keyId: "The ID of the KMS key to retrieve."
  },
  GET_KEY_BY_NAME: {
    keyName: "The name of the KMS key to retrieve.",
    projectId: "The ID of the project the key belongs to."
  },
  ENCRYPT: {
    keyId: "The ID of the key to encrypt the data with.",
    plaintext: "The plaintext to be encrypted (base64 encoded)."
  },
  DECRYPT: {
    keyId: "The ID of the key to decrypt the data with.",
    ciphertext: "The ciphertext to be decrypted (base64 encoded)."
  },

  LIST_SIGNING_ALGORITHMS: {
    keyId: "The ID of the key to list the signing algorithms for. The key must be for signing and verifying."
  },

  GET_PUBLIC_KEY: {
    keyId: "The ID of the key to get the public key for. The key must be for signing and verifying."
  },

  SIGN: {
    keyId: "The ID of the key to sign the data with.",
    data: "The data in string format to be signed (base64 encoded).",
    isDigest:
      "Whether the data is already digested or not. Please be aware that if you are passing a digest the algorithm used to create the digest must match the signing algorithm used to sign the digest.",
    signingAlgorithm: "The algorithm to use when performing cryptographic operations with the key."
  },
  VERIFY: {
    keyId: "The ID of the key to verify the data with.",
    data: "The data in string format to be verified (base64 encoded). For data larger than 4096 bytes you must first create a digest of the data and then pass the digest in the data parameter.",
    signature: "The signature to be verified (base64 encoded).",
    isDigest: "Whether the data is already digested or not."
  }
};

export const ProjectTemplates = {
  CREATE: {
    name: "The name of the project template to be created. Must be slug-friendly.",
    description: "An optional description of the project template.",
    roles: "The roles to be created when the template is applied to a project.",
    environments: "The environments to be created when the template is applied to a project."
  },
  UPDATE: {
    templateId: "The ID of the project template to be updated.",
    name: "The updated name of the project template. Must be slug-friendly.",
    description: "The updated description of the project template.",
    roles: "The updated roles to be created when the template is applied to a project.",
    environments: "The updated environments to be created when the template is applied to a project."
  },
  DELETE: {
    templateId: "The ID of the project template to be deleted."
  }
};

export const AppConnections = {
  GET_BY_ID: (app: AppConnection) => ({
    connectionId: `The ID of the ${APP_CONNECTION_NAME_MAP[app]} Connection to retrieve.`
  }),
  GET_BY_NAME: (app: AppConnection) => ({
    connectionName: `The name of the ${APP_CONNECTION_NAME_MAP[app]} Connection to retrieve.`
  }),
  CREATE: (app: AppConnection) => {
    const appName = APP_CONNECTION_NAME_MAP[app];
    return {
      name: `The name of the ${appName} Connection to create. Must be slug-friendly.`,
      description: `An optional description for the ${appName} Connection.`,
      credentials: `The credentials used to connect with ${appName}.`,
      method: `The method used to authenticate with ${appName}.`,
      isPlatformManagedCredentials: `Whether or not the ${appName} Connection credentials should be managed by Infisical. Once enabled this cannot be reversed.`
    };
  },
  UPDATE: (app: AppConnection) => {
    const appName = APP_CONNECTION_NAME_MAP[app];
    return {
      connectionId: `The ID of the ${appName} Connection to be updated.`,
      name: `The updated name of the ${appName} Connection. Must be slug-friendly.`,
      description: `The updated description of the ${appName} Connection.`,
      credentials: `The credentials used to connect with ${appName}.`,
      method: `The method used to authenticate with ${appName}.`,
      isPlatformManagedCredentials: `Whether or not the ${appName} Connection credentials should be managed by Infisical. Once enabled this cannot be reversed.`
    };
  },
  DELETE: (app: AppConnection) => ({
    connectionId: `The ID of the ${APP_CONNECTION_NAME_MAP[app]} Connection to be deleted.`
  }),
  CREDENTIALS: {
    AUTH0_CONNECTION: {
      domain: "The domain of the Auth0 instance to connect to.",
      clientId: "Your Auth0 application's Client ID.",
      clientSecret: "Your Auth0 application's Client Secret.",
      audience: "The unique identifier of the target API you want to access."
    },
    SQL_CONNECTION: {
      host: "The hostname of the database server.",
      port: "The port number of the database.",
      database: "The name of the database to connect to.",
      username: "The username to connect to the database with.",
      password: "The password to connect to the database with.",
      sslEnabled: "Whether or not to use SSL when connecting to the database.",
      sslRejectUnauthorized: "Whether or not to reject unauthorized SSL certificates.",
      sslCertificate: "The SSL certificate to use for connection."
    },
    TERRAFORM_CLOUD: {
      apiToken: "The API token to use to connect with Terraform Cloud."
    },
    VERCEL: {
      apiToken: "The API token used to authenticate with Vercel."
    },
    CAMUNDA: {
      clientId: "The client ID used to authenticate with Camunda.",
      clientSecret: "The client secret used to authenticate with Camunda."
    },
    WINDMILL: {
      instanceUrl: "The Windmill instance URL to connect with (defaults to https://app.windmill.dev).",
      accessToken: "The access token to use to connect with Windmill."
    },
    LDAP: {
      provider: "The type of LDAP provider. Determines provider-specific behaviors.",
      url: "The LDAP/LDAPS URL to connect to (e.g., 'ldap://domain-or-ip:389' or 'ldaps://domain-or-ip:636').",
      dn: "The Distinguished Name (DN) of the principal to bind with (e.g., 'CN=John,CN=Users,DC=example,DC=com').",
      password: "The password to bind with for authentication.",
      sslRejectUnauthorized:
        "Whether or not to reject unauthorized SSL certificates (true/false) when using ldaps://. Set to false only in test environments.",
      sslCertificate:
        "The SSL certificate (PEM format) to use for secure connection when using ldaps:// with a self-signed certificate."
    },
    TEAMCITY: {
      instanceUrl: "The TeamCity instance URL to connect with.",
      accessToken: "The access token to use to connect with TeamCity."
    }
  }
};

export const SecretSyncs = {
  LIST: (destination?: SecretSync) => ({
    projectId: `The ID of the project to list ${destination ? SECRET_SYNC_NAME_MAP[destination] : "Secret"} Syncs from.`
  }),
  GET_BY_ID: (destination: SecretSync) => ({
    syncId: `The ID of the ${SECRET_SYNC_NAME_MAP[destination]} Sync to retrieve.`
  }),
  GET_BY_NAME: (destination: SecretSync) => ({
    syncName: `The name of the ${SECRET_SYNC_NAME_MAP[destination]} Sync to retrieve.`,
    projectId: `The ID of the project the ${SECRET_SYNC_NAME_MAP[destination]} Sync is associated with.`
  }),
  CREATE: (destination: SecretSync) => {
    const destinationName = SECRET_SYNC_NAME_MAP[destination];
    return {
      name: `The name of the ${destinationName} Sync to create. Must be slug-friendly.`,
      description: `An optional description for the ${destinationName} Sync.`,
      projectId: "The ID of the project to create the sync in.",
      environment: `The slug of the project environment to sync secrets from.`,
      secretPath: `The folder path to sync secrets from.`,
      connectionId: `The ID of the ${
        APP_CONNECTION_NAME_MAP[SECRET_SYNC_CONNECTION_MAP[destination]]
      } Connection to use for syncing.`,
      isAutoSyncEnabled: `Whether secrets should be automatically synced when changes occur at the source location or not.`,
      syncOptions: "Optional parameters to modify how secrets are synced."
    };
  },
  UPDATE: (destination: SecretSync) => {
    const destinationName = SECRET_SYNC_NAME_MAP[destination];
    return {
      syncId: `The ID of the ${destinationName} Sync to be updated.`,
      connectionId: `The updated ID of the ${
        APP_CONNECTION_NAME_MAP[SECRET_SYNC_CONNECTION_MAP[destination]]
      } Connection to use for syncing.`,
      name: `The updated name of the ${destinationName} Sync. Must be slug-friendly.`,
      environment: `The updated slug of the project environment to sync secrets from.`,
      secretPath: `The updated folder path to sync secrets from.`,
      description: `The updated description of the ${destinationName} Sync.`,
      isAutoSyncEnabled: `Whether secrets should be automatically synced when changes occur at the source location or not.`,
      syncOptions: "Optional parameters to modify how secrets are synced."
    };
  },
  DELETE: (destination: SecretSync) => ({
    syncId: `The ID of the ${SECRET_SYNC_NAME_MAP[destination]} Sync to be deleted.`,
    removeSecrets: `Whether previously synced secrets should be removed prior to deletion.`
  }),
  SYNC_SECRETS: (destination: SecretSync) => ({
    syncId: `The ID of the ${SECRET_SYNC_NAME_MAP[destination]} Sync to trigger a sync for.`
  }),
  IMPORT_SECRETS: (destination: SecretSync) => ({
    syncId: `The ID of the ${SECRET_SYNC_NAME_MAP[destination]} Sync to trigger importing secrets for.`,
    importBehavior: `Specify whether Infisical should prioritize secret values from Infisical or ${SECRET_SYNC_NAME_MAP[destination]}.`
  }),
  REMOVE_SECRETS: (destination: SecretSync) => ({
    syncId: `The ID of the ${SECRET_SYNC_NAME_MAP[destination]} Sync to trigger removing secrets for.`
  }),
  SYNC_OPTIONS: (destination: SecretSync) => {
    const destinationName = SECRET_SYNC_NAME_MAP[destination];
    return {
      initialSyncBehavior: `Specify how Infisical should resolve the initial sync to the ${destinationName} destination.`,
      disableSecretDeletion: `Enable this flag to prevent removal of secrets from the ${destinationName} destination when syncing.`
    };
  },
  ADDITIONAL_SYNC_OPTIONS: {
    AWS_PARAMETER_STORE: {
      keyId: "The AWS KMS key ID or alias to use when encrypting parameters synced by Infisical.",
      tags: "Optional resource tags to add to parameters synced by Infisical.",
      syncSecretMetadataAsTags: `Whether Infisical secret metadata should be added as resource tags to parameters synced by Infisical.`
    },
    AWS_SECRETS_MANAGER: {
      keyId: "The AWS KMS key ID or alias to use when encrypting parameters synced by Infisical.",
      tags: "Optional tags to add to secrets synced by Infisical.",
      syncSecretMetadataAsTags: `Whether Infisical secret metadata should be added as tags to secrets synced by Infisical.`
    }
  },
  DESTINATION_CONFIG: {
    AWS_PARAMETER_STORE: {
      region: "The AWS region to sync secrets to.",
      path: "The Parameter Store path to sync secrets to."
    },
    AWS_SECRETS_MANAGER: {
      region: "The AWS region to sync secrets to.",
      mappingBehavior: "How secrets from Infisical should be mapped to AWS Secrets Manager; one-to-one or many-to-one.",
      secretName: "The secret name in AWS Secrets Manager to sync to when using mapping behavior many-to-one."
    },
    GITHUB: {
      scope: "The GitHub scope that secrets should be synced to",
      org: "The name of the GitHub organization.",
      owner: "The name of the GitHub account owner of the repository.",
      repo: "The name of the GitHub repository.",
      env: "The name of the GitHub environment."
    },
    AZURE_KEY_VAULT: {
      vaultBaseUrl: "The base URL of the Azure Key Vault to sync secrets to. Example: https://example.vault.azure.net/"
    },
    AZURE_APP_CONFIGURATION: {
      configurationUrl:
        "The URL of the Azure App Configuration to sync secrets to. Example: https://example.azconfig.io/",
      label: "An optional label to assign to secrets created in Azure App Configuration."
    },
    GCP: {
      scope: "The Google project scope that secrets should be synced to.",
      projectId: "The ID of the Google project secrets should be synced to."
    },
    DATABRICKS: {
      scope: "The Databricks secret scope that secrets should be synced to."
    },
    CAMUNDA: {
      scope: "The Camunda scope that secrets should be synced to.",
      clusterUUID: "The UUID of the Camunda cluster that secrets should be synced to."
    },
    HUMANITEC: {
      app: "The ID of the Humanitec app to sync secrets to.",
      org: "The ID of the Humanitec org to sync secrets to.",
      env: "The ID of the Humanitec environment to sync secrets to.",
      scope: "The Humanitec scope that secrets should be synced to."
    },
    TERRAFORM_CLOUD: {
      org: "The ID of the Terraform Cloud org to sync secrets to.",
      variableSetName: "The name of the Terraform Cloud Variable Set to sync secrets to.",
      variableSetId: "The ID of the Terraform Cloud Variable Set to sync secrets to.",
      workspaceName: "The name of the Terraform Cloud workspace to sync secrets to.",
      workspaceId: "The ID of the Terraform Cloud workspace to sync secrets to.",
      scope: "The Terraform Cloud scope that secrets should be synced to.",
      category: "The Terraform Cloud category that secrets should be synced to."
    },
    VERCEL: {
      app: "The ID of the Vercel app to sync secrets to.",
      appName: "The name of the Vercel app to sync secrets to.",
      env: "The ID of the Vercel environment to sync secrets to.",
      branch: "The branch to sync preview secrets to.",
      teamId: "The ID of the Vercel team to sync secrets to."
    },
    WINDMILL: {
      workspace: "The Windmill workspace to sync secrets to.",
      path: "The Windmill workspace path to sync secrets to."
    },
    TEAMCITY: {
      project: "The TeamCity project to sync secrets to.",
      buildConfig: "The TeamCity build configuration to sync secrets to."
    }
  }
};

export const SecretRotations = {
  LIST: (type?: SecretRotation) => ({
    projectId: `The ID of the project to list ${type ? SECRET_ROTATION_NAME_MAP[type] : "Secret"} Rotations from.`
  }),
  GET_BY_ID: (type: SecretRotation) => ({
    rotationId: `The ID of the ${SECRET_ROTATION_NAME_MAP[type]} Rotation to retrieve.`
  }),
  GET_GENERATED_CREDENTIALS_BY_ID: (type: SecretRotation) => ({
    rotationId: `The ID of the ${SECRET_ROTATION_NAME_MAP[type]} Rotation to retrieve the generated credentials for.`
  }),
  GET_BY_NAME: (type: SecretRotation) => ({
    rotationName: `The name of the ${SECRET_ROTATION_NAME_MAP[type]} Rotation to retrieve.`,
    projectId: `The ID of the project the ${SECRET_ROTATION_NAME_MAP[type]} Rotation is located in.`,
    secretPath: `The secret path the ${SECRET_ROTATION_NAME_MAP[type]} Rotation is located at.`,
    environment: `The environment the ${SECRET_ROTATION_NAME_MAP[type]} Rotation is located in.`
  }),
  CREATE: (type: SecretRotation) => {
    const destinationName = SECRET_ROTATION_NAME_MAP[type];
    return {
      name: `The name of the ${destinationName} Rotation to create. Must be slug-friendly.`,
      description: `An optional description for the ${destinationName} Rotation.`,
      projectId: "The ID of the project to create the rotation in.",
      environment: `The slug of the project environment to create the rotation in.`,
      secretPath: `The secret path of the project to create the rotation in.`,
      connectionId: `The ID of the ${
        APP_CONNECTION_NAME_MAP[SECRET_ROTATION_CONNECTION_MAP[type]]
      } Connection to use for rotation.`,
      isAutoRotationEnabled: `Whether secrets should be automatically rotated when the specified rotation interval has elapsed.`,
      rotationInterval: `The interval, in days, to automatically rotate secrets.`,
      rotateAtUtc: `The hours and minutes rotation should occur at in UTC. Defaults to Midnight (00:00) UTC.`
    };
  },
  UPDATE: (type: SecretRotation) => {
    const typeName = SECRET_ROTATION_NAME_MAP[type];
    return {
      rotationId: `The ID of the ${typeName} Rotation to be updated.`,
      name: `The updated name of the ${typeName} Rotation. Must be slug-friendly.`,
      description: `The updated description of the ${typeName} Rotation.`,
      isAutoRotationEnabled: `Whether secrets should be automatically rotated when the specified rotation interval has elapsed.`,
      rotationInterval: `The updated interval, in days, to automatically rotate secrets.`,
      rotateAtUtc: `The updated hours and minutes rotation should occur at in UTC.`
    };
  },
  DELETE: (type: SecretRotation) => ({
    rotationId: `The ID of the ${SECRET_ROTATION_NAME_MAP[type]} Rotation to be deleted.`,
    deleteSecrets: `Whether the mapped secrets belonging to this rotation should be deleted.`,
    revokeGeneratedCredentials: `Whether the generated credentials associated with this rotation should be revoked.`
  }),
  ROTATE: (type: SecretRotation) => ({
    rotationId: `The ID of the ${SECRET_ROTATION_NAME_MAP[type]} Rotation to rotate generated credentials for.`
  }),
  PARAMETERS: {
    SQL_CREDENTIALS: {
      username1:
        "The username of the first login to rotate passwords for. This user must already exists in your database.",
      username2:
        "The username of the second login to rotate passwords for. This user must already exists in your database."
    },
    AUTH0_CLIENT_SECRET: {
      clientId: "The client ID of the Auth0 Application to rotate the client secret for."
    },
<<<<<<< HEAD
    AZURE_CLIENT_SECRET: {
      appId: "The ID of the Azure Application to rotate the client secret for.",
      appName: "The name of the Azure Application to rotate the client secret for."
=======
    LDAP_PASSWORD: {
      dn: "The Distinguished Name (DN) of the principal to rotate the password for."
    },
    GENERAL: {
      PASSWORD_REQUIREMENTS: {
        base: "The password requirements to use when generating the new password.",
        length: "The length of the password to generate.",
        required: {
          digits: "The amount of digits to require in the generated password.",
          lowercase: "The amount of lowercase characters to require in the generated password.",
          uppercase: "The amount of uppercase characters to require in the generated password.",
          symbols: "The amount of symbols to require in the generated password."
        },
        allowedSymbols: 'The allowed symbols to use in the generated password (defaults to "-_.~!*").'
      }
    },
    AWS_IAM_USER_SECRET: {
      userName: "The name of the client to rotate credentials for.",
      region: "The AWS region the client is present in."
>>>>>>> ba94b919
    }
  },
  SECRETS_MAPPING: {
    SQL_CREDENTIALS: {
      username: "The name of the secret that the active username will be mapped to.",
      password: "The name of the secret that the generated password will be mapped to."
    },
    AUTH0_CLIENT_SECRET: {
      clientId: "The name of the secret that the client ID will be mapped to.",
      clientSecret: "The name of the secret that the rotated client secret will be mapped to."
    },
<<<<<<< HEAD
    AZURE_CLIENT_SECRET: {
      clientId: "The name of the secret that the client ID will be mapped to.",
      clientSecret: "The name of the secret that the rotated client secret will be mapped to."
=======
    LDAP_PASSWORD: {
      dn: "The name of the secret that the Distinguished Name (DN) of the principal will be mapped to.",
      password: "The name of the secret that the rotated password will be mapped to."
    },
    AWS_IAM_USER_SECRET: {
      accessKeyId: "The name of the secret that the access key ID will be mapped to.",
      secretAccessKey: "The name of the secret that the rotated secret access key will be mapped to."
>>>>>>> ba94b919
    }
  }
};<|MERGE_RESOLUTION|>--- conflicted
+++ resolved
@@ -2083,11 +2083,10 @@
     AUTH0_CLIENT_SECRET: {
       clientId: "The client ID of the Auth0 Application to rotate the client secret for."
     },
-<<<<<<< HEAD
     AZURE_CLIENT_SECRET: {
       appId: "The ID of the Azure Application to rotate the client secret for.",
       appName: "The name of the Azure Application to rotate the client secret for."
-=======
+    },
     LDAP_PASSWORD: {
       dn: "The Distinguished Name (DN) of the principal to rotate the password for."
     },
@@ -2107,7 +2106,6 @@
     AWS_IAM_USER_SECRET: {
       userName: "The name of the client to rotate credentials for.",
       region: "The AWS region the client is present in."
->>>>>>> ba94b919
     }
   },
   SECRETS_MAPPING: {
@@ -2119,11 +2117,10 @@
       clientId: "The name of the secret that the client ID will be mapped to.",
       clientSecret: "The name of the secret that the rotated client secret will be mapped to."
     },
-<<<<<<< HEAD
     AZURE_CLIENT_SECRET: {
       clientId: "The name of the secret that the client ID will be mapped to.",
       clientSecret: "The name of the secret that the rotated client secret will be mapped to."
-=======
+    },
     LDAP_PASSWORD: {
       dn: "The name of the secret that the Distinguished Name (DN) of the principal will be mapped to.",
       password: "The name of the secret that the rotated password will be mapped to."
@@ -2131,7 +2128,6 @@
     AWS_IAM_USER_SECRET: {
       accessKeyId: "The name of the secret that the access key ID will be mapped to.",
       secretAccessKey: "The name of the secret that the rotated secret access key will be mapped to."
->>>>>>> ba94b919
     }
   }
 };