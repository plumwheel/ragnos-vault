<<<<<<< HEAD
import { Request, Response } from "express";
import * as Sentry from "@sentry/node";
import { Integration, Workspace, Bot, BotKey } from "../../models";
import { EventService } from "../../services";
import { eventPushSecrets } from "../../events";
=======
import { Request, Response } from 'express';
import { Types } from 'mongoose';
import * as Sentry from '@sentry/node';
import { 
	Integration, 
	Workspace,
	Bot, 
	BotKey 
} from '../../models';
import { EventService } from '../../services';
import { eventPushSecrets } from '../../events';
>>>>>>> 6115a311

/**
 * Create/initialize an (empty) integration for integration authorization
 * @param req
 * @param res
 * @returns
 */
export const createIntegration = async (req: Request, res: Response) => {
<<<<<<< HEAD
  let integration;
  try {
    // initialize new integration after saving integration access token
    integration = await new Integration({
      workspace: req.integrationAuth.workspace._id,
      isActive: false,
      app: null,
      environment: req.integrationAuth.workspace?.environments[0].slug,
      integration: req.integrationAuth.integration,
      integrationAuth: req.integrationAuth._id,
    }).save();
  } catch (err) {
    Sentry.setUser({ email: req.user.email });
    Sentry.captureException(err);
    return res.status(400).send({
      message: "Failed to create integration",
    });
  }
=======
	let integration;
	try {
		const {
			integrationAuthId,
			app,
			appId,
			isActive,
			sourceEnvironment,
			targetEnvironment,
			owner
		} = req.body;
		
		// TODO: validate [sourceEnvironment] and [targetEnvironment]

		// initialize new integration after saving integration access token
        integration = await new Integration({
            workspace: req.integrationAuth.workspace._id,
            environment: sourceEnvironment,
            isActive,
            app,
			appId,
			targetEnvironment,
			owner,
            integration: req.integrationAuth.integration,
            integrationAuth: new Types.ObjectId(integrationAuthId)
        }).save();
		
		if (integration) {
			// trigger event - push secrets
			EventService.handleEvent({
				event: eventPushSecrets({
					workspaceId: integration.workspace.toString()
				})
			});
		}

	} catch (err) {
		Sentry.setUser({ email: req.user.email });
		Sentry.captureException(err);
		return res.status(400).send({
			message: 'Failed to create integration'
		});
	}
>>>>>>> 6115a311

  return res.status(200).send({
    integration,
  });
};

/**
 * Change environment or name of integration with id [integrationId]
 * @param req
 * @param res
 * @returns
 */
export const updateIntegration = async (req: Request, res: Response) => {
  let integration;

  // TODO: add integration-specific validation to ensure that each
  // integration has the correct fields populated in [Integration]

  try {
    const {
      environment,
      isActive,
      app,
      appId,
      targetEnvironment,
      owner, // github-specific integration param
    } = req.body;

    integration = await Integration.findOneAndUpdate(
      {
        _id: req.integration._id,
      },
      {
        environment,
        isActive,
        app,
        appId,
        targetEnvironment,
        owner,
      },
      {
        new: true,
      }
    );

    if (integration) {
      // trigger event - push secrets
      EventService.handleEvent({
        event: eventPushSecrets({
          workspaceId: integration.workspace.toString(),
        }),
      });
    }
  } catch (err) {
    Sentry.setUser({ email: req.user.email });
    Sentry.captureException(err);
    return res.status(400).send({
      message: "Failed to update integration",
    });
  }

  return res.status(200).send({
    integration,
  });
};

/**
 * Delete integration with id [integrationId] and deactivate bot if there are
 * no integrations left
 * @param req
 * @param res
 * @returns
 */
export const deleteIntegration = async (req: Request, res: Response) => {
  let integration;
  try {
    const { integrationId } = req.params;

    integration = await Integration.findOneAndDelete({
      _id: integrationId,
    });

    if (!integration) throw new Error("Failed to find integration");
  } catch (err) {
    Sentry.setUser({ email: req.user.email });
    Sentry.captureException(err);
    return res.status(400).send({
      message: "Failed to delete integration",
    });
  }

  return res.status(200).send({
    integration,
  });
};<|MERGE_RESOLUTION|>--- conflicted
+++ resolved
@@ -1,10 +1,3 @@
-<<<<<<< HEAD
-import { Request, Response } from "express";
-import * as Sentry from "@sentry/node";
-import { Integration, Workspace, Bot, BotKey } from "../../models";
-import { EventService } from "../../services";
-import { eventPushSecrets } from "../../events";
-=======
 import { Request, Response } from 'express';
 import { Types } from 'mongoose';
 import * as Sentry from '@sentry/node';
@@ -16,7 +9,6 @@
 } from '../../models';
 import { EventService } from '../../services';
 import { eventPushSecrets } from '../../events';
->>>>>>> 6115a311
 
 /**
  * Create/initialize an (empty) integration for integration authorization
@@ -25,26 +17,6 @@
  * @returns
  */
 export const createIntegration = async (req: Request, res: Response) => {
-<<<<<<< HEAD
-  let integration;
-  try {
-    // initialize new integration after saving integration access token
-    integration = await new Integration({
-      workspace: req.integrationAuth.workspace._id,
-      isActive: false,
-      app: null,
-      environment: req.integrationAuth.workspace?.environments[0].slug,
-      integration: req.integrationAuth.integration,
-      integrationAuth: req.integrationAuth._id,
-    }).save();
-  } catch (err) {
-    Sentry.setUser({ email: req.user.email });
-    Sentry.captureException(err);
-    return res.status(400).send({
-      message: "Failed to create integration",
-    });
-  }
-=======
 	let integration;
 	try {
 		const {
@@ -88,7 +60,6 @@
 			message: 'Failed to create integration'
 		});
 	}
->>>>>>> 6115a311
 
   return res.status(200).send({
     integration,
