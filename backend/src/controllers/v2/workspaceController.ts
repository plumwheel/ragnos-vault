--- conflicted
+++ resolved
@@ -597,7 +597,6 @@
  * @param req 
  * @param res 
  */
-<<<<<<< HEAD
  export const updateIdentityWorkspaceRole = async (req: Request, res: Response) => {
    /* 
     #swagger.summary = 'Update project identity membership'
@@ -652,9 +651,6 @@
         }
     }   
     */
-=======
-export const updateIdentityWorkspaceRole = async (req: Request, res: Response) => {
->>>>>>> c51f09fd
   const {
     params: { workspaceId, identityId },
     body: {
@@ -741,7 +737,6 @@
  * @param req 
  * @param res 
  */
-<<<<<<< HEAD
  export const deleteIdentityFromWorkspace = async (req: Request, res: Response) => {
    /* 
     #swagger.summary = 'Delete project identity membership'
@@ -779,9 +774,6 @@
         }
     }   
     */
-=======
-export const deleteIdentityFromWorkspace = async (req: Request, res: Response) => {
->>>>>>> c51f09fd
   const {
     params: { workspaceId, identityId }
   } = await validateRequest(reqValidator.DeleteIdentityFromWorkspaceV2, req);
@@ -832,7 +824,6 @@
  * @param res 
  * @returns 
  */
-<<<<<<< HEAD
  export const getWorkspaceIdentityMemberships = async (req: Request, res: Response) => {
    /*
     #swagger.summary = 'Return project identity memberships'
@@ -868,9 +859,6 @@
         }
     }
   */
-=======
-export const getWorkspaceIdentityMemberships = async (req: Request, res: Response) => {
->>>>>>> c51f09fd
   const {
     params: { workspaceId }
   } = await validateRequest(reqValidator.GetWorkspaceIdentityMembersV2, req);
