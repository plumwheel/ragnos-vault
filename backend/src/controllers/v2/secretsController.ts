import to from 'await-to-js';
import { Types } from 'mongoose';
import { Request, Response } from 'express';
import { ISecret, Secret } from '../../models';
import {
    SECRET_PERSONAL,
    SECRET_SHARED,
    ACTION_ADD_SECRETS,
    ACTION_READ_SECRETS,
    ACTION_UPDATE_SECRETS,
    ACTION_DELETE_SECRETS
} from '../../variables';
import { ValidationError } from '../../utils/errors';
import { EventService } from '../../services';
import { eventPushSecrets } from '../../events';
import { EESecretService, EELogService } from '../../ee/services';
import { postHogClient } from '../../services';
import { BadRequestError } from '../../utils/errors';

/**
 * Create secret(s) for workspace with id [workspaceId] and environment [environment]
 * @param req 
 * @param res 
 */
export const createSecrets = async (req: Request, res: Response) => {
    /* 
    #swagger.summary = 'Create new secret(s)'
    #swagger.description = 'Create one or many secrets for a given project and environment.'
    
    #swagger.security = [{
        "apiKeyAuth": []
    }]

    #swagger.requestBody = {
      "required": true,
      "content": {
        "application/json": {
          "schema": {
            "type": "object",
            "properties": {
                "workspaceId": {
                    "type": "string",
                    "description": "ID of project",
                },
                "environment": {
                    "type": "string",
                    "description": "Environment within project"
                },
                "secrets": {
                    $ref: "#/components/schemas/CreateSecret",
                    "description": "Secret(s) to create - object or array of objects"
                }
            }
          }
        }
      }
    }

    #swagger.responses[200] = {
        content: {
            "application/json": {
                "schema": { 
                    "type": "object",
                    "properties": {
                        "secrets": {
                            "type": "array",
                            "items": {
                                $ref: "#/components/schemas/Secret" 
                            },
                            "description": "Newly-created secrets for the given project and environment"
                        }
                    }
                }
            }           
        }
    }   
    */
    const channel = req.headers?.['user-agent']?.toLowerCase().includes('mozilla') ? 'web' : 'cli';
    const { workspaceId, environment } = req.body;

    let toAdd;
    if (Array.isArray(req.body.secrets)) {
        // case: create multiple secrets
        toAdd = req.body.secrets;
    } else if (typeof req.body.secrets === 'object') {
        // case: create 1 secret
        toAdd = [req.body.secrets];
    }

    const newSecrets = await Secret.insertMany(
        toAdd.map(({
            type,
            secretKeyCiphertext,
            secretKeyIV,
            secretKeyTag,
            secretValueCiphertext,
            secretValueIV,
            secretValueTag,
        }: {
            type: string;
            secretKeyCiphertext: string;
            secretKeyIV: string;
            secretKeyTag: string;
            secretValueCiphertext: string;
            secretValueIV: string;
            secretValueTag: string;
        }) => ({
            version: 1,
            workspace: new Types.ObjectId(workspaceId),
            type,
            user: type === SECRET_PERSONAL ? req.user : undefined,
            environment,
            secretKeyCiphertext,
            secretKeyIV,
            secretKeyTag,
            secretValueCiphertext,
            secretValueIV,
            secretValueTag
        }))
    );

    setTimeout(async () => {
        // trigger event - push secrets
        await EventService.handleEvent({
            event: eventPushSecrets({
                workspaceId
            })
        });
    }, 5000);

    // (EE) add secret versions for new secrets
    await EESecretService.addSecretVersions({
        secretVersions: newSecrets.map(({
            _id,
            version,
            workspace,
            type,
            user,
            environment,
            secretKeyCiphertext,
            secretKeyIV,
            secretKeyTag,
            secretKeyHash,
            secretValueCiphertext,
            secretValueIV,
            secretValueTag,
            secretValueHash
        }) => ({
            _id: new Types.ObjectId(),
            secret: _id,
            version,
            workspace,
            type,
            user,
            environment,
            isDeleted: false,
            secretKeyCiphertext,
            secretKeyIV,
            secretKeyTag,
            secretKeyHash,
            secretValueCiphertext,
            secretValueIV,
            secretValueTag,
            secretValueHash
        }))
    });

    const addAction = await EELogService.createActionSecret({
        name: ACTION_ADD_SECRETS,
        userId: req.user._id.toString(),
        workspaceId,
        secretIds: newSecrets.map((n) => n._id)
    });

    // (EE) create (audit) log
    addAction && await EELogService.createLog({
        userId: req.user._id.toString(),
        workspaceId,
        actions: [addAction],
        channel,
        ipAddress: req.ip
    });

    // (EE) take a secret snapshot
    await EESecretService.takeSecretSnapshot({
        workspaceId
    });

    if (postHogClient) {
        postHogClient.capture({
            event: 'secrets added',
            distinctId: req.user.email,
            properties: {
                numberOfSecrets: toAdd.length,
                environment,
                workspaceId,
                channel: req.headers?.['user-agent']?.toLowerCase().includes('mozilla') ? 'web' : 'cli',
                userAgent: req.headers?.['user-agent']
            }
        });
    }

    return res.status(200).send({
        secrets: newSecrets
    });
}

/**
 * Return secret(s) for workspace with id [workspaceId], environment [environment] and user
 * with id [req.user._id]
 * @param req 
 * @param res 
 * @returns 
 */
export const getSecrets = async (req: Request, res: Response) => {
    /* 
    #swagger.summary = 'Read secrets'
    #swagger.description = 'Read secrets from a project and environment'
    
    #swagger.security = [{
        "apiKeyAuth": []
    }]

    #swagger.parameters['workspaceId'] = {
		"description": "ID of project",
		"required": true,
		"type": "string"
	}

    #swagger.parameters['environment'] = {
		"description": "Environment within project",
		"required": true,
		"type": "string"
	}

    #swagger.responses[200] = {
        content: {
            "application/json": {
                "schema": { 
                    "type": "object",
                    "properties": {
                        "secrets": {
                            "type": "array",
                            "items": {
                                $ref: "#/components/schemas/Secret" 
                            },
                            "description": "Secrets for the given project and environment"
                        }
                    }
                }
            }           
        }
    }   
    */
    const { workspaceId, environment } = req.query;

    let userId: Types.ObjectId | undefined = undefined // used for getting personal secrets for user
    let userEmail: Types.ObjectId | undefined = undefined // used for posthog 
    if (req.user) {
        userId = req.user._id;
        userEmail = req.user.email;
    }

    if (req.serviceTokenData) {
        userId = req.serviceTokenData.user._id
        userEmail = req.serviceTokenData.user.email;
    }

    const [err, secrets] = await to(Secret.find(
        {
            workspace: workspaceId,
            environment,
            $or: [
                { user: userId },
                { user: { $exists: false } }
            ],
            type: { $in: [SECRET_SHARED, SECRET_PERSONAL] }
        }
    ).then())

    if (err) throw ValidationError({ message: 'Failed to get secrets', stack: err.stack });

    const channel = req.headers?.['user-agent']?.toLowerCase().includes('mozilla') ? 'web' : 'cli';

    const readAction = await EELogService.createActionSecret({
        name: ACTION_READ_SECRETS,
        userId: req.user._id.toString(),
        workspaceId: workspaceId as string,
        secretIds: secrets.map((n: any) => n._id)
    });

    readAction && await EELogService.createLog({
        userId: req.user._id.toString(),
        workspaceId: workspaceId as string,
        actions: [readAction],
        channel,
        ipAddress: req.ip
    });

    if (postHogClient) {
        postHogClient.capture({
            event: 'secrets pulled',
<<<<<<< HEAD
            distinctId: req.user.email,
=======
            distinctId: userEmail,
>>>>>>> ea98f9be
            properties: {
                numberOfSecrets: secrets.length,
                environment,
                workspaceId,
                channel,
                userAgent: req.headers?.['user-agent']
            }
        });
    }

    return res.status(200).send({
        secrets
    });
}

/**
 * Update secret(s)
 * @param req 
 * @param res 
 */
export const updateSecrets = async (req: Request, res: Response) => {
    /* 
    #swagger.summary = 'Update secret(s)'
    #swagger.description = 'Update secret(s)'
    
    #swagger.security = [{
        "apiKeyAuth": []
    }]

    #swagger.requestBody = {
      "required": true,
      "content": {
        "application/json": {
          "schema": {
            "type": "object",
            "properties": {
                "secrets": {
                    $ref: "#/components/schemas/UpdateSecret",
                    "description": "Secret(s) to update - object or array of objects"
                }
            }
          }
        }
      }
    }

    #swagger.responses[200] = {
        content: {
            "application/json": {
                "schema": { 
                    "type": "object",
                    "properties": {
                        "secrets": {
                            "type": "array",
                            "items": {
                                $ref: "#/components/schemas/Secret" 
                            },
                            "description": "Updated secrets"
                        }
                    }
                }
            }           
        }
    }
    */
    const channel = req.headers?.['user-agent']?.toLowerCase().includes('mozilla') ? 'web' : 'cli';

    // TODO: move type
    interface PatchSecret {
        id: string;
        secretKeyCiphertext: string;
        secretKeyIV: string;
        secretKeyTag: string;
        secretValueCiphertext: string;
        secretValueIV: string;
        secretValueTag: string;
        secretCommentCiphertext: string;
        secretCommentIV: string;
        secretCommentTag: string;
    }

    const updateOperationsToPerform = req.body.secrets.map((secret: PatchSecret) => {
        const {
            secretKeyCiphertext,
            secretKeyIV,
            secretKeyTag,
            secretValueCiphertext,
            secretValueIV,
            secretValueTag,
            secretCommentCiphertext,
            secretCommentIV,
            secretCommentTag
        } = secret;

        return ({
            updateOne: {
                filter: { _id: new Types.ObjectId(secret.id) },
                update: {
                    $inc: {
                        version: 1
                    },
                    secretKeyCiphertext,
                    secretKeyIV,
                    secretKeyTag,
                    secretValueCiphertext,
                    secretValueIV,
                    secretValueTag,
                    ...((
                        secretCommentCiphertext &&
                        secretCommentIV &&
                        secretCommentTag
                    ) ? {
                        secretCommentCiphertext,
                        secretCommentIV,
                        secretCommentTag
                    } : {}),
                }
            }
        });
    });

    await Secret.bulkWrite(updateOperationsToPerform);

    const secretModificationsBySecretId: { [key: string]: PatchSecret } = {};
    req.body.secrets.forEach((secret: PatchSecret) => {
        secretModificationsBySecretId[secret.id] = secret;
    });

    const ListOfSecretsBeforeModifications = req.secrets
    const secretVersions = {
        secretVersions: ListOfSecretsBeforeModifications.map((secret: ISecret) => {
            const {
                secretKeyCiphertext,
                secretKeyIV,
                secretKeyTag,
                secretValueCiphertext,
                secretValueIV,
                secretValueTag,
                secretCommentCiphertext,
                secretCommentIV,
                secretCommentTag,
            } = secretModificationsBySecretId[secret._id.toString()]

            return ({
                secret: secret._id,
                version: secret.version + 1,
                workspace: secret.workspace,
                type: secret.type,
                environment: secret.environment,
                secretKeyCiphertext: secretKeyCiphertext ? secretKeyCiphertext : secret.secretKeyCiphertext,
                secretKeyIV: secretKeyIV ? secretKeyIV : secret.secretKeyIV,
                secretKeyTag: secretKeyTag ? secretKeyTag : secret.secretKeyTag,
                secretValueCiphertext: secretValueCiphertext ? secretValueCiphertext : secret.secretValueCiphertext,
                secretValueIV: secretValueIV ? secretValueIV : secret.secretValueIV,
                secretValueTag: secretValueTag ? secretValueTag : secret.secretValueTag,
                secretCommentCiphertext: secretCommentCiphertext ? secretCommentCiphertext : secret.secretCommentCiphertext,
                secretCommentIV: secretCommentIV ? secretCommentIV : secret.secretCommentIV,
                secretCommentTag: secretCommentTag ? secretCommentTag : secret.secretCommentTag,
            });
        })
    }

    await EESecretService.addSecretVersions(secretVersions);


    // group secrets into workspaces so updated secrets can
    // be logged and snapshotted separately for each workspace
    const workspaceSecretObj: any = {};
    req.secrets.forEach((s: any) => {
        if (s.workspace.toString() in workspaceSecretObj) {
            workspaceSecretObj[s.workspace.toString()].push(s);
        } else {
            workspaceSecretObj[s.workspace.toString()] = [s]
        }
    });

    Object.keys(workspaceSecretObj).forEach(async (key) => {
        // trigger event - push secrets
        setTimeout(async () => {
            await EventService.handleEvent({
                event: eventPushSecrets({
                    workspaceId: key
                })
            });
        }, 10000);

        const updateAction = await EELogService.createActionSecret({
            name: ACTION_UPDATE_SECRETS,
            userId: req.user._id.toString(),
            workspaceId: key,
            secretIds: workspaceSecretObj[key].map((secret: ISecret) => secret._id)
        });

        // (EE) create (audit) log
        updateAction && await EELogService.createLog({
            userId: req.user._id.toString(),
            workspaceId: key,
            actions: [updateAction],
            channel,
            ipAddress: req.ip
        });

        // (EE) take a secret snapshot
        await EESecretService.takeSecretSnapshot({
            workspaceId: key
        })

        if (postHogClient) {
            postHogClient.capture({
                event: 'secrets modified',
                distinctId: req.user.email,
                properties: {
                    numberOfSecrets: workspaceSecretObj[key].length,
                    environment: workspaceSecretObj[key][0].environment,
                    workspaceId: key,
                    channel: req.headers?.['user-agent']?.toLowerCase().includes('mozilla') ? 'web' : 'cli',
                    userAgent: req.headers?.['user-agent']
                }
            });
        }
    });

    return res.status(200).send({
        secrets: await Secret.find({
            _id: {
                $in: req.secrets.map((secret: ISecret) => secret._id)
            }
        })
    });
}

/**
 * Delete secret(s) with id [workspaceId] and environment [environment]
 * @param req 
 * @param res 
 */
export const deleteSecrets = async (req: Request, res: Response) => {
    /* 
    #swagger.summary = 'Delete secret(s)'
    #swagger.description = 'Delete one or many secrets by their ID(s)'
    
    #swagger.security = [{
        "apiKeyAuth": []
    }]

    #swagger.requestBody = {
      "required": true,
      "content": {
        "application/json": {
          "schema": {
            "type": "object",
            "properties": {
                "secretIds": {
                    "type": "string",
                    "description": "ID(s) of secrets - string or array of strings"
                },
            }
          }
        }
      }
    }

    #swagger.responses[200] = {
        content: {
            "application/json": {
                "schema": { 
                    "type": "object",
                    "properties": {
                        "secrets": {
                            "type": "array",
                            "items": {
                                $ref: "#/components/schemas/Secret" 
                            },
                            "description": "Deleted secrets"
                        }
                    }
                }
            }           
        }
    }   
    */
    const channel = req.headers?.['user-agent']?.toLowerCase().includes('mozilla') ? 'web' : 'cli';
    const toDelete = req.secrets.map((s: any) => s._id);

    await Secret.deleteMany({
        _id: {
            $in: toDelete
        }
    });

    await EESecretService.markDeletedSecretVersions({
        secretIds: toDelete
    });

    // group secrets into workspaces so deleted secrets can
    // be logged and snapshotted separately for each workspace
    const workspaceSecretObj: any = {};
    req.secrets.forEach((s: any) => {
        if (s.workspace.toString() in workspaceSecretObj) {
            workspaceSecretObj[s.workspace.toString()].push(s);
        } else {
            workspaceSecretObj[s.workspace.toString()] = [s]
        }
    });

    Object.keys(workspaceSecretObj).forEach(async (key) => {
        // trigger event - push secrets
        await EventService.handleEvent({
            event: eventPushSecrets({
                workspaceId: key
            })
        });
        const deleteAction = await EELogService.createActionSecret({
            name: ACTION_DELETE_SECRETS,
            userId: req.user._id.toString(),
            workspaceId: key,
            secretIds: workspaceSecretObj[key].map((secret: ISecret) => secret._id)
        });

        // (EE) create (audit) log
        deleteAction && await EELogService.createLog({
            userId: req.user._id.toString(),
            workspaceId: key,
            actions: [deleteAction],
            channel,
            ipAddress: req.ip
        });

        // (EE) take a secret snapshot
        await EESecretService.takeSecretSnapshot({
            workspaceId: key
        })

        if (postHogClient) {
            postHogClient.capture({
                event: 'secrets deleted',
                distinctId: req.user.email,
                properties: {
                    numberOfSecrets: workspaceSecretObj[key].length,
                    environment: workspaceSecretObj[key][0].environment,
                    workspaceId: key,
                    channel: req.headers?.['user-agent']?.toLowerCase().includes('mozilla') ? 'web' : 'cli',
                    userAgent: req.headers?.['user-agent']
                }
            });
        }
    });

    return res.status(200).send({
        secrets: req.secrets
    });
}<|MERGE_RESOLUTION|>--- conflicted
+++ resolved
@@ -300,11 +300,7 @@
     if (postHogClient) {
         postHogClient.capture({
             event: 'secrets pulled',
-<<<<<<< HEAD
-            distinctId: req.user.email,
-=======
             distinctId: userEmail,
->>>>>>> ea98f9be
             properties: {
                 numberOfSecrets: secrets.length,
                 environment,
