--- conflicted
+++ resolved
@@ -27,11 +27,7 @@
   getSecretPolicyOfBoard
 } from "../../ee/services/SecretApprovalService";
 import { CommitType } from "../../ee/models/secretApprovalRequest";
-<<<<<<< HEAD
 import { logger } from "../../utils/logging";
-=======
-import { IRole } from "../../ee/models/role";
->>>>>>> 33ea019d
 import { createReminder, deleteReminder } from "../../helpers/reminder";
 
 const checkSecretsPermission = async ({
@@ -1065,7 +1061,6 @@
     secretAction: ProjectPermissionActions.Edit
   });
 
-<<<<<<< HEAD
   if (req.authData.authPayload instanceof User) {
     const membership = await Membership.findOne({
       user: req.authData.authPayload._id,
@@ -1074,14 +1069,6 @@
 
     if (membership && type !== "personal") {
       const secretApprovalPolicy = await getSecretPolicyOfBoard(
-=======
-  if (membership && type !== "personal") {
-    const secretApprovalPolicy = await getSecretPolicyOfBoard(workspaceId, environment, secretPath);
-    if (secretApprovalPolicy) {
-      // ? QUESTION
-      // ? Here we could also expand upon the reminders feature, by adding it to the approval process.
-      const secretApprovalRequest = await generateSecretApprovalRequest({
->>>>>>> 33ea019d
         workspaceId,
         environment,
         secretPath
