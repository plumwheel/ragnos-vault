--- conflicted
+++ resolved
@@ -786,8 +786,11 @@
     },
     params: { secretName }
   } = await validateRequest(reqValidator.UpdateSecretByNameV3, req);
-
-<<<<<<< HEAD
+  
+  if (newSecretName && (!secretKeyIV || !secretKeyTag || !secretKeyCiphertext)) {
+    throw BadRequestError({ message: "Missing encrypted key" });
+  }
+
   switch (req.authData.actor.type) {
     case ActorType.USER: {
       const { permission } = await getUserProjectPermissions(req.user._id, workspaceId);
@@ -817,25 +820,6 @@
       });
       break;
     }
-=======
-  if (newSecretName && (!secretKeyIV || !secretKeyTag || !secretKeyCiphertext))
-    throw BadRequestError({ message: "Missing encrypted key" });
-
-  if (req.user?._id) {
-    const { permission } = await getUserProjectPermissions(req.user._id, workspaceId);
-    ForbiddenError.from(permission).throwUnlessCan(
-      ProjectPermissionActions.Edit,
-      subject(ProjectPermissionSub.Secrets, { environment, secretPath })
-    );
-  } else {
-    await validateServiceTokenDataClientForWorkspace({
-      serviceTokenData: req.authData.authPayload as IServiceTokenData,
-      workspaceId: new Types.ObjectId(workspaceId),
-      environment,
-      secretPath,
-      requiredPermissions: [PERMISSION_WRITE_SECRETS]
-    });
->>>>>>> 66787b1f
   }
       
   const secret = await SecretService.updateSecret({
@@ -941,20 +925,35 @@
     body: { secrets, secretPath, environment, workspaceId }
   } = await validateRequest(reqValidator.CreateSecretByNameBatchV3, req);
 
-  if (req.user?._id) {
-    const { permission } = await getUserProjectPermissions(req.user._id, workspaceId);
-    ForbiddenError.from(permission).throwUnlessCan(
-      ProjectPermissionActions.Create,
-      subject(ProjectPermissionSub.Secrets, { environment, secretPath })
-    );
-  } else {
-    await validateServiceTokenDataClientForWorkspace({
-      serviceTokenData: req.authData.authPayload as IServiceTokenData,
-      workspaceId: new Types.ObjectId(workspaceId),
-      environment,
-      secretPath,
-      requiredPermissions: [PERMISSION_WRITE_SECRETS]
-    });
+  switch (req.authData.actor.type) {
+    case ActorType.USER: {
+      const { permission } = await getUserProjectPermissions(req.user._id, workspaceId);
+      ForbiddenError.from(permission).throwUnlessCan(
+        ProjectPermissionActions.Create,
+        subject(ProjectPermissionSub.Secrets, { environment, secretPath })
+      );
+      break;
+    }
+    case ActorType.SERVICE: {
+      await validateServiceTokenDataClientForWorkspace({
+        serviceTokenData: req.authData.authPayload as IServiceTokenData,
+        workspaceId: new Types.ObjectId(workspaceId),
+        environment,
+        secretPath,
+        requiredPermissions: [PERMISSION_WRITE_SECRETS]
+      });
+      break;
+    }
+    case ActorType.SERVICE_V3: {
+      await validateServiceTokenDataV3ClientForWorkspace({
+        serviceTokenData: req.authData.authPayload as IServiceTokenDataV3,
+        workspaceId: new Types.ObjectId(workspaceId),
+        environment,
+        secretPath,
+        acceptedPermissions: [Permission.READ_WRITE]
+      });
+      break;
+    }
   }
 
   const createdSecrets = await SecretService.createSecretBatch({
@@ -975,20 +974,35 @@
     body: { secrets, secretPath, environment, workspaceId }
   } = await validateRequest(reqValidator.UpdateSecretByNameBatchV3, req);
 
-  if (req.user?._id) {
-    const { permission } = await getUserProjectPermissions(req.user._id, workspaceId);
-    ForbiddenError.from(permission).throwUnlessCan(
-      ProjectPermissionActions.Edit,
-      subject(ProjectPermissionSub.Secrets, { environment, secretPath })
-    );
-  } else {
-    await validateServiceTokenDataClientForWorkspace({
-      serviceTokenData: req.authData.authPayload as IServiceTokenData,
-      workspaceId: new Types.ObjectId(workspaceId),
-      environment,
-      secretPath,
-      requiredPermissions: [PERMISSION_WRITE_SECRETS]
-    });
+  switch (req.authData.actor.type) {
+    case ActorType.USER: {
+      const { permission } = await getUserProjectPermissions(req.user._id, workspaceId);
+      ForbiddenError.from(permission).throwUnlessCan(
+        ProjectPermissionActions.Edit,
+        subject(ProjectPermissionSub.Secrets, { environment, secretPath })
+      );
+      break;
+    }
+    case ActorType.SERVICE: {
+      await validateServiceTokenDataClientForWorkspace({
+        serviceTokenData: req.authData.authPayload as IServiceTokenData,
+        workspaceId: new Types.ObjectId(workspaceId),
+        environment,
+        secretPath,
+        requiredPermissions: [PERMISSION_WRITE_SECRETS]
+      });
+      break;
+    }
+    case ActorType.SERVICE_V3: {
+      await validateServiceTokenDataV3ClientForWorkspace({
+        serviceTokenData: req.authData.authPayload as IServiceTokenDataV3,
+        workspaceId: new Types.ObjectId(workspaceId),
+        environment,
+        secretPath,
+        acceptedPermissions: [Permission.READ_WRITE]
+      });
+      break;
+    }
   }
 
   const updatedSecrets = await SecretService.updateSecretBatch({
@@ -1009,20 +1023,35 @@
     body: { secrets, secretPath, environment, workspaceId }
   } = await validateRequest(reqValidator.DeleteSecretByNameBatchV3, req);
 
-  if (req.user?._id) {
-    const { permission } = await getUserProjectPermissions(req.user._id, workspaceId);
-    ForbiddenError.from(permission).throwUnlessCan(
-      ProjectPermissionActions.Delete,
-      subject(ProjectPermissionSub.Secrets, { environment, secretPath })
-    );
-  } else {
-    await validateServiceTokenDataClientForWorkspace({
-      serviceTokenData: req.authData.authPayload as IServiceTokenData,
-      workspaceId: new Types.ObjectId(workspaceId),
-      environment,
-      secretPath,
-      requiredPermissions: [PERMISSION_WRITE_SECRETS]
-    });
+  switch (req.authData.actor.type) {
+    case ActorType.USER: {
+      const { permission } = await getUserProjectPermissions(req.user._id, workspaceId);
+      ForbiddenError.from(permission).throwUnlessCan(
+        ProjectPermissionActions.Delete,
+        subject(ProjectPermissionSub.Secrets, { environment, secretPath })
+      );
+      break;
+    }
+    case ActorType.SERVICE: {
+      await validateServiceTokenDataClientForWorkspace({
+        serviceTokenData: req.authData.authPayload as IServiceTokenData,
+        workspaceId: new Types.ObjectId(workspaceId),
+        environment,
+        secretPath,
+        requiredPermissions: [PERMISSION_WRITE_SECRETS]
+      });
+      break;
+    }
+    case ActorType.SERVICE_V3: {
+      await validateServiceTokenDataV3ClientForWorkspace({
+        serviceTokenData: req.authData.authPayload as IServiceTokenDataV3,
+        workspaceId: new Types.ObjectId(workspaceId),
+        environment,
+        secretPath,
+        acceptedPermissions: [Permission.READ_WRITE]
+      });
+      break;
+    }
   }
 
   const deletedSecrets = await SecretService.deleteSecretBatch({
