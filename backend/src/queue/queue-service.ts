--- conflicted
+++ resolved
@@ -19,11 +19,8 @@
 import { getConfig } from "@app/lib/config/env";
 import { buildRedisFromConfig, TRedisConfigKeys } from "@app/lib/config/redis";
 import { logger } from "@app/lib/logger";
-<<<<<<< HEAD
 import { QueueWorkerProfile } from "@app/lib/types";
-=======
 import { CaType } from "@app/services/certificate-authority/certificate-authority-enums";
->>>>>>> 739ef8e0
 import {
   TFailedIntegrationSyncEmailsPayload,
   TIntegrationSyncPayload,
@@ -98,14 +95,11 @@
   SecretRotationV2RotateSecrets = "secret-rotation-v2-rotate-secrets",
   SecretRotationV2SendNotification = "secret-rotation-v2-send-notification",
   InvalidateCache = "invalidate-cache",
-<<<<<<< HEAD
   SecretScanningV2FullScan = "secret-scanning-v2-full-scan",
   SecretScanningV2DiffScan = "secret-scanning-v2-diff-scan",
-  SecretScanningV2SendNotification = "secret-scanning-v2-notification"
-=======
+  SecretScanningV2SendNotification = "secret-scanning-v2-notification",
   CaOrderCertificateForSubscriber = "ca-order-certificate-for-subscriber",
   PkiSubscriberDailyAutoRenewal = "pki-subscriber-daily-auto-renewal"
->>>>>>> 739ef8e0
 }
 
 export type TQueueJobTypes = {
@@ -266,7 +260,6 @@
       };
     };
   };
-<<<<<<< HEAD
   [QueueName.SecretScanningV2]:
     | {
         name: QueueJobs.SecretScanningV2FullScan;
@@ -280,6 +273,17 @@
         name: QueueJobs.SecretScanningV2SendNotification;
         payload: TQueueSecretScanningSendNotification;
       };
+  [QueueName.CaLifecycle]: {
+    name: QueueJobs.CaOrderCertificateForSubscriber;
+    payload: {
+      subscriberId: string;
+      caType: CaType;
+    };
+  };
+  [QueueName.PkiSubscriber]: {
+    name: QueueJobs.PkiSubscriberDailyAutoRenewal;
+    payload: undefined;
+  };
 };
 
 const SECRET_SCANNING_JOBS = [
@@ -311,19 +315,6 @@
       // allow all
       return true;
   }
-=======
-  [QueueName.CaLifecycle]: {
-    name: QueueJobs.CaOrderCertificateForSubscriber;
-    payload: {
-      subscriberId: string;
-      caType: CaType;
-    };
-  };
-  [QueueName.PkiSubscriber]: {
-    name: QueueJobs.PkiSubscriberDailyAutoRenewal;
-    payload: undefined;
-  };
->>>>>>> 739ef8e0
 };
 
 export type TQueueServiceFactory = ReturnType<typeof queueServiceFactory>;
