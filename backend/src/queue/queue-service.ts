--- conflicted
+++ resolved
@@ -60,13 +60,9 @@
   ImportSecretsFromExternalSource = "import-secrets-from-external-source",
   AppConnectionSecretSync = "app-connection-secret-sync",
   SecretRotationV2 = "secret-rotation-v2",
-<<<<<<< HEAD
   FolderTreeCheckpoint = "folder-tree-checkpoint",
-  InvalidateCache = "invalidate-cache"
-=======
   InvalidateCache = "invalidate-cache",
   SecretScanningV2 = "secret-scanning-v2"
->>>>>>> ce170a6a
 }
 
 export enum QueueJobs {
