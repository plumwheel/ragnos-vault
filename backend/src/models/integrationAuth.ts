import {
  ALGORITHM_AES_256_GCM,
  ENCODING_SCHEME_BASE64,
  ENCODING_SCHEME_UTF8,
  INTEGRATION_AWS_PARAMETER_STORE,
  INTEGRATION_AWS_SECRET_MANAGER,
  INTEGRATION_AZURE_KEY_VAULT,
  INTEGRATION_BITBUCKET,
  INTEGRATION_CIRCLECI,
  INTEGRATION_CLOUDFLARE_PAGES,
  INTEGRATION_CLOUD_66,
  INTEGRATION_CODEFRESH,
  INTEGRATION_DIGITAL_OCEAN_APP_PLATFORM,
  INTEGRATION_FLYIO,
  INTEGRATION_GITHUB,
  INTEGRATION_GITLAB,
  INTEGRATION_HASHICORP_VAULT,
  INTEGRATION_HEROKU,
  INTEGRATION_LARAVELFORGE,
  INTEGRATION_NETLIFY,
  INTEGRATION_NORTHFLANK,
  INTEGRATION_RAILWAY,
  INTEGRATION_RENDER,
  INTEGRATION_SUPABASE,
  INTEGRATION_TERRAFORM_CLOUD,
  INTEGRATION_TRAVISCI,
<<<<<<< HEAD
  INTEGRATION_VERCEL,
  INTEGRATION_CODEFRESH,
  INTEGRATION_WINDMILL
=======
  INTEGRATION_VERCEL
>>>>>>> d458bd79
} from "../variables";
import { Document, Schema, Types, model } from "mongoose";

export interface IIntegrationAuth extends Document {
  _id: Types.ObjectId;
  workspace: Types.ObjectId;
<<<<<<< HEAD
  integration: 'heroku' | 'vercel' | 'netlify' | 'github' | 'gitlab' | 'render' | 'railway' | 'flyio' | 'azure-key-vault' | 'laravel-forge' | 'circleci' | 'travisci' | 'supabase' | 'aws-parameter-store' | 'aws-secret-manager' | 'checkly' | 'cloudflare-pages' | 'windmill' | 'codefresh';
=======
  integration:
    | "heroku"
    | "vercel"
    | "netlify"
    | "github"
    | "gitlab"
    | "render"
    | "railway"
    | "flyio"
    | "azure-key-vault"
    | "laravel-forge"
    | "circleci"
    | "travisci"
    | "supabase"
    | "aws-parameter-store"
    | "aws-secret-manager"
    | "checkly"
    | "cloudflare-pages"
    | "codefresh"
    | "digital-ocean-app-platform"
    | "bitbucket"
    | "cloud-66"
    | "terraform-cloud"
    | "northflank";
>>>>>>> d458bd79
  teamId: string;
  accountId: string;
  url: string;
  namespace: string;
  refreshCiphertext?: string;
  refreshIV?: string;
  refreshTag?: string;
  accessIdCiphertext?: string;
  accessIdIV?: string;
  accessIdTag?: string;
  accessCiphertext?: string;
  accessIV?: string;
  accessTag?: string;
  algorithm?: "aes-256-gcm";
  keyEncoding?: "utf8" | "base64";
  accessExpiresAt?: Date;
}

const integrationAuthSchema = new Schema<IIntegrationAuth>(
  {
    workspace: {
      type: Schema.Types.ObjectId,
      ref: "Workspace",
      required: true,
    },
    integration: {
      type: String,
      enum: [
        INTEGRATION_AZURE_KEY_VAULT,
        INTEGRATION_AWS_PARAMETER_STORE,
        INTEGRATION_AWS_SECRET_MANAGER,
        INTEGRATION_HEROKU,
        INTEGRATION_VERCEL,
        INTEGRATION_NETLIFY,
        INTEGRATION_GITHUB,
        INTEGRATION_GITLAB,
        INTEGRATION_RENDER,
        INTEGRATION_RAILWAY,
        INTEGRATION_FLYIO,
        INTEGRATION_CIRCLECI,
        INTEGRATION_LARAVELFORGE,
        INTEGRATION_TRAVISCI,
        INTEGRATION_SUPABASE,
        INTEGRATION_TERRAFORM_CLOUD,
        INTEGRATION_HASHICORP_VAULT,
        INTEGRATION_CLOUDFLARE_PAGES,
<<<<<<< HEAD
        INTEGRATION_CODEFRESH,
        INTEGRATION_WINDMILL,
=======
        INTEGRATION_BITBUCKET,
        INTEGRATION_DIGITAL_OCEAN_APP_PLATFORM,
        INTEGRATION_CODEFRESH,
        INTEGRATION_CLOUD_66,
        INTEGRATION_NORTHFLANK
>>>>>>> d458bd79
      ],
      required: true,
    },
    teamId: {
      // vercel-specific integration param
      type: String,
    },
    url: {
      // for any self-hosted integrations (e.g. self-hosted hashicorp-vault)
      type: String,
    },
    namespace: {
      // hashicorp-vault-specific integration param
      type: String,
    },
    accountId: {
      // netlify-specific integration param
      type: String,
    },
    refreshCiphertext: {
      type: String,
      select: false,
    },
    refreshIV: {
      type: String,
      select: false,
    },
    refreshTag: {
      type: String,
      select: false,
    },
    accessIdCiphertext: {
      type: String,
      select: false,
    },
    accessIdIV: {
      type: String,
      select: false,
    },
    accessIdTag: {
      type: String,
      select: false,
    },
    accessCiphertext: {
      type: String,
      select: false,
    },
    accessIV: {
      type: String,
      select: false,
    },
    accessTag: {
      type: String,
      select: false,
    },
    accessExpiresAt: {
      type: Date,
      select: false,
    },
    algorithm: { // the encryption algorithm used
      type: String,
      enum: [ALGORITHM_AES_256_GCM],
      required: true,
    },
    keyEncoding: {
        type: String,
        enum: [
            ENCODING_SCHEME_UTF8,
            ENCODING_SCHEME_BASE64,
        ],
        required: true,
    },
  },
  {
    timestamps: true,
  }
);

const IntegrationAuth = model<IIntegrationAuth>(
  "IntegrationAuth",
  integrationAuthSchema
);

export default IntegrationAuth;<|MERGE_RESOLUTION|>--- conflicted
+++ resolved
@@ -24,22 +24,14 @@
   INTEGRATION_SUPABASE,
   INTEGRATION_TERRAFORM_CLOUD,
   INTEGRATION_TRAVISCI,
-<<<<<<< HEAD
   INTEGRATION_VERCEL,
-  INTEGRATION_CODEFRESH,
   INTEGRATION_WINDMILL
-=======
-  INTEGRATION_VERCEL
->>>>>>> d458bd79
 } from "../variables";
 import { Document, Schema, Types, model } from "mongoose";
 
 export interface IIntegrationAuth extends Document {
   _id: Types.ObjectId;
   workspace: Types.ObjectId;
-<<<<<<< HEAD
-  integration: 'heroku' | 'vercel' | 'netlify' | 'github' | 'gitlab' | 'render' | 'railway' | 'flyio' | 'azure-key-vault' | 'laravel-forge' | 'circleci' | 'travisci' | 'supabase' | 'aws-parameter-store' | 'aws-secret-manager' | 'checkly' | 'cloudflare-pages' | 'windmill' | 'codefresh';
-=======
   integration:
     | "heroku"
     | "vercel"
@@ -63,8 +55,8 @@
     | "bitbucket"
     | "cloud-66"
     | "terraform-cloud"
-    | "northflank";
->>>>>>> d458bd79
+    | "northflank"
+    | "windmill";
   teamId: string;
   accountId: string;
   url: string;
@@ -111,16 +103,12 @@
         INTEGRATION_TERRAFORM_CLOUD,
         INTEGRATION_HASHICORP_VAULT,
         INTEGRATION_CLOUDFLARE_PAGES,
-<<<<<<< HEAD
         INTEGRATION_CODEFRESH,
         INTEGRATION_WINDMILL,
-=======
         INTEGRATION_BITBUCKET,
         INTEGRATION_DIGITAL_OCEAN_APP_PLATFORM,
-        INTEGRATION_CODEFRESH,
         INTEGRATION_CLOUD_66,
         INTEGRATION_NORTHFLANK
->>>>>>> d458bd79
       ],
       required: true,
     },
