import { Document, Schema, Types, model } from "mongoose";
import {
  ALGORITHM_AES_256_GCM,
  ENCODING_SCHEME_BASE64,
  ENCODING_SCHEME_UTF8,
  INTEGRATION_AWS_PARAMETER_STORE,
  INTEGRATION_AWS_SECRET_MANAGER,
  INTEGRATION_AZURE_KEY_VAULT,
  INTEGRATION_BITBUCKET,
  INTEGRATION_CIRCLECI,
  INTEGRATION_CLOUDFLARE_PAGES,
  INTEGRATION_FLYIO,
  INTEGRATION_GITHUB,
  INTEGRATION_GITLAB,
  INTEGRATION_HASHICORP_VAULT,
  INTEGRATION_HEROKU,
  INTEGRATION_LARAVELFORGE,
  INTEGRATION_NETLIFY,
  INTEGRATION_RAILWAY,
  INTEGRATION_RENDER,
  INTEGRATION_SUPABASE,
  INTEGRATION_TRAVISCI,
  INTEGRATION_VERCEL,
  INTEGRATION_CODEFRESH
} from "../variables";

export interface IIntegrationAuth extends Document {
  _id: Types.ObjectId;
  workspace: Types.ObjectId;
<<<<<<< HEAD
  integration:
    | "heroku"
    | "vercel"
    | "netlify"
    | "github"
    | "gitlab"
    | "render"
    | "railway"
    | "flyio"
    | "azure-key-vault"
    | "laravel-forge"
    | "circleci"
    | "travisci"
    | "supabase"
    | "aws-parameter-store"
    | "aws-secret-manager"
    | "checkly"
    | "cloudflare-pages"
    | "bitbucket";
=======
  integration: 'heroku' | 'vercel' | 'netlify' | 'github' | 'gitlab' | 'render' | 'railway' | 'flyio' | 'azure-key-vault' | 'laravel-forge' | 'circleci' | 'travisci' | 'supabase' | 'aws-parameter-store' | 'aws-secret-manager' | 'checkly' | 'cloudflare-pages' | 'codefresh';
>>>>>>> 9cef35e9
  teamId: string;
  accountId: string;
  url: string;
  namespace: string;
  refreshCiphertext?: string;
  refreshIV?: string;
  refreshTag?: string;
  accessIdCiphertext?: string;
  accessIdIV?: string;
  accessIdTag?: string;
  accessCiphertext?: string;
  accessIV?: string;
  accessTag?: string;
  algorithm?: "aes-256-gcm";
  keyEncoding?: "utf8" | "base64";
  accessExpiresAt?: Date;
}

const integrationAuthSchema = new Schema<IIntegrationAuth>(
  {
    workspace: {
      type: Schema.Types.ObjectId,
      ref: "Workspace",
      required: true,
    },
    integration: {
      type: String,
      enum: [
        INTEGRATION_AZURE_KEY_VAULT,
        INTEGRATION_AWS_PARAMETER_STORE,
        INTEGRATION_AWS_SECRET_MANAGER,
        INTEGRATION_HEROKU,
        INTEGRATION_VERCEL,
        INTEGRATION_NETLIFY,
        INTEGRATION_GITHUB,
        INTEGRATION_GITLAB,
        INTEGRATION_RENDER,
        INTEGRATION_RAILWAY,
        INTEGRATION_FLYIO,
        INTEGRATION_CIRCLECI,
        INTEGRATION_LARAVELFORGE,
        INTEGRATION_TRAVISCI,
        INTEGRATION_SUPABASE,
        INTEGRATION_HASHICORP_VAULT,
        INTEGRATION_CLOUDFLARE_PAGES,
<<<<<<< HEAD
        INTEGRATION_BITBUCKET
=======
        INTEGRATION_CODEFRESH
>>>>>>> 9cef35e9
      ],
      required: true,
    },
    teamId: {
      // vercel-specific integration param
      type: String,
    },
    url: {
      // for any self-hosted integrations (e.g. self-hosted hashicorp-vault)
      type: String,
    },
    namespace: {
      // hashicorp-vault-specific integration param
      type: String,
    },
    accountId: {
      // netlify-specific integration param
      type: String,
    },
    refreshCiphertext: {
      type: String,
      select: false,
    },
    refreshIV: {
      type: String,
      select: false,
    },
    refreshTag: {
      type: String,
      select: false,
    },
    accessIdCiphertext: {
      type: String,
      select: false,
    },
    accessIdIV: {
      type: String,
      select: false,
    },
    accessIdTag: {
      type: String,
      select: false,
    },
    accessCiphertext: {
      type: String,
      select: false,
    },
    accessIV: {
      type: String,
      select: false,
    },
    accessTag: {
      type: String,
      select: false,
    },
    accessExpiresAt: {
      type: Date,
      select: false,
    },
    algorithm: { // the encryption algorithm used
      type: String,
      enum: [ALGORITHM_AES_256_GCM],
      required: true,
    },
    keyEncoding: {
        type: String,
        enum: [
            ENCODING_SCHEME_UTF8,
            ENCODING_SCHEME_BASE64,
        ],
        required: true,
    },
  },
  {
    timestamps: true,
  }
);

const IntegrationAuth = model<IIntegrationAuth>(
  "IntegrationAuth",
  integrationAuthSchema
);

export default IntegrationAuth;<|MERGE_RESOLUTION|>--- conflicted
+++ resolved
@@ -27,7 +27,6 @@
 export interface IIntegrationAuth extends Document {
   _id: Types.ObjectId;
   workspace: Types.ObjectId;
-<<<<<<< HEAD
   integration:
     | "heroku"
     | "vercel"
@@ -46,10 +45,8 @@
     | "aws-secret-manager"
     | "checkly"
     | "cloudflare-pages"
+    | "codefresh"
     | "bitbucket";
-=======
-  integration: 'heroku' | 'vercel' | 'netlify' | 'github' | 'gitlab' | 'render' | 'railway' | 'flyio' | 'azure-key-vault' | 'laravel-forge' | 'circleci' | 'travisci' | 'supabase' | 'aws-parameter-store' | 'aws-secret-manager' | 'checkly' | 'cloudflare-pages' | 'codefresh';
->>>>>>> 9cef35e9
   teamId: string;
   accountId: string;
   url: string;
@@ -95,11 +92,8 @@
         INTEGRATION_SUPABASE,
         INTEGRATION_HASHICORP_VAULT,
         INTEGRATION_CLOUDFLARE_PAGES,
-<<<<<<< HEAD
-        INTEGRATION_BITBUCKET
-=======
+        INTEGRATION_BITBUCKET,
         INTEGRATION_CODEFRESH
->>>>>>> 9cef35e9
       ],
       required: true,
     },
