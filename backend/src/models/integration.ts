import {
  INTEGRATION_AWS_PARAMETER_STORE,
  INTEGRATION_AWS_SECRET_MANAGER,
  INTEGRATION_AZURE_KEY_VAULT,
  INTEGRATION_BITBUCKET,
  INTEGRATION_CHECKLY,
  INTEGRATION_CIRCLECI,
  INTEGRATION_CLOUDFLARE_PAGES,
  INTEGRATION_CLOUD_66,
  INTEGRATION_CODEFRESH,
  INTEGRATION_DIGITAL_OCEAN_APP_PLATFORM,
  INTEGRATION_FLYIO,
  INTEGRATION_GITHUB,
  INTEGRATION_GITLAB,
  INTEGRATION_HASHICORP_VAULT,
  INTEGRATION_HEROKU,
  INTEGRATION_LARAVELFORGE,
  INTEGRATION_NETLIFY,
  INTEGRATION_RAILWAY,
  INTEGRATION_RENDER,
  INTEGRATION_SUPABASE,
  INTEGRATION_TRAVISCI,
  INTEGRATION_VERCEL
} from "../variables";
import { Schema, Types, model } from "mongoose";

export interface IIntegration {
  _id: Types.ObjectId;
  workspace: Types.ObjectId;
  environment: string;
  isActive: boolean;
  url: string;
  app: string;
  appId: string;
  owner: string;
  targetEnvironment: string;
  targetEnvironmentId: string;
  targetService: string;
  targetServiceId: string;
  path: string;
  region: string;
  secretPath: string;
  integration:
    | "azure-key-vault"
    | "aws-parameter-store"
    | "aws-secret-manager"
    | "heroku"
    | "vercel"
    | "netlify"
    | "github"
    | "gitlab"
    | "render"
    | "railway"
    | "flyio"
    | "circleci"
    | "laravel-forge"
    | "travisci"
    | "supabase"
    | "checkly"
    | "hashicorp-vault"
    | "cloudflare-pages"
    | "bitbucket"
    | "codefresh"
<<<<<<< HEAD
    | "digital-ocean-app-platform"
=======
    | "cloud-66"
>>>>>>> 14193715
  integrationAuth: Types.ObjectId;
}

const integrationSchema = new Schema<IIntegration>(
  {
    workspace: {
      type: Schema.Types.ObjectId,
      ref: "Workspace",
      required: true,
    },
    environment: {
      type: String,
      required: true,
    },
    isActive: {
      type: Boolean,
      required: true,
    },
    url: {
      // for custom self-hosted integrations (e.g. self-hosted GitHub enterprise)
      type: String,
      default: null,
    },
    app: {
      // name of app in provider
      type: String,
      default: null,
    },
    appId: {
      // id of app in provider
      type: String,
      default: null,
    },
    targetEnvironment: {
      // target environment
      type: String,
      default: null,
    },
    targetEnvironmentId: {
      type: String,
      default: null,
    },
    targetService: {
      // railway-specific service
      type: String,
      default: null,
    },
    targetServiceId: {
      // railway-specific service
      type: String,
      default: null,
    },
    owner: {
      // github-specific repo owner-login
      type: String,
      default: null,
    },
    path: {
      // aws-parameter-store-specific path
      // (also) vercel preview-branch
      type: String,
      default: null,
    },
    region: {
      // aws-parameter-store-specific path
      type: String,
      default: null,
    },
    integration: {
      type: String,
      enum: [
        INTEGRATION_AZURE_KEY_VAULT,
        INTEGRATION_AWS_PARAMETER_STORE,
        INTEGRATION_AWS_SECRET_MANAGER,
        INTEGRATION_HEROKU,
        INTEGRATION_VERCEL,
        INTEGRATION_NETLIFY,
        INTEGRATION_GITHUB,
        INTEGRATION_GITLAB,
        INTEGRATION_RENDER,
        INTEGRATION_RAILWAY,
        INTEGRATION_FLYIO,
        INTEGRATION_CIRCLECI,
        INTEGRATION_LARAVELFORGE,
        INTEGRATION_TRAVISCI,
        INTEGRATION_SUPABASE,
        INTEGRATION_CHECKLY,
        INTEGRATION_HASHICORP_VAULT,
        INTEGRATION_CLOUDFLARE_PAGES,
        INTEGRATION_BITBUCKET,
<<<<<<< HEAD
        INTEGRATION_DIGITAL_OCEAN_APP_PLATFORM,
        INTEGRATION_CODEFRESH
=======
        INTEGRATION_CODEFRESH,
        INTEGRATION_CLOUD_66,
>>>>>>> 14193715
      ],
      required: true,
    },
    integrationAuth: {
      type: Schema.Types.ObjectId,
      ref: "IntegrationAuth",
      required: true,
    },
    secretPath: {
      type: String,
      required: true,
      default: "/",
    },
  },
  {
    timestamps: true,
  }
);

const Integration = model<IIntegration>("Integration", integrationSchema);

export default Integration;<|MERGE_RESOLUTION|>--- conflicted
+++ resolved
@@ -61,11 +61,8 @@
     | "cloudflare-pages"
     | "bitbucket"
     | "codefresh"
-<<<<<<< HEAD
     | "digital-ocean-app-platform"
-=======
     | "cloud-66"
->>>>>>> 14193715
   integrationAuth: Types.ObjectId;
 }
 
@@ -156,13 +153,9 @@
         INTEGRATION_HASHICORP_VAULT,
         INTEGRATION_CLOUDFLARE_PAGES,
         INTEGRATION_BITBUCKET,
-<<<<<<< HEAD
         INTEGRATION_DIGITAL_OCEAN_APP_PLATFORM,
-        INTEGRATION_CODEFRESH
-=======
         INTEGRATION_CODEFRESH,
         INTEGRATION_CLOUD_66,
->>>>>>> 14193715
       ],
       required: true,
     },
