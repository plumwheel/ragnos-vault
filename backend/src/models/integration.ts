import { Schema, Types, model } from "mongoose";
import {
  INTEGRATION_AWS_PARAMETER_STORE,
  INTEGRATION_AWS_SECRET_MANAGER,
  INTEGRATION_AZURE_KEY_VAULT,
  INTEGRATION_CHECKLY,
  INTEGRATION_CIRCLECI,
  INTEGRATION_FLYIO,
  INTEGRATION_GITHUB,
  INTEGRATION_GITLAB,
  INTEGRATION_HASHICORP_VAULT,
  INTEGRATION_HEROKU,
  INTEGRATION_NETLIFY,
  INTEGRATION_RAILWAY,
  INTEGRATION_RENDER,
  INTEGRATION_SUPABASE,
<<<<<<< HEAD
  INTEGRATION_CHECKLY,
  INTEGRATION_HASHICORP_VAULT,
  INTEGRATION_CLOUDFLARE_PAGES
=======
  INTEGRATION_TRAVISCI,
  INTEGRATION_VERCEL,
>>>>>>> db019178
} from "../variables";

export interface IIntegration {
  _id: Types.ObjectId;
  workspace: Types.ObjectId;
  environment: string;
  isActive: boolean;
  url: string;
  app: string;
  appId: string;
  owner: string;
  targetEnvironment: string;
  targetEnvironmentId: string;
  targetService: string;
  targetServiceId: string;
  path: string;
  region: string;
  secretPath: string;
  integration:
    | "azure-key-vault"
    | "aws-parameter-store"
    | "aws-secret-manager"
    | "heroku"
    | "vercel"
    | "netlify"
    | "github"
    | "gitlab"
    | "render"
    | "railway"
    | "flyio"
    | "circleci"
    | "travisci"
    | "supabase"
    | "checkly"
    | "hashicorp-vault"
    | "cloudflare-pages";
  integrationAuth: Types.ObjectId;
}

const integrationSchema = new Schema<IIntegration>(
  {
    workspace: {
      type: Schema.Types.ObjectId,
      ref: "Workspace",
      required: true,
    },
    environment: {
      type: String,
      required: true,
    },
    isActive: {
      type: Boolean,
      required: true,
    },
    url: {
      // for custom self-hosted integrations (e.g. self-hosted GitHub enterprise)
      type: String,
      default: null,
    },
    app: {
      // name of app in provider
      type: String,
      default: null,
    },
    appId: {
      // id of app in provider
      type: String,
      default: null,
    },
    targetEnvironment: {
      // target environment
      type: String,
      default: null,
    },
    targetEnvironmentId: {
      type: String,
      default: null,
    },
    targetService: {
      // railway-specific service
      type: String,
      default: null,
    },
    targetServiceId: {
      // railway-specific service
      type: String,
      default: null,
    },
    owner: {
      // github-specific repo owner-login
      type: String,
      default: null,
    },
    path: {
      // aws-parameter-store-specific path
      // (also) vercel preview-branch
      type: String,
      default: null,
    },
    region: {
      // aws-parameter-store-specific path
      type: String,
      default: null,
    },
    integration: {
      type: String,
      enum: [
        INTEGRATION_AZURE_KEY_VAULT,
        INTEGRATION_AWS_PARAMETER_STORE,
        INTEGRATION_AWS_SECRET_MANAGER,
        INTEGRATION_HEROKU,
        INTEGRATION_VERCEL,
        INTEGRATION_NETLIFY,
        INTEGRATION_GITHUB,
        INTEGRATION_GITLAB,
        INTEGRATION_RENDER,
        INTEGRATION_RAILWAY,
        INTEGRATION_FLYIO,
        INTEGRATION_CIRCLECI,
        INTEGRATION_TRAVISCI,
        INTEGRATION_SUPABASE,
        INTEGRATION_CHECKLY,
        INTEGRATION_HASHICORP_VAULT,
        INTEGRATION_CLOUDFLARE_PAGES,
      ],
      required: true,
    },
    integrationAuth: {
      type: Schema.Types.ObjectId,
      ref: "IntegrationAuth",
      required: true,
    },
    secretPath: {
      type: String,
      required: true,
      default: "/",
    },
  },
  {
    timestamps: true,
  }
);

const Integration = model<IIntegration>("Integration", integrationSchema);

export default Integration;<|MERGE_RESOLUTION|>--- conflicted
+++ resolved
@@ -14,14 +14,9 @@
   INTEGRATION_RAILWAY,
   INTEGRATION_RENDER,
   INTEGRATION_SUPABASE,
-<<<<<<< HEAD
-  INTEGRATION_CHECKLY,
-  INTEGRATION_HASHICORP_VAULT,
-  INTEGRATION_CLOUDFLARE_PAGES
-=======
+  INTEGRATION_CLOUDFLARE_PAGES,
   INTEGRATION_TRAVISCI,
   INTEGRATION_VERCEL,
->>>>>>> db019178
 } from "../variables";
 
 export interface IIntegration {
