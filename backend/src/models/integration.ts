import { Schema, Types, model } from "mongoose";
import {
  INTEGRATION_AWS_PARAMETER_STORE,
  INTEGRATION_AWS_SECRET_MANAGER,
  INTEGRATION_AZURE_KEY_VAULT,
  INTEGRATION_CHECKLY,
  INTEGRATION_CIRCLECI,
  INTEGRATION_CLOUDFLARE_PAGES,
  INTEGRATION_FLYIO,
  INTEGRATION_GITHUB,
  INTEGRATION_GITLAB,
  INTEGRATION_HASHICORP_VAULT,
  INTEGRATION_HEROKU,
  INTEGRATION_LARAVELFORGE,
  INTEGRATION_NETLIFY,
  INTEGRATION_RAILWAY,
  INTEGRATION_RENDER,
  INTEGRATION_SUPABASE,
  INTEGRATION_TRAVISCI,
  INTEGRATION_VERCEL,
<<<<<<< HEAD
  INTEGRATION_WINDMILL,
=======
  INTEGRATION_CODEFRESH
>>>>>>> df256577
} from "../variables";

export interface IIntegration {
  _id: Types.ObjectId;
  workspace: Types.ObjectId;
  environment: string;
  isActive: boolean;
  url: string;
  app: string;
  appId: string;
  owner: string;
  targetEnvironment: string;
  targetEnvironmentId: string;
  targetService: string;
  targetServiceId: string;
  path: string;
  region: string;
  secretPath: string;
  integration:
    | "azure-key-vault"
    | "aws-parameter-store"
    | "aws-secret-manager"
    | "heroku"
    | "vercel"
    | "netlify"
    | "github"
    | "gitlab"
    | "render"
    | "railway"
    | "flyio"
    | "circleci"
    | "laravel-forge"
    | "travisci"
    | "supabase"
    | "checkly"
    | "hashicorp-vault"
    | "cloudflare-pages"
<<<<<<< HEAD
    | "windmill";
=======
    | "codefresh";
>>>>>>> df256577
  integrationAuth: Types.ObjectId;
}

const integrationSchema = new Schema<IIntegration>(
  {
    workspace: {
      type: Schema.Types.ObjectId,
      ref: "Workspace",
      required: true,
    },
    environment: {
      type: String,
      required: true,
    },
    isActive: {
      type: Boolean,
      required: true,
    },
    url: {
      // for custom self-hosted integrations (e.g. self-hosted GitHub enterprise)
      type: String,
      default: null,
    },
    app: {
      // name of app in provider
      type: String,
      default: null,
    },
    appId: {
      // id of app in provider
      type: String,
      default: null,
    },
    targetEnvironment: {
      // target environment
      type: String,
      default: null,
    },
    targetEnvironmentId: {
      type: String,
      default: null,
    },
    targetService: {
      // railway-specific service
      type: String,
      default: null,
    },
    targetServiceId: {
      // railway-specific service
      type: String,
      default: null,
    },
    owner: {
      // github-specific repo owner-login
      type: String,
      default: null,
    },
    path: {
      // aws-parameter-store-specific path
      // (also) vercel preview-branch
      type: String,
      default: null,
    },
    region: {
      // aws-parameter-store-specific path
      type: String,
      default: null,
    },
    integration: {
      type: String,
      enum: [
        INTEGRATION_AZURE_KEY_VAULT,
        INTEGRATION_AWS_PARAMETER_STORE,
        INTEGRATION_AWS_SECRET_MANAGER,
        INTEGRATION_HEROKU,
        INTEGRATION_VERCEL,
        INTEGRATION_NETLIFY,
        INTEGRATION_GITHUB,
        INTEGRATION_GITLAB,
        INTEGRATION_RENDER,
        INTEGRATION_RAILWAY,
        INTEGRATION_FLYIO,
        INTEGRATION_CIRCLECI,
        INTEGRATION_LARAVELFORGE,
        INTEGRATION_TRAVISCI,
        INTEGRATION_SUPABASE,
        INTEGRATION_CHECKLY,
        INTEGRATION_HASHICORP_VAULT,
        INTEGRATION_CLOUDFLARE_PAGES,
<<<<<<< HEAD
        INTEGRATION_WINDMILL,
=======
        INTEGRATION_CODEFRESH
>>>>>>> df256577
      ],
      required: true,
    },
    integrationAuth: {
      type: Schema.Types.ObjectId,
      ref: "IntegrationAuth",
      required: true,
    },
    secretPath: {
      type: String,
      required: true,
      default: "/",
    },
  },
  {
    timestamps: true,
  }
);

const Integration = model<IIntegration>("Integration", integrationSchema);

export default Integration;<|MERGE_RESOLUTION|>--- conflicted
+++ resolved
@@ -18,11 +18,8 @@
   INTEGRATION_SUPABASE,
   INTEGRATION_TRAVISCI,
   INTEGRATION_VERCEL,
-<<<<<<< HEAD
+  INTEGRATION_CODEFRESH,
   INTEGRATION_WINDMILL,
-=======
-  INTEGRATION_CODEFRESH
->>>>>>> df256577
 } from "../variables";
 
 export interface IIntegration {
@@ -60,11 +57,8 @@
     | "checkly"
     | "hashicorp-vault"
     | "cloudflare-pages"
-<<<<<<< HEAD
+    | "codefresh"
     | "windmill";
-=======
-    | "codefresh";
->>>>>>> df256577
   integrationAuth: Types.ObjectId;
 }
 
@@ -154,11 +148,8 @@
         INTEGRATION_CHECKLY,
         INTEGRATION_HASHICORP_VAULT,
         INTEGRATION_CLOUDFLARE_PAGES,
-<<<<<<< HEAD
+        INTEGRATION_CODEFRESH,
         INTEGRATION_WINDMILL,
-=======
-        INTEGRATION_CODEFRESH
->>>>>>> df256577
       ],
       required: true,
     },
