import { Request, Response, NextFunction } from 'express';
import { Types } from 'mongoose';
<<<<<<< HEAD
import { validateMembership } from '../helpers/membership';
import { validateClientForWorkspace } from '../validation';
import { UnauthorizedRequestError } from '../utils/errors';
=======
import { validateClientForWorkspace } from '../helpers/workspace';
>>>>>>> 17060b22

type req = 'params' | 'body' | 'query';

/**
 * Validate if user on request is a member with proper roles for workspace
 * on request params.
 * @param {Object} obj
 * @param {String[]} obj.acceptedRoles - accepted workspace roles for JWT auth
 * @param {String[]} obj.location - location of [workspaceId] on request (e.g. params, body) for parsing
 */
const requireWorkspaceAuth = ({
	acceptedRoles,
	locationWorkspaceId,
	locationEnvironment = undefined,
	requiredPermissions = [],
	requireBlindIndicesEnabled = false
}: {
	acceptedRoles: Array<'admin' | 'member'>;
	locationWorkspaceId: req;
	locationEnvironment?: req | undefined;
	requiredPermissions?: string[];
	requireBlindIndicesEnabled?: boolean;
}) => {
	return async (req: Request, res: Response, next: NextFunction) => {
		const workspaceId = req[locationWorkspaceId]?.workspaceId;
		const environment = locationEnvironment ? req[locationEnvironment]?.environment : undefined;
		
		// validate clients
		const { membership, workspace } = await validateClientForWorkspace({
			authData: req.authData,
			workspaceId: new Types.ObjectId(workspaceId),
			environment,
			acceptedRoles,
			requiredPermissions,
			requireBlindIndicesEnabled
		});
		
		if (membership) {
			req.membership = membership;
		}
		
		if (workspace) {
			req.workspace = workspace;
		}

		return next();
	};
};

export default requireWorkspaceAuth;<|MERGE_RESOLUTION|>--- conflicted
+++ resolved
@@ -1,12 +1,6 @@
 import { Request, Response, NextFunction } from 'express';
 import { Types } from 'mongoose';
-<<<<<<< HEAD
-import { validateMembership } from '../helpers/membership';
 import { validateClientForWorkspace } from '../validation';
-import { UnauthorizedRequestError } from '../utils/errors';
-=======
-import { validateClientForWorkspace } from '../helpers/workspace';
->>>>>>> 17060b22
 
 type req = 'params' | 'body' | 'query';
 
