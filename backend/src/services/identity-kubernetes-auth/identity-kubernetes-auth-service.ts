--- conflicted
+++ resolved
@@ -277,32 +277,6 @@
     let data: TCreateTokenReviewResponse | undefined;
 
     if (identityKubernetesAuth.tokenReviewMode === IdentityKubernetesAuthTokenReviewMode.Gateway) {
-<<<<<<< HEAD
-      const { kubernetesHost } = identityKubernetesAuth;
-
-      let urlString = kubernetesHost;
-      if (!kubernetesHost.startsWith("http://") && !kubernetesHost.startsWith("https://")) {
-        urlString = `https://${kubernetesHost}`;
-      }
-
-      const url = new URL(urlString);
-      let { port: k8sPort } = url;
-      const { protocol, hostname: k8sHost } = url;
-
-      const cleanedProtocol = new RE2(/[^a-zA-Z0-9]/g).replace(protocol, "").toLowerCase();
-
-      if (!["https", "http"].includes(cleanedProtocol)) {
-        throw new BadRequestError({
-          message: "Invalid Kubernetes host URL, must start with http:// or https://"
-        });
-      }
-
-      if (!k8sPort) {
-        k8sPort = cleanedProtocol === "https" ? "443" : "80";
-      }
-
-=======
->>>>>>> dbf7ecc9
       if (!identityKubernetesAuth.gatewayId) {
         throw new BadRequestError({
           message: "Gateway ID is required when token review mode is set to Gateway"
@@ -312,12 +286,6 @@
       data = await $gatewayProxyWrapper(
         {
           gatewayId: identityKubernetesAuth.gatewayId,
-<<<<<<< HEAD
-          targetHost: `${cleanedProtocol}://${k8sHost}`, // note(daniel): must include the protocol (https|http)
-          targetPort: k8sPort ? Number(k8sPort) : 443,
-          caCert,
-=======
->>>>>>> dbf7ecc9
           reviewTokenThroughGateway: true
         },
         tokenReviewCallbackThroughGateway
