import { Types } from "mongoose";
import { ISecret } from "../models";
import {
<<<<<<< HEAD
    CreateSecretParams,
    GetSecretsParams,
    GetSecretParams,
    UpdateSecretParams,
    DeleteSecretParams
} from '../interfaces/services/SecretService';
import { 
    createSecretBlindIndexDataHelper,
    getSecretBlindIndexSaltHelper,
    generateSecretBlindIndexWithSaltHelper,
    generateSecretBlindIndexHelper,
    createSecretHelper,
    getSecretsHelper,
    getSecretHelper,
    updateSecretHelper,
    deleteSecretHelper
} from '../helpers/secrets';
=======
  CreateSecretParams,
  GetSecretsParams,
  GetSecretParams,
  UpdateSecretParams,
  DeleteSecretParams,
} from "../interfaces/services/SecretService";
import {
  createSecretBlindIndexDataHelper,
  getSecretBlindIndexSaltHelper,
  generateSecretBlindIndexWithSaltHelper,
  generateSecretBlindIndexHelper,
  createSecretHelper,
  getSecretsHelper,
  getSecretHelper,
  updateSecretHelper,
  deleteSecretHelper,
} from "../helpers/secrets";
>>>>>>> 4b99a9ea

class SecretService {
  /**
   * Create secret blind index data containing encrypted blind index salt
   * for workspace with id [workspaceId]
   * @param {Object} obj
   * @param {Buffer} obj.salt - 16-byte random salt
   * @param {Types.ObjectId} obj.workspaceId
   */
  static async createSecretBlindIndexData({
    workspaceId,
  }: {
    workspaceId: Types.ObjectId;
  }) {
    return await createSecretBlindIndexDataHelper({
      workspaceId,
    });
  }

  /**
   * Get secret blind index salt for workspace with id [workspaceId]
   * @param {Object} obj
   * @param {Types.ObjectId} obj.workspaceId - id of workspace to get salt for
   * @returns
   */
  static async getSecretBlindIndexSalt({
    workspaceId,
  }: {
    workspaceId: Types.ObjectId;
  }) {
    return await getSecretBlindIndexSaltHelper({
      workspaceId,
    });
  }

  /**
   * Generate blind index for secret with name [secretName]
   * and salt [salt]
   * @param {Object} obj
   * @param {Object} obj.secretName - name of secret to generate blind index for
   * @param {String} obj.salt - base64-salt
   */
  static async generateSecretBlindIndexWithSalt({
    secretName,
    salt,
  }: {
    secretName: string;
    salt: string;
  }) {
    return await generateSecretBlindIndexWithSaltHelper({
      secretName,
      salt,
    });
  }

  /**
   * Create and return blind index for secret with
   * name [secretName] part of workspace with id [workspaceId]
   * @param {Object} obj
   * @param {String} obj.secretName - name of secret to generate blind index for
   * @param {Types.ObjectId} obj.workspaceId - id of workspace that secret belongs to
   */
  static async generateSecretBlindIndex({
    secretName,
    workspaceId,
  }: {
    secretName: string;
    workspaceId: Types.ObjectId;
  }) {
    return await generateSecretBlindIndexHelper({
      secretName,
      workspaceId,
    });
  }

  /**
   * Create secret with name [secretName]
   * @param {Object} obj
   * @param {String} obj.secretName - name of secret to create
   * @param {Types.ObjectId} obj.workspaceId - id of workspace to create secret for
   * @param {String} obj.environment - environment in workspace to create secret for
   * @param {'shared' | 'personal'} obj.type - type of secret
   * @param {AuthData} obj.authData - authentication data on request
   * @returns
   */
  static async createSecret(createSecretParams: CreateSecretParams) {
    return await createSecretHelper(createSecretParams);
  }

  /**
   * Get secrets for workspace with id [workspaceId] and environment [environment]
   * @param {Object} obj
   * @param {Types.ObjectId} obj.workspaceId - id of workspace
   * @param {String} obj.environment - environment in workspace
   * @param {AuthData} obj.authData - authentication data on request
   * @returns
   */
  static async getSecrets(getSecretsParams: GetSecretsParams) {
    return await getSecretsHelper(getSecretsParams);
  }

  /**
   * Get secret with name [secretName]
   * @param {Object} obj
   * @param {String} obj.secretName - name of secret to get
   * @param {Types.ObjectId} obj.workspaceId - id of workspace that secret belongs to
   * @param {String} obj.environment - environment in workspace that secret belongs to
   * @param {'shared' | 'personal'} obj.type - type of secret
   * @param {AuthData} obj.authData - authentication data on request
   * @returns
   */
  static async getSecret(getSecretParams: GetSecretParams) {
    // TODO(akhilmhdh) The one above is diff. Change this to some other name
    return await getSecretHelper(getSecretParams);
  }

  /**
   * Update secret with name [secretName]
   * @param {Object} obj
   * @param {String} obj.secretName - name of secret to update
   * @param {Types.ObjectId} obj.workspaceId - id of workspace that secret belongs to
   * @param {String} obj.environment - environment in workspace that secret belongs to
   * @param {'shared' | 'personal'} obj.type - type of secret
   * @param {String} obj.secretValueCiphertext - ciphertext of secret value
   * @param {String} obj.secretValueIV - IV of secret value
   * @param {String} obj.secretValueTag - tag of secret value
   * @param {AuthData} obj.authData - authentication data on request
   * @returns
   */
  static async updateSecret(updateSecretParams: UpdateSecretParams) {
    return await updateSecretHelper(updateSecretParams);
  }

  /**
   * Delete secret with name [secretName]
   * @param {Object} obj
   * @param {String} obj.secretName - name of secret to delete
   * @param {Types.ObjectId} obj.workspaceId - id of workspace that secret belongs to
   * @param {String} obj.environment - environment in workspace that secret belongs to
   * @param {'shared' | 'personal'} obj.type - type of secret
   * @param {AuthData} obj.authData - authentication data on request
   * @returns
   */
  static async deleteSecret(deleteSecretParams: DeleteSecretParams) {
    return await deleteSecretHelper(deleteSecretParams);
  }
}

export default SecretService;<|MERGE_RESOLUTION|>--- conflicted
+++ resolved
@@ -1,7 +1,5 @@
 import { Types } from "mongoose";
-import { ISecret } from "../models";
 import {
-<<<<<<< HEAD
     CreateSecretParams,
     GetSecretsParams,
     GetSecretParams,
@@ -19,25 +17,6 @@
     updateSecretHelper,
     deleteSecretHelper
 } from '../helpers/secrets';
-=======
-  CreateSecretParams,
-  GetSecretsParams,
-  GetSecretParams,
-  UpdateSecretParams,
-  DeleteSecretParams,
-} from "../interfaces/services/SecretService";
-import {
-  createSecretBlindIndexDataHelper,
-  getSecretBlindIndexSaltHelper,
-  generateSecretBlindIndexWithSaltHelper,
-  generateSecretBlindIndexHelper,
-  createSecretHelper,
-  getSecretsHelper,
-  getSecretHelper,
-  updateSecretHelper,
-  deleteSecretHelper,
-} from "../helpers/secrets";
->>>>>>> 4b99a9ea
 
 class SecretService {
   /**
