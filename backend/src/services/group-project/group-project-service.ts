import { ForbiddenError } from "@casl/ability";
import ms from "ms";

import { ActionProjectType, ProjectMembershipRole, SecretKeyEncoding, TGroups } from "@app/db/schemas";
import { validatePrivilegeChangeOperation } from "@app/ee/services/permission/permission-fns";
import { TPermissionServiceFactory } from "@app/ee/services/permission/permission-service";
<<<<<<< HEAD
import { ProjectPermissionGroupActions, ProjectPermissionSub } from "@app/ee/services/permission/project-permission";
=======
import { ProjectPermissionActions, ProjectPermissionSub } from "@app/ee/services/permission/project-permission";
import { validatePermissionBoundary } from "@app/lib/casl/boundary";
>>>>>>> f0fce308
import { decryptAsymmetric, encryptAsymmetric } from "@app/lib/crypto";
import { infisicalSymmetricDecrypt } from "@app/lib/crypto/encryption";
import { BadRequestError, ForbiddenRequestError, NotFoundError } from "@app/lib/errors";
import { groupBy } from "@app/lib/fn";
import { isUuidV4 } from "@app/lib/validator";

import { TGroupDALFactory } from "../../ee/services/group/group-dal";
import { TUserGroupMembershipDALFactory } from "../../ee/services/group/user-group-membership-dal";
import { TProjectDALFactory } from "../project/project-dal";
import { TProjectBotDALFactory } from "../project-bot/project-bot-dal";
import { TProjectKeyDALFactory } from "../project-key/project-key-dal";
import { ProjectUserMembershipTemporaryMode } from "../project-membership/project-membership-types";
import { TProjectRoleDALFactory } from "../project-role/project-role-dal";
import { TGroupProjectDALFactory } from "./group-project-dal";
import { TGroupProjectMembershipRoleDALFactory } from "./group-project-membership-role-dal";
import {
  TCreateProjectGroupDTO,
  TDeleteProjectGroupDTO,
  TGetGroupInProjectDTO,
  TListProjectGroupDTO,
  TUpdateProjectGroupDTO
} from "./group-project-types";

type TGroupProjectServiceFactoryDep = {
  groupProjectDAL: Pick<TGroupProjectDALFactory, "findOne" | "transaction" | "create" | "delete" | "findByProjectId">;
  groupProjectMembershipRoleDAL: Pick<
    TGroupProjectMembershipRoleDALFactory,
    "create" | "transaction" | "insertMany" | "delete"
  >;
  userGroupMembershipDAL: Pick<TUserGroupMembershipDALFactory, "findGroupMembersNotInProject">;
  projectDAL: Pick<TProjectDALFactory, "findOne" | "findProjectGhostUser" | "findById">;
  projectKeyDAL: Pick<TProjectKeyDALFactory, "findLatestProjectKey" | "delete" | "insertMany" | "transaction">;
  projectRoleDAL: Pick<TProjectRoleDALFactory, "find">;
  projectBotDAL: TProjectBotDALFactory;
  groupDAL: Pick<TGroupDALFactory, "findOne">;
  permissionService: Pick<TPermissionServiceFactory, "getProjectPermission" | "getProjectPermissionByRole">;
};

export type TGroupProjectServiceFactory = ReturnType<typeof groupProjectServiceFactory>;

export const groupProjectServiceFactory = ({
  groupDAL,
  groupProjectDAL,
  groupProjectMembershipRoleDAL,
  userGroupMembershipDAL,
  projectDAL,
  projectKeyDAL,
  projectBotDAL,
  projectRoleDAL,
  permissionService
}: TGroupProjectServiceFactoryDep) => {
  const addGroupToProject = async ({
    actor,
    actorId,
    actorOrgId,
    actorAuthMethod,
    roles,
    projectId,
    groupIdOrName
  }: TCreateProjectGroupDTO) => {
    const project = await projectDAL.findById(projectId);

    if (!project) throw new NotFoundError({ message: `Failed to find project with ID ${projectId}` });
    if (project.version < 2) throw new BadRequestError({ message: `Failed to add group to E2EE project` });

    const { permission } = await permissionService.getProjectPermission({
      actor,
      actorId,
      projectId,
      actorAuthMethod,
      actorOrgId,
      actionProjectType: ActionProjectType.Any
    });
    ForbiddenError.from(permission).throwUnlessCan(ProjectPermissionGroupActions.Create, ProjectPermissionSub.Groups);

    let group: TGroups | null = null;
    if (isUuidV4(groupIdOrName)) {
      group = await groupDAL.findOne({ orgId: actorOrgId, id: groupIdOrName });
    }
    if (!group) {
      group = await groupDAL.findOne({ orgId: actorOrgId, name: groupIdOrName });
    }

    if (!group) throw new NotFoundError({ message: `Failed to find group with ID or name ${groupIdOrName}` });

    const existingGroup = await groupProjectDAL.findOne({ groupId: group.id, projectId: project.id });
    if (existingGroup)
      throw new BadRequestError({
        message: `Group with ID ${group.id} already exists in project with id ${project.id}`
      });

    for await (const { role: requestedRoleChange } of roles) {
      const { permission: rolePermission } = await permissionService.getProjectPermissionByRole(
        requestedRoleChange,
        project.id
      );

<<<<<<< HEAD
      const hasRequiredPrivileges = validatePrivilegeChangeOperation(
        ProjectPermissionGroupActions.ManagePrivileges,
        ProjectPermissionSub.Groups,
        permission,
        rolePermission
      );

      if (!hasRequiredPrivileges) {
        throw new ForbiddenRequestError({ message: "Failed to assign group to a more privileged role" });
      }
=======
      const permissionBoundary = validatePermissionBoundary(permission, rolePermission);
      if (!permissionBoundary.isValid)
        throw new ForbiddenRequestError({
          name: "PermissionBoundaryError",
          message: "Failed to assign group to a more privileged role",
          details: { missingPermissions: permissionBoundary.missingPermissions }
        });
>>>>>>> f0fce308
    }

    // validate custom roles input
    const customInputRoles = roles.filter(
      ({ role }) => !Object.values(ProjectMembershipRole).includes(role as ProjectMembershipRole)
    );
    const hasCustomRole = Boolean(customInputRoles.length);
    const customRoles = hasCustomRole
      ? await projectRoleDAL.find({
          projectId: project.id,
          $in: { slug: customInputRoles.map(({ role }) => role) }
        })
      : [];

    if (customRoles.length !== customInputRoles.length) {
      const customRoleSlugs = customRoles.map((customRole) => customRole.slug);
      const missingInputRoles = customInputRoles
        .filter((inputRole) => !customRoleSlugs.includes(inputRole.role))
        .map((role) => role.role);

      throw new NotFoundError({
        message: `Custom role/s not found: ${missingInputRoles.join(", ")}`
      });
    }
    const customRolesGroupBySlug = groupBy(customRoles, ({ slug }) => slug);

    const projectGroup = await groupProjectDAL.transaction(async (tx) => {
      const groupProjectMembership = await groupProjectDAL.create(
        {
          groupId: group!.id,
          projectId: project.id
        },
        tx
      );

      const sanitizedProjectMembershipRoles = roles.map((inputRole) => {
        const isCustomRole = Boolean(customRolesGroupBySlug?.[inputRole.role]?.[0]);
        if (!inputRole.isTemporary) {
          return {
            projectMembershipId: groupProjectMembership.id,
            role: isCustomRole ? ProjectMembershipRole.Custom : inputRole.role,
            customRoleId: customRolesGroupBySlug[inputRole.role] ? customRolesGroupBySlug[inputRole.role][0].id : null
          };
        }

        // check cron or relative here later for now its just relative
        const relativeTimeInMs = ms(inputRole.temporaryRange);
        return {
          projectMembershipId: groupProjectMembership.id,
          role: isCustomRole ? ProjectMembershipRole.Custom : inputRole.role,
          customRoleId: customRolesGroupBySlug[inputRole.role] ? customRolesGroupBySlug[inputRole.role][0].id : null,
          isTemporary: true,
          temporaryMode: ProjectUserMembershipTemporaryMode.Relative,
          temporaryRange: inputRole.temporaryRange,
          temporaryAccessStartTime: new Date(inputRole.temporaryAccessStartTime),
          temporaryAccessEndTime: new Date(new Date(inputRole.temporaryAccessStartTime).getTime() + relativeTimeInMs)
        };
      });

      await groupProjectMembershipRoleDAL.insertMany(sanitizedProjectMembershipRoles, tx);

      // share project key with users in group that have not
      // individually been added to the project and that are not part of
      // other groups that are in the project
      const groupMembers = await userGroupMembershipDAL.findGroupMembersNotInProject(group!.id, project.id, tx);

      if (groupMembers.length) {
        const ghostUser = await projectDAL.findProjectGhostUser(project.id, tx);

        if (!ghostUser) {
          throw new NotFoundError({
            message: `Failed to find project owner of project with name ${project.name}`
          });
        }

        const ghostUserLatestKey = await projectKeyDAL.findLatestProjectKey(ghostUser.id, project.id, tx);

        if (!ghostUserLatestKey) {
          throw new NotFoundError({
            message: `Failed to find project owner's latest key in project with name ${project.name}`
          });
        }

        const bot = await projectBotDAL.findOne({ projectId: project.id }, tx);

        if (!bot) {
          throw new NotFoundError({
            message: `Failed to find project bot in project with name ${project.name}`
          });
        }

        const botPrivateKey = infisicalSymmetricDecrypt({
          keyEncoding: bot.keyEncoding as SecretKeyEncoding,
          iv: bot.iv,
          tag: bot.tag,
          ciphertext: bot.encryptedPrivateKey
        });

        const plaintextProjectKey = decryptAsymmetric({
          ciphertext: ghostUserLatestKey.encryptedKey,
          nonce: ghostUserLatestKey.nonce,
          publicKey: ghostUserLatestKey.sender.publicKey,
          privateKey: botPrivateKey
        });

        const projectKeyData = groupMembers.map(({ user: { publicKey, id } }) => {
          const { ciphertext: encryptedKey, nonce } = encryptAsymmetric(plaintextProjectKey, publicKey, botPrivateKey);

          return {
            encryptedKey,
            nonce,
            senderId: ghostUser.id,
            receiverId: id,
            projectId: project.id
          };
        });

        await projectKeyDAL.insertMany(projectKeyData, tx);
      }

      return groupProjectMembership;
    });

    return projectGroup;
  };

  const updateGroupInProject = async ({
    projectId,
    groupId,
    roles,
    actor,
    actorId,
    actorAuthMethod,
    actorOrgId
  }: TUpdateProjectGroupDTO) => {
    const project = await projectDAL.findById(projectId);

    if (!project) throw new NotFoundError({ message: `Failed to find project with ID ${projectId}` });

    const { permission } = await permissionService.getProjectPermission({
      actor,
      actorId,
      projectId,
      actorAuthMethod,
      actorOrgId,
      actionProjectType: ActionProjectType.Any
    });
    ForbiddenError.from(permission).throwUnlessCan(ProjectPermissionGroupActions.Edit, ProjectPermissionSub.Groups);

    const group = await groupDAL.findOne({ orgId: actorOrgId, id: groupId });
    if (!group) throw new NotFoundError({ message: `Failed to find group with ID ${groupId}` });

    const projectGroup = await groupProjectDAL.findOne({ groupId: group.id, projectId: project.id });
    if (!projectGroup) throw new NotFoundError({ message: `Failed to find group with ID ${groupId}` });

    for await (const { role: requestedRoleChange } of roles) {
      const { permission: rolePermission } = await permissionService.getProjectPermissionByRole(
        requestedRoleChange,
        project.id
      );
<<<<<<< HEAD

      const hasRequiredPrivileges = validatePrivilegeChangeOperation(
        ProjectPermissionGroupActions.ManagePrivileges,
        ProjectPermissionSub.Groups,
        permission,
        rolePermission
      );

      if (!hasRequiredPrivileges) {
        throw new ForbiddenRequestError({ message: "Failed to assign group to a more privileged role" });
      }
=======
      const permissionBoundary = validatePermissionBoundary(permission, rolePermission);
      if (!permissionBoundary.isValid)
        throw new ForbiddenRequestError({
          name: "PermissionBoundaryError",
          message: "Failed to assign group to a more privileged role",
          details: { missingPermissions: permissionBoundary.missingPermissions }
        });
>>>>>>> f0fce308
    }

    // validate custom roles input
    const customInputRoles = roles.filter(
      ({ role }) => !Object.values(ProjectMembershipRole).includes(role as ProjectMembershipRole)
    );
    const hasCustomRole = Boolean(customInputRoles.length);
    const customRoles = hasCustomRole
      ? await projectRoleDAL.find({
          projectId: project.id,
          $in: { slug: customInputRoles.map(({ role }) => role) }
        })
      : [];
    if (customRoles.length !== customInputRoles.length) {
      const customRoleSlugs = customRoles.map((customRole) => customRole.slug);
      const missingInputRoles = customInputRoles
        .filter((inputRole) => !customRoleSlugs.includes(inputRole.role))
        .map((role) => role.role);

      throw new NotFoundError({
        message: `Custom role/s not found: ${missingInputRoles.join(", ")}`
      });
    }

    const customRolesGroupBySlug = groupBy(customRoles, ({ slug }) => slug);

    const sanitizedProjectMembershipRoles = roles.map((inputRole) => {
      const isCustomRole = Boolean(customRolesGroupBySlug?.[inputRole.role]?.[0]);
      if (!inputRole.isTemporary) {
        return {
          projectMembershipId: projectGroup.id,
          role: isCustomRole ? ProjectMembershipRole.Custom : inputRole.role,
          customRoleId: customRolesGroupBySlug[inputRole.role] ? customRolesGroupBySlug[inputRole.role][0].id : null
        };
      }

      // check cron or relative here later for now its just relative
      const relativeTimeInMs = ms(inputRole.temporaryRange);
      return {
        projectMembershipId: projectGroup.id,
        role: isCustomRole ? ProjectMembershipRole.Custom : inputRole.role,
        customRoleId: customRolesGroupBySlug[inputRole.role] ? customRolesGroupBySlug[inputRole.role][0].id : null,
        isTemporary: true,
        temporaryMode: ProjectUserMembershipTemporaryMode.Relative,
        temporaryRange: inputRole.temporaryRange,
        temporaryAccessStartTime: new Date(inputRole.temporaryAccessStartTime),
        temporaryAccessEndTime: new Date(new Date(inputRole.temporaryAccessStartTime).getTime() + relativeTimeInMs)
      };
    });

    const updatedRoles = await groupProjectMembershipRoleDAL.transaction(async (tx) => {
      await groupProjectMembershipRoleDAL.delete({ projectMembershipId: projectGroup.id }, tx);
      return groupProjectMembershipRoleDAL.insertMany(sanitizedProjectMembershipRoles, tx);
    });

    return updatedRoles;
  };

  const removeGroupFromProject = async ({
    projectId,
    groupId,
    actorId,
    actor,
    actorOrgId,
    actorAuthMethod
  }: TDeleteProjectGroupDTO) => {
    const project = await projectDAL.findById(projectId);

    if (!project) throw new NotFoundError({ message: `Failed to find project with ID ${projectId}` });

    const group = await groupDAL.findOne({ orgId: actorOrgId, id: groupId });
    if (!group) throw new NotFoundError({ message: `Failed to find group with ID ${groupId}` });

    const groupProjectMembership = await groupProjectDAL.findOne({ groupId: group.id, projectId: project.id });
    if (!groupProjectMembership) throw new NotFoundError({ message: `Failed to find group with ID ${groupId}` });

    const { permission } = await permissionService.getProjectPermission({
      actor,
      actorId,
      projectId,
      actorAuthMethod,
      actorOrgId,
      actionProjectType: ActionProjectType.Any
    });
    ForbiddenError.from(permission).throwUnlessCan(ProjectPermissionGroupActions.Delete, ProjectPermissionSub.Groups);

    const deletedProjectGroup = await groupProjectDAL.transaction(async (tx) => {
      const groupMembers = await userGroupMembershipDAL.findGroupMembersNotInProject(group.id, project.id, tx);

      if (groupMembers.length) {
        await projectKeyDAL.delete(
          {
            projectId: project.id,
            $in: {
              receiverId: groupMembers.map(({ user: { id } }) => id)
            }
          },
          tx
        );
      }

      const [projectGroup] = await groupProjectDAL.delete({ groupId: group.id, projectId: project.id }, tx);
      return projectGroup;
    });

    return deletedProjectGroup;
  };

  const listGroupsInProject = async ({
    projectId,
    actor,
    actorId,
    actorAuthMethod,
    actorOrgId
  }: TListProjectGroupDTO) => {
    const project = await projectDAL.findById(projectId);

    if (!project) {
      throw new NotFoundError({ message: `Failed to find project with ID ${projectId}` });
    }

    const { permission } = await permissionService.getProjectPermission({
      actor,
      actorId,
      projectId,
      actorAuthMethod,
      actorOrgId,
      actionProjectType: ActionProjectType.Any
    });
    ForbiddenError.from(permission).throwUnlessCan(ProjectPermissionGroupActions.Read, ProjectPermissionSub.Groups);

    const groupMemberships = await groupProjectDAL.findByProjectId(project.id);
    return groupMemberships;
  };

  const getGroupInProject = async ({
    actor,
    actorId,
    actorAuthMethod,
    actorOrgId,
    groupId,
    projectId
  }: TGetGroupInProjectDTO) => {
    const project = await projectDAL.findById(projectId);

    if (!project) {
      throw new NotFoundError({ message: `Failed to find project with ID ${projectId}` });
    }

    const { permission } = await permissionService.getProjectPermission({
      actor,
      actorId,
      projectId,
      actorAuthMethod,
      actorOrgId,
      actionProjectType: ActionProjectType.Any
    });
    ForbiddenError.from(permission).throwUnlessCan(ProjectPermissionGroupActions.Read, ProjectPermissionSub.Groups);

    const [groupMembership] = await groupProjectDAL.findByProjectId(project.id, {
      groupId
    });

    if (!groupMembership) {
      throw new NotFoundError({
        message: `Group membership with ID ${groupId} not found in project with ID ${projectId}`
      });
    }

    return groupMembership;
  };

  return {
    addGroupToProject,
    updateGroupInProject,
    removeGroupFromProject,
    listGroupsInProject,
    getGroupInProject
  };
};<|MERGE_RESOLUTION|>--- conflicted
+++ resolved
@@ -4,12 +4,7 @@
 import { ActionProjectType, ProjectMembershipRole, SecretKeyEncoding, TGroups } from "@app/db/schemas";
 import { validatePrivilegeChangeOperation } from "@app/ee/services/permission/permission-fns";
 import { TPermissionServiceFactory } from "@app/ee/services/permission/permission-service";
-<<<<<<< HEAD
 import { ProjectPermissionGroupActions, ProjectPermissionSub } from "@app/ee/services/permission/project-permission";
-=======
-import { ProjectPermissionActions, ProjectPermissionSub } from "@app/ee/services/permission/project-permission";
-import { validatePermissionBoundary } from "@app/lib/casl/boundary";
->>>>>>> f0fce308
 import { decryptAsymmetric, encryptAsymmetric } from "@app/lib/crypto";
 import { infisicalSymmetricDecrypt } from "@app/lib/crypto/encryption";
 import { BadRequestError, ForbiddenRequestError, NotFoundError } from "@app/lib/errors";
@@ -107,26 +102,18 @@
         project.id
       );
 
-<<<<<<< HEAD
-      const hasRequiredPrivileges = validatePrivilegeChangeOperation(
+      const permissionBoundary = validatePrivilegeChangeOperation(
         ProjectPermissionGroupActions.ManagePrivileges,
         ProjectPermissionSub.Groups,
         permission,
         rolePermission
       );
-
-      if (!hasRequiredPrivileges) {
-        throw new ForbiddenRequestError({ message: "Failed to assign group to a more privileged role" });
-      }
-=======
-      const permissionBoundary = validatePermissionBoundary(permission, rolePermission);
       if (!permissionBoundary.isValid)
         throw new ForbiddenRequestError({
           name: "PermissionBoundaryError",
           message: "Failed to assign group to a more privileged role",
           details: { missingPermissions: permissionBoundary.missingPermissions }
         });
->>>>>>> f0fce308
     }
 
     // validate custom roles input
@@ -287,27 +274,18 @@
         requestedRoleChange,
         project.id
       );
-<<<<<<< HEAD
-
-      const hasRequiredPrivileges = validatePrivilegeChangeOperation(
+      const permissionBoundary = validatePrivilegeChangeOperation(
         ProjectPermissionGroupActions.ManagePrivileges,
         ProjectPermissionSub.Groups,
         permission,
         rolePermission
       );
-
-      if (!hasRequiredPrivileges) {
-        throw new ForbiddenRequestError({ message: "Failed to assign group to a more privileged role" });
-      }
-=======
-      const permissionBoundary = validatePermissionBoundary(permission, rolePermission);
       if (!permissionBoundary.isValid)
         throw new ForbiddenRequestError({
           name: "PermissionBoundaryError",
           message: "Failed to assign group to a more privileged role",
           details: { missingPermissions: permissionBoundary.missingPermissions }
         });
->>>>>>> f0fce308
     }
 
     // validate custom roles input
