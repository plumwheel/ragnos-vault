/* eslint-disable no-bitwise */
import { ForbiddenError } from "@casl/ability";
import * as x509 from "@peculiar/x509";
import crypto, { KeyObject } from "crypto";
import ms from "ms";
import { z } from "zod";

import { TCertificateAuthorities, TCertificateTemplates } from "@app/db/schemas";
import { TPermissionServiceFactory } from "@app/ee/services/permission/permission-service";
import { ProjectPermissionActions, ProjectPermissionSub } from "@app/ee/services/permission/project-permission";
import { getConfig } from "@app/lib/config/env";
import { BadRequestError, NotFoundError } from "@app/lib/errors";
import { TCertificateBodyDALFactory } from "@app/services/certificate/certificate-body-dal";
import { TCertificateDALFactory } from "@app/services/certificate/certificate-dal";
import { TKmsServiceFactory } from "@app/services/kms/kms-service";
import { TPkiCollectionDALFactory } from "@app/services/pki-collection/pki-collection-dal";
import { TPkiCollectionItemDALFactory } from "@app/services/pki-collection/pki-collection-item-dal";
import { TProjectDALFactory } from "@app/services/project/project-dal";
import { getProjectKmsCertificateKeyId } from "@app/services/project/project-fns";

import { TCertificateAuthorityCrlDALFactory } from "../../ee/services/certificate-authority-crl/certificate-authority-crl-dal";
import {
  CertExtendedKeyUsage,
  CertExtendedKeyUsageOIDToName,
  CertKeyAlgorithm,
  CertKeyUsage,
  CertStatus
} from "../certificate/certificate-types";
import { TCertificateTemplateDALFactory } from "../certificate-template/certificate-template-dal";
import { validateCertificateDetailsAgainstTemplate } from "../certificate-template/certificate-template-fns";
import { TCertificateAuthorityCertDALFactory } from "./certificate-authority-cert-dal";
import { TCertificateAuthorityDALFactory } from "./certificate-authority-dal";
import {
  createDistinguishedName,
  createSerialNumber,
  getCaCertChain, // TODO: consider rename
  getCaCertChains,
  getCaCredentials,
  keyAlgorithmToAlgCfg,
  parseDistinguishedName
} from "./certificate-authority-fns";
import { TCertificateAuthorityQueueFactory } from "./certificate-authority-queue";
import { TCertificateAuthoritySecretDALFactory } from "./certificate-authority-secret-dal";
import {
  CaStatus,
  CaType,
  TCreateCaDTO,
  TDeleteCaDTO,
  TGetCaCertDTO,
  TGetCaCertificateTemplatesDTO,
  TGetCaCertsDTO,
  TGetCaCsrDTO,
  TGetCaDTO,
  TImportCertToCaDTO,
  TIssueCertFromCaDTO,
  TRenewCaCertDTO,
  TSignCertFromCaDTO,
  TSignIntermediateDTO,
  TUpdateCaDTO
} from "./certificate-authority-types";
import { hostnameRegex } from "./certificate-authority-validators";

type TCertificateAuthorityServiceFactoryDep = {
  certificateAuthorityDAL: Pick<
    TCertificateAuthorityDALFactory,
    "transaction" | "create" | "findById" | "updateById" | "deleteById" | "findOne"
  >;
  certificateAuthorityCertDAL: Pick<
    TCertificateAuthorityCertDALFactory,
    "create" | "findOne" | "transaction" | "find" | "findById"
  >;
  certificateAuthoritySecretDAL: Pick<TCertificateAuthoritySecretDALFactory, "create" | "findOne">;
  certificateAuthorityCrlDAL: Pick<TCertificateAuthorityCrlDALFactory, "create" | "findOne" | "update">;
  certificateTemplateDAL: Pick<TCertificateTemplateDALFactory, "getById" | "find">;
  certificateAuthorityQueue: TCertificateAuthorityQueueFactory; // TODO: Pick
  certificateDAL: Pick<TCertificateDALFactory, "transaction" | "create" | "find">;
  certificateBodyDAL: Pick<TCertificateBodyDALFactory, "create">;
  pkiCollectionDAL: Pick<TPkiCollectionDALFactory, "findById">;
  pkiCollectionItemDAL: Pick<TPkiCollectionItemDALFactory, "create">;
  projectDAL: Pick<TProjectDALFactory, "findProjectBySlug" | "findOne" | "updateById" | "findById" | "transaction">;
  kmsService: Pick<TKmsServiceFactory, "generateKmsKey" | "encryptWithKmsKey" | "decryptWithKmsKey">;
  permissionService: Pick<TPermissionServiceFactory, "getProjectPermission">;
};

export type TCertificateAuthorityServiceFactory = ReturnType<typeof certificateAuthorityServiceFactory>;

export const certificateAuthorityServiceFactory = ({
  certificateAuthorityDAL,
  certificateAuthorityCertDAL,
  certificateAuthoritySecretDAL,
  certificateAuthorityCrlDAL,
  certificateTemplateDAL,
  certificateDAL,
  certificateBodyDAL,
  pkiCollectionDAL,
  pkiCollectionItemDAL,
  projectDAL,
  kmsService,
  permissionService
}: TCertificateAuthorityServiceFactoryDep) => {
  /**
   * Generates new root or intermediate CA
   */
  const createCa = async ({
    projectSlug,
    type,
    friendlyName,
    commonName,
    organization,
    ou,
    country,
    province,
    locality,
    notBefore,
    notAfter,
    maxPathLength,
    keyAlgorithm,
    requireTemplateForIssuance,
    actorId,
    actorAuthMethod,
    actor,
    actorOrgId
  }: TCreateCaDTO) => {
    const project = await projectDAL.findProjectBySlug(projectSlug, actorOrgId);
    if (!project) throw new BadRequestError({ message: "Project not found" });

    const { permission } = await permissionService.getProjectPermission(
      actor,
      actorId,
      project.id,
      actorAuthMethod,
      actorOrgId
    );

    ForbiddenError.from(permission).throwUnlessCan(
      ProjectPermissionActions.Create,
      ProjectPermissionSub.CertificateAuthorities
    );

    const dn = createDistinguishedName({
      commonName,
      organization,
      ou,
      country,
      province,
      locality
    });

    const alg = keyAlgorithmToAlgCfg(keyAlgorithm);
    const keys = await crypto.subtle.generateKey(alg, true, ["sign", "verify"]);

    const newCa = await certificateAuthorityDAL.transaction(async (tx) => {
      const notBeforeDate = notBefore ? new Date(notBefore) : new Date();

      // if undefined, set [notAfterDate] to 10 years from now
      const notAfterDate = notAfter
        ? new Date(notAfter)
        : new Date(new Date().setFullYear(new Date().getFullYear() + 10));

      const serialNumber = createSerialNumber();

      const ca = await certificateAuthorityDAL.create(
        {
          projectId: project.id,
          type,
          organization,
          ou,
          country,
          province,
          locality,
          friendlyName: friendlyName || dn,
          commonName,
          status: type === CaType.ROOT ? CaStatus.ACTIVE : CaStatus.PENDING_CERTIFICATE,
          dn,
          keyAlgorithm,
          ...(type === CaType.ROOT && {
            maxPathLength,
            notBefore: notBeforeDate,
            notAfter: notAfterDate,
            serialNumber
          }),
          requireTemplateForIssuance
        },
        tx
      );

      const certificateManagerKmsId = await getProjectKmsCertificateKeyId({
        projectId: project.id,
        projectDAL,
        kmsService
      });
      const kmsEncryptor = await kmsService.encryptWithKmsKey({
        kmsId: certificateManagerKmsId
      });

      // https://nodejs.org/api/crypto.html#static-method-keyobjectfromkey
      const skObj = KeyObject.from(keys.privateKey);

      const { cipherTextBlob: encryptedPrivateKey } = await kmsEncryptor({
        plainText: skObj.export({
          type: "pkcs8",
          format: "der"
        })
      });

      const caSecret = await certificateAuthoritySecretDAL.create(
        {
          caId: ca.id,
          encryptedPrivateKey
        },
        tx
      );

      if (type === CaType.ROOT) {
        // note: create self-signed cert only applicable for root CA
        const cert = await x509.X509CertificateGenerator.createSelfSigned({
          name: dn,
          serialNumber,
          notBefore: notBeforeDate,
          notAfter: notAfterDate,
          signingAlgorithm: alg,
          keys,
          extensions: [
            new x509.BasicConstraintsExtension(true, maxPathLength === -1 ? undefined : maxPathLength, true),
            // eslint-disable-next-line no-bitwise
            new x509.KeyUsagesExtension(x509.KeyUsageFlags.keyCertSign | x509.KeyUsageFlags.cRLSign, true),
            await x509.SubjectKeyIdentifierExtension.create(keys.publicKey)
          ]
        });

        const { cipherTextBlob: encryptedCertificate } = await kmsEncryptor({
          plainText: Buffer.from(new Uint8Array(cert.rawData))
        });

        const { cipherTextBlob: encryptedCertificateChain } = await kmsEncryptor({
          plainText: Buffer.alloc(0)
        });

        const caCert = await certificateAuthorityCertDAL.create(
          {
            caId: ca.id,
            encryptedCertificate,
            encryptedCertificateChain,
            version: 1,
            caSecretId: caSecret.id
          },
          tx
        );

        await certificateAuthorityDAL.updateById(
          ca.id,
          {
            activeCaCertId: caCert.id
          },
          tx
        );
      }

      // create empty CRL
      const crl = await x509.X509CrlGenerator.create({
        issuer: ca.dn,
        thisUpdate: new Date(),
        nextUpdate: new Date("2025/12/12"), // TODO: change
        entries: [],
        signingAlgorithm: alg,
        signingKey: keys.privateKey
      });

      const { cipherTextBlob: encryptedCrl } = await kmsEncryptor({
        plainText: Buffer.from(new Uint8Array(crl.rawData))
      });

      await certificateAuthorityCrlDAL.create(
        {
          caId: ca.id,
          encryptedCrl,
          caSecretId: caSecret.id
        },
        tx
      );

      return ca;
    });

    return newCa;
  };

  /**
   * Return CA with id [caId]
   */
  const getCaById = async ({ caId, actorId, actorAuthMethod, actor, actorOrgId }: TGetCaDTO) => {
    const ca = await certificateAuthorityDAL.findById(caId);
    if (!ca) throw new BadRequestError({ message: "CA not found" });

    const { permission } = await permissionService.getProjectPermission(
      actor,
      actorId,
      ca.projectId,
      actorAuthMethod,
      actorOrgId
    );
    ForbiddenError.from(permission).throwUnlessCan(
      ProjectPermissionActions.Read,
      ProjectPermissionSub.CertificateAuthorities
    );

    return ca;
  };

  /**
   * Update CA with id [caId].
   * Note: Used to enable/disable CA
   */
  const updateCaById = async ({
    caId,
    status,
    requireTemplateForIssuance,
    actorId,
    actorAuthMethod,
    actor,
    actorOrgId
  }: TUpdateCaDTO) => {
    const ca = await certificateAuthorityDAL.findById(caId);
    if (!ca) throw new BadRequestError({ message: "CA not found" });

    const { permission } = await permissionService.getProjectPermission(
      actor,
      actorId,
      ca.projectId,
      actorAuthMethod,
      actorOrgId
    );

    ForbiddenError.from(permission).throwUnlessCan(
      ProjectPermissionActions.Edit,
      ProjectPermissionSub.CertificateAuthorities
    );

    const updatedCa = await certificateAuthorityDAL.updateById(caId, { status, requireTemplateForIssuance });

    return updatedCa;
  };

  /**
   * Delete CA with id [caId]
   */
  const deleteCaById = async ({ caId, actorId, actorAuthMethod, actor, actorOrgId }: TDeleteCaDTO) => {
    const ca = await certificateAuthorityDAL.findById(caId);
    if (!ca) throw new BadRequestError({ message: "CA not found" });

    const { permission } = await permissionService.getProjectPermission(
      actor,
      actorId,
      ca.projectId,
      actorAuthMethod,
      actorOrgId
    );

    ForbiddenError.from(permission).throwUnlessCan(
      ProjectPermissionActions.Delete,
      ProjectPermissionSub.CertificateAuthorities
    );

    const deletedCa = await certificateAuthorityDAL.deleteById(caId);

    return deletedCa;
  };

  /**
   * Return certificate signing request (CSR) made with CA with id [caId]
   */
  const getCaCsr = async ({ caId, actorId, actorAuthMethod, actor, actorOrgId }: TGetCaCsrDTO) => {
    const ca = await certificateAuthorityDAL.findById(caId);
    if (!ca) throw new BadRequestError({ message: "CA not found" });

    const { permission } = await permissionService.getProjectPermission(
      actor,
      actorId,
      ca.projectId,
      actorAuthMethod,
      actorOrgId
    );

    ForbiddenError.from(permission).throwUnlessCan(
      ProjectPermissionActions.Create,
      ProjectPermissionSub.CertificateAuthorities
    );

    if (ca.type === CaType.ROOT) throw new BadRequestError({ message: "Root CA cannot generate CSR" });

    const { caPrivateKey, caPublicKey } = await getCaCredentials({
      caId,
      certificateAuthorityDAL,
      certificateAuthoritySecretDAL,
      projectDAL,
      kmsService
    });

    const alg = keyAlgorithmToAlgCfg(ca.keyAlgorithm as CertKeyAlgorithm);

    const csrObj = await x509.Pkcs10CertificateRequestGenerator.create({
      name: ca.dn,
      keys: {
        privateKey: caPrivateKey,
        publicKey: caPublicKey
      },
      signingAlgorithm: alg,
      extensions: [
        // eslint-disable-next-line no-bitwise
        new x509.KeyUsagesExtension(
          x509.KeyUsageFlags.keyCertSign |
            x509.KeyUsageFlags.cRLSign |
            x509.KeyUsageFlags.digitalSignature |
            x509.KeyUsageFlags.keyEncipherment
        )
      ],
      attributes: [new x509.ChallengePasswordAttribute("password")]
    });

    return {
      csr: csrObj.toString("pem"),
      ca
    };
  };

  /**
   * Renew certificate for CA with id [caId]
   * Note 1: This CA renewal method is only applicable to CAs with internal parent CAs
   * Note 2: Currently implements CA renewal with same key-pair only
   */
  const renewCaCert = async ({ caId, notAfter, actorId, actorAuthMethod, actor, actorOrgId }: TRenewCaCertDTO) => {
    const ca = await certificateAuthorityDAL.findById(caId);
    if (!ca) throw new BadRequestError({ message: "CA not found" });

    if (!ca.activeCaCertId) throw new BadRequestError({ message: "CA does not have a certificate installed" });

    const { permission } = await permissionService.getProjectPermission(
      actor,
      actorId,
      ca.projectId,
      actorAuthMethod,
      actorOrgId
    );

    ForbiddenError.from(permission).throwUnlessCan(
      ProjectPermissionActions.Create,
      ProjectPermissionSub.CertificateAuthorities
    );

    if (ca.status === CaStatus.DISABLED) throw new BadRequestError({ message: "CA is disabled" });

    // get latest CA certificate
    const caCert = await certificateAuthorityCertDAL.findById(ca.activeCaCertId);

    const serialNumber = createSerialNumber();

    const certificateManagerKmsId = await getProjectKmsCertificateKeyId({
      projectId: ca.projectId,
      projectDAL,
      kmsService
    });

    const kmsEncryptor = await kmsService.encryptWithKmsKey({
      kmsId: certificateManagerKmsId
    });

    const { caPrivateKey, caPublicKey, caSecret } = await getCaCredentials({
      caId: ca.id,
      certificateAuthorityDAL,
      certificateAuthoritySecretDAL,
      projectDAL,
      kmsService
    });

    const alg = keyAlgorithmToAlgCfg(ca.keyAlgorithm as CertKeyAlgorithm);

    const kmsDecryptor = await kmsService.decryptWithKmsKey({
      kmsId: certificateManagerKmsId
    });
    const decryptedCaCert = await kmsDecryptor({
      cipherTextBlob: caCert.encryptedCertificate
    });

    const caCertObj = new x509.X509Certificate(decryptedCaCert);

    let certificate = "";
    let certificateChain = "";

    switch (ca.type) {
      case CaType.ROOT: {
        if (new Date(notAfter) <= new Date(caCertObj.notAfter)) {
          throw new BadRequestError({
            message:
              "New Root CA certificate must have notAfter date that is greater than the current certificate notAfter date"
          });
        }

        const notBeforeDate = new Date();
        const cert = await x509.X509CertificateGenerator.createSelfSigned({
          name: ca.dn,
          serialNumber,
          notBefore: notBeforeDate,
          notAfter: new Date(notAfter),
          signingAlgorithm: alg,
          keys: {
            privateKey: caPrivateKey,
            publicKey: caPublicKey
          },
          extensions: [
            new x509.BasicConstraintsExtension(
              true,
              ca.maxPathLength === -1 || !ca.maxPathLength ? undefined : ca.maxPathLength,
              true
            ),
            // eslint-disable-next-line no-bitwise
            new x509.KeyUsagesExtension(x509.KeyUsageFlags.keyCertSign | x509.KeyUsageFlags.cRLSign, true),
            await x509.SubjectKeyIdentifierExtension.create(caPublicKey)
          ]
        });

        const { cipherTextBlob: encryptedCertificate } = await kmsEncryptor({
          plainText: Buffer.from(new Uint8Array(cert.rawData))
        });

        const { cipherTextBlob: encryptedCertificateChain } = await kmsEncryptor({
          plainText: Buffer.alloc(0)
        });

        await certificateAuthorityDAL.transaction(async (tx) => {
          const newCaCert = await certificateAuthorityCertDAL.create(
            {
              caId: ca.id,
              encryptedCertificate,
              encryptedCertificateChain,
              version: caCert.version + 1,
              caSecretId: caSecret.id
            },
            tx
          );

          await certificateAuthorityDAL.updateById(
            ca.id,
            {
              activeCaCertId: newCaCert.id,
              notBefore: notBeforeDate,
              notAfter: new Date(notAfter)
            },
            tx
          );
        });

        certificate = cert.toString("pem");
        break;
      }
      case CaType.INTERMEDIATE: {
        if (!ca.parentCaId) {
          // TODO: look into optimal way to support renewal of intermediate CA with external parent CA
          throw new BadRequestError({
            message: "Failed to renew intermediate CA certificate with external parent CA"
          });
        }

        const parentCa = await certificateAuthorityDAL.findById(ca.parentCaId);
        const { caPrivateKey: parentCaPrivateKey } = await getCaCredentials({
          caId: parentCa.id,
          certificateAuthorityDAL,
          certificateAuthoritySecretDAL,
          projectDAL,
          kmsService
        });

        // get latest parent CA certificate
        if (!parentCa.activeCaCertId)
          throw new BadRequestError({ message: "Parent CA does not have a certificate installed" });
        const parentCaCert = await certificateAuthorityCertDAL.findById(parentCa.activeCaCertId);

        const decryptedParentCaCert = await kmsDecryptor({
          cipherTextBlob: parentCaCert.encryptedCertificate
        });

        const parentCaCertObj = new x509.X509Certificate(decryptedParentCaCert);

        if (new Date(notAfter) <= new Date(caCertObj.notAfter)) {
          throw new BadRequestError({
            message:
              "New Intermediate CA certificate must have notAfter date that is greater than the current certificate notAfter date"
          });
        }

        if (new Date(notAfter) > new Date(parentCaCertObj.notAfter)) {
          throw new BadRequestError({
            message:
              "New Intermediate CA certificate must have notAfter date that is equal to or smaller than the notAfter date of the parent CA certificate current certificate notAfter date"
          });
        }

        const csrObj = await x509.Pkcs10CertificateRequestGenerator.create({
          name: ca.dn,
          keys: {
            privateKey: caPrivateKey,
            publicKey: caPublicKey
          },
          signingAlgorithm: alg,
          extensions: [
            // eslint-disable-next-line no-bitwise
            new x509.KeyUsagesExtension(
              x509.KeyUsageFlags.keyCertSign |
                x509.KeyUsageFlags.cRLSign |
                x509.KeyUsageFlags.digitalSignature |
                x509.KeyUsageFlags.keyEncipherment
            )
          ],
          attributes: [new x509.ChallengePasswordAttribute("password")]
        });

        const notBeforeDate = new Date();
        const intermediateCert = await x509.X509CertificateGenerator.create({
          serialNumber,
          subject: csrObj.subject,
          issuer: parentCaCertObj.subject,
          notBefore: notBeforeDate,
          notAfter: new Date(notAfter),
          signingKey: parentCaPrivateKey,
          publicKey: csrObj.publicKey,
          signingAlgorithm: alg,
          extensions: [
            new x509.KeyUsagesExtension(
              x509.KeyUsageFlags.keyCertSign |
                x509.KeyUsageFlags.cRLSign |
                x509.KeyUsageFlags.digitalSignature |
                x509.KeyUsageFlags.keyEncipherment,
              true
            ),
            new x509.BasicConstraintsExtension(
              true,
              ca.maxPathLength === -1 || !ca.maxPathLength ? undefined : ca.maxPathLength,
              true
            ),
            await x509.AuthorityKeyIdentifierExtension.create(parentCaCertObj, false),
            await x509.SubjectKeyIdentifierExtension.create(csrObj.publicKey)
          ]
        });

        const { cipherTextBlob: encryptedCertificate } = await kmsEncryptor({
          plainText: Buffer.from(new Uint8Array(intermediateCert.rawData))
        });

        const { caCert: parentCaCertificate, caCertChain: parentCaCertChain } = await getCaCertChain({
          caCertId: parentCa.activeCaCertId,
          certificateAuthorityDAL,
          certificateAuthorityCertDAL,
          projectDAL,
          kmsService
        });

        certificateChain = `${parentCaCertificate}\n${parentCaCertChain}`.trim();

        const { cipherTextBlob: encryptedCertificateChain } = await kmsEncryptor({
          plainText: Buffer.from(certificateChain)
        });

        await certificateAuthorityDAL.transaction(async (tx) => {
          const newCaCert = await certificateAuthorityCertDAL.create(
            {
              caId: ca.id,
              encryptedCertificate,
              encryptedCertificateChain,
              version: caCert.version + 1,
              caSecretId: caSecret.id
            },
            tx
          );

          await certificateAuthorityDAL.updateById(
            ca.id,
            {
              activeCaCertId: newCaCert.id,
              notBefore: notBeforeDate,
              notAfter: new Date(notAfter)
            },
            tx
          );
        });

        certificate = intermediateCert.toString("pem");
        break;
      }
      default: {
        throw new BadRequestError({
          message: "Unrecognized CA type"
        });
      }
    }

    return {
      certificate,
      certificateChain,
      serialNumber,
      ca
    };
  };

  const getCaCerts = async ({ caId, actorId, actorAuthMethod, actor, actorOrgId }: TGetCaCertsDTO) => {
    const ca = await certificateAuthorityDAL.findById(caId);
    if (!ca) throw new BadRequestError({ message: "CA not found" });

    const { permission } = await permissionService.getProjectPermission(
      actor,
      actorId,
      ca.projectId,
      actorAuthMethod,
      actorOrgId
    );

    ForbiddenError.from(permission).throwUnlessCan(
      ProjectPermissionActions.Read,
      ProjectPermissionSub.CertificateAuthorities
    );

    const caCertChains = await getCaCertChains({
      caId,
      certificateAuthorityDAL,
      certificateAuthorityCertDAL,
      projectDAL,
      kmsService
    });

    return {
      ca,
      caCerts: caCertChains
    };
  };

  /**
   * Return current certificate and certificate chain for CA
   */
  const getCaCert = async ({ caId, actorId, actorAuthMethod, actor, actorOrgId }: TGetCaCertDTO) => {
    const ca = await certificateAuthorityDAL.findById(caId);
    if (!ca) throw new BadRequestError({ message: "CA not found" });
    if (!ca.activeCaCertId) throw new BadRequestError({ message: "CA does not have a certificate installed" });

    const { permission } = await permissionService.getProjectPermission(
      actor,
      actorId,
      ca.projectId,
      actorAuthMethod,
      actorOrgId
    );

    ForbiddenError.from(permission).throwUnlessCan(
      ProjectPermissionActions.Read,
      ProjectPermissionSub.CertificateAuthorities
    );

    const { caCert, caCertChain, serialNumber } = await getCaCertChain({
      caCertId: ca.activeCaCertId,
      certificateAuthorityDAL,
      certificateAuthorityCertDAL,
      projectDAL,
      kmsService
    });

    return {
      certificate: caCert,
      certificateChain: caCertChain,
      serialNumber,
      ca
    };
  };

  /**
   * Return CA certificate object by ID
   */
  const getCaCertById = async ({ caId, caCertId }: { caId: string; caCertId: string }) => {
    const caCert = await certificateAuthorityCertDAL.findOne({
      caId,
      id: caCertId
    });

    if (!caCert) {
      throw new NotFoundError({ message: "CA certificate not found" });
    }

    const ca = await certificateAuthorityDAL.findById(caId);
    const keyId = await getProjectKmsCertificateKeyId({
      projectId: ca.projectId,
      projectDAL,
      kmsService
    });

    const kmsDecryptor = await kmsService.decryptWithKmsKey({
      kmsId: keyId
    });

    const decryptedCaCert = await kmsDecryptor({
      cipherTextBlob: caCert.encryptedCertificate
    });

    const caCertObj = new x509.X509Certificate(decryptedCaCert);

    return caCertObj;
  };

  /**
   * Issue certificate to be imported back in for intermediate CA
   */
  const signIntermediate = async ({
    caId,
    actorId,
    actorAuthMethod,
    actor,
    actorOrgId,
    csr,
    notBefore,
    notAfter,
    maxPathLength
  }: TSignIntermediateDTO) => {
    const appCfg = getConfig();
    const ca = await certificateAuthorityDAL.findById(caId);
    if (!ca) throw new BadRequestError({ message: "CA not found" });

    const { permission } = await permissionService.getProjectPermission(
      actor,
      actorId,
      ca.projectId,
      actorAuthMethod,
      actorOrgId
    );

    ForbiddenError.from(permission).throwUnlessCan(
      ProjectPermissionActions.Create,
      ProjectPermissionSub.CertificateAuthorities
    );

    if (ca.status === CaStatus.DISABLED) throw new BadRequestError({ message: "CA is disabled" });
    if (!ca.activeCaCertId) throw new BadRequestError({ message: "CA does not have a certificate installed" });

    const caCert = await certificateAuthorityCertDAL.findById(ca.activeCaCertId);

    if (ca.notAfter && new Date() > new Date(ca.notAfter)) {
      throw new BadRequestError({ message: "CA is expired" });
    }

    const alg = keyAlgorithmToAlgCfg(ca.keyAlgorithm as CertKeyAlgorithm);

    const certificateManagerKmsId = await getProjectKmsCertificateKeyId({
      projectId: ca.projectId,
      projectDAL,
      kmsService
    });
    const kmsDecryptor = await kmsService.decryptWithKmsKey({
      kmsId: certificateManagerKmsId
    });

    const decryptedCaCert = await kmsDecryptor({
      cipherTextBlob: caCert.encryptedCertificate
    });

    const caCertObj = new x509.X509Certificate(decryptedCaCert);
    const csrObj = new x509.Pkcs10CertificateRequest(csr);

    // check path length constraint
    const caPathLength = caCertObj.getExtension(x509.BasicConstraintsExtension)?.pathLength;
    if (caPathLength !== undefined) {
      if (caPathLength === 0)
        throw new BadRequestError({
          message: "Failed to issue intermediate certificate due to CA path length constraint"
        });
      if (maxPathLength >= caPathLength || (maxPathLength === -1 && caPathLength !== -1))
        throw new BadRequestError({
          message: "The requested path length constraint exceeds the CA's allowed path length"
        });
    }

    const notBeforeDate = notBefore ? new Date(notBefore) : new Date();
    const notAfterDate = new Date(notAfter);

    const caCertNotBeforeDate = new Date(caCertObj.notBefore);
    const caCertNotAfterDate = new Date(caCertObj.notAfter);

    // check not before constraint
    if (notBeforeDate < caCertNotBeforeDate) {
      throw new BadRequestError({ message: "notBefore date is before CA certificate's notBefore date" });
    }

    if (notBeforeDate > notAfterDate) throw new BadRequestError({ message: "notBefore date is after notAfter date" });

    // check not after constraint
    if (notAfterDate > caCertNotAfterDate) {
      throw new BadRequestError({ message: "notAfter date is after CA certificate's notAfter date" });
    }

    const { caPrivateKey, caSecret } = await getCaCredentials({
      caId: ca.id,
      certificateAuthorityDAL,
      certificateAuthoritySecretDAL,
      projectDAL,
      kmsService
    });

    const serialNumber = createSerialNumber();

    const caCrl = await certificateAuthorityCrlDAL.findOne({ caSecretId: caSecret.id });
    const distributionPointUrl = `${appCfg.SITE_URL}/api/v1/pki/crl/${caCrl.id}`;

    const caIssuerUrl = `${appCfg.SITE_URL}/api/v1/pki/ca/${ca.id}/certificates/${caCert.id}`;
    const intermediateCert = await x509.X509CertificateGenerator.create({
      serialNumber,
      subject: csrObj.subject,
      issuer: caCertObj.subject,
      notBefore: notBeforeDate,
      notAfter: notAfterDate,
      signingKey: caPrivateKey,
      publicKey: csrObj.publicKey,
      signingAlgorithm: alg,
      extensions: [
        new x509.KeyUsagesExtension(
          x509.KeyUsageFlags.keyCertSign |
            x509.KeyUsageFlags.cRLSign |
            x509.KeyUsageFlags.digitalSignature |
            x509.KeyUsageFlags.keyEncipherment,
          true
        ),
        new x509.BasicConstraintsExtension(true, maxPathLength === -1 ? undefined : maxPathLength, true),
        await x509.AuthorityKeyIdentifierExtension.create(caCertObj, false),
        await x509.SubjectKeyIdentifierExtension.create(csrObj.publicKey),
        new x509.CRLDistributionPointsExtension([distributionPointUrl]),
        new x509.AuthorityInfoAccessExtension({
          caIssuers: new x509.GeneralName("url", caIssuerUrl)
        })
      ]
    });

    const { caCert: issuingCaCertificate, caCertChain } = await getCaCertChain({
      caCertId: ca.activeCaCertId,
      certificateAuthorityDAL,
      certificateAuthorityCertDAL,
      projectDAL,
      kmsService
    });

    return {
      certificate: intermediateCert.toString("pem"),
      issuingCaCertificate,
      certificateChain: `${issuingCaCertificate}\n${caCertChain}`.trim(),
      serialNumber: intermediateCert.serialNumber,
      ca
    };
  };

  /**
   * Import certificate for CA with id [caId].
   * Note: Can be used to import an external certificate and certificate chain
   * to be into an installed or uninstalled CA.
   */
  const importCertToCa = async ({
    caId,
    actorId,
    actorAuthMethod,
    actor,
    actorOrgId,
    certificate,
    certificateChain
  }: TImportCertToCaDTO) => {
    const ca = await certificateAuthorityDAL.findById(caId);
    if (!ca) throw new BadRequestError({ message: "CA not found" });

    const { permission } = await permissionService.getProjectPermission(
      actor,
      actorId,
      ca.projectId,
      actorAuthMethod,
      actorOrgId
    );

    ForbiddenError.from(permission).throwUnlessCan(
      ProjectPermissionActions.Create,
      ProjectPermissionSub.CertificateAuthorities
    );

    if (ca.parentCaId) {
      /**
       * re-evaluate in the future if we should allow users to import a new CA certificate for an intermediate
       * CA chained to an internal parent CA. Doing so would allow users to re-chain the CA to a different
       * internal CA.
       */
      throw new BadRequestError({
        message: "Cannot import certificate to intermediate CA chained to internal parent CA"
      });
    }

    const caCert = ca.activeCaCertId ? await certificateAuthorityCertDAL.findById(ca.activeCaCertId) : undefined;

    const certObj = new x509.X509Certificate(certificate);
    const maxPathLength = certObj.getExtension(x509.BasicConstraintsExtension)?.pathLength;

    // validate imported certificate and certificate chain
    const certificates = certificateChain
      .match(/-----BEGIN CERTIFICATE-----[\s\S]+?-----END CERTIFICATE-----/g)
      ?.map((cert) => new x509.X509Certificate(cert));

    if (!certificates) throw new BadRequestError({ message: "Failed to parse certificate chain" });

    const chain = new x509.X509ChainBuilder({
      certificates
    });

    const chainItems = await chain.build(certObj);

    // chain.build() implicitly verifies the chain
    if (chainItems.length !== certificates.length + 1)
      throw new BadRequestError({ message: "Invalid certificate chain" });

    const parentCertObj = chainItems[1];
    const parentCertSubject = parentCertObj.subject;

    const parentCa = await certificateAuthorityDAL.findOne({
      projectId: ca.projectId,
      dn: parentCertSubject
    });

    const certificateManagerKmsId = await getProjectKmsCertificateKeyId({
      projectId: ca.projectId,
      projectDAL,
      kmsService
    });
    const kmsEncryptor = await kmsService.encryptWithKmsKey({
      kmsId: certificateManagerKmsId
    });

    const { cipherTextBlob: encryptedCertificate } = await kmsEncryptor({
      plainText: Buffer.from(new Uint8Array(certObj.rawData))
    });

    const { cipherTextBlob: encryptedCertificateChain } = await kmsEncryptor({
      plainText: Buffer.from(certificateChain)
    });

    // TODO: validate that latest key-pair of CA is used to sign the certificate
    // once renewal with new key pair is supported
    const { caSecret, caPublicKey } = await getCaCredentials({
      caId: ca.id,
      certificateAuthorityDAL,
      certificateAuthoritySecretDAL,
      projectDAL,
      kmsService
    });

    const isCaAndCertPublicKeySame = Buffer.from(await crypto.subtle.exportKey("spki", caPublicKey)).equals(
      Buffer.from(certObj.publicKey.rawData)
    );

    if (!isCaAndCertPublicKeySame) {
      throw new BadRequestError({ message: "CA and certificate public key do not match" });
    }

    await certificateAuthorityCertDAL.transaction(async (tx) => {
      const newCaCert = await certificateAuthorityCertDAL.create(
        {
          caId: ca.id,
          encryptedCertificate,
          encryptedCertificateChain,
          version: caCert ? caCert.version + 1 : 1,
          caSecretId: caSecret.id
        },
        tx
      );

      await certificateAuthorityDAL.updateById(
        ca.id,
        {
          status: CaStatus.ACTIVE,
          maxPathLength: maxPathLength === undefined ? -1 : maxPathLength,
          notBefore: new Date(certObj.notBefore),
          notAfter: new Date(certObj.notAfter),
          serialNumber: certObj.serialNumber,
          parentCaId: parentCa?.id,
          activeCaCertId: newCaCert.id
        },
        tx
      );
    });

    return { ca };
  };

  /**
   * Return new leaf certificate issued by CA with id [caId] and private key.
   * Note: private key and CSR are generated within Infisical.
   */
  const issueCertFromCa = async ({
    caId,
    certificateTemplateId,
    pkiCollectionId,
    friendlyName,
    commonName,
    altNames,
    ttl,
    notBefore,
    notAfter,
    actorId,
    actorAuthMethod,
    actor,
    actorOrgId,
    keyUsages,
    extendedKeyUsages
  }: TIssueCertFromCaDTO) => {
    let ca: TCertificateAuthorities | undefined;
    let certificateTemplate: TCertificateTemplates | undefined;
    let collectionId = pkiCollectionId;

    if (caId) {
      ca = await certificateAuthorityDAL.findById(caId);
    } else if (certificateTemplateId) {
      certificateTemplate = await certificateTemplateDAL.getById(certificateTemplateId);
      if (!certificateTemplate) {
        throw new NotFoundError({
          message: "Certificate template not found"
        });
      }

      collectionId = certificateTemplate.pkiCollectionId as string;
      ca = await certificateAuthorityDAL.findById(certificateTemplate.caId);
    }

    if (!ca) {
      throw new BadRequestError({ message: "CA not found" });
    }

    const { permission } = await permissionService.getProjectPermission(
      actor,
      actorId,
      ca.projectId,
      actorAuthMethod,
      actorOrgId
    );

    ForbiddenError.from(permission).throwUnlessCan(ProjectPermissionActions.Create, ProjectPermissionSub.Certificates);

    if (ca.status === CaStatus.DISABLED) throw new BadRequestError({ message: "CA is disabled" });
    if (!ca.activeCaCertId) throw new BadRequestError({ message: "CA does not have a certificate installed" });
    if (ca.requireTemplateForIssuance && !certificateTemplate) {
      throw new BadRequestError({ message: "Certificate template is required for issuance" });
    }
    const caCert = await certificateAuthorityCertDAL.findById(ca.activeCaCertId);

    if (ca.notAfter && new Date() > new Date(ca.notAfter)) {
      throw new BadRequestError({ message: "CA is expired" });
    }

    // check PKI collection
    if (collectionId) {
      const pkiCollection = await pkiCollectionDAL.findById(collectionId);
      if (!pkiCollection) throw new NotFoundError({ message: "PKI collection not found" });
      if (pkiCollection.projectId !== ca.projectId) throw new BadRequestError({ message: "Invalid PKI collection" });
    }

    const certificateManagerKmsId = await getProjectKmsCertificateKeyId({
      projectId: ca.projectId,
      projectDAL,
      kmsService
    });
    const kmsDecryptor = await kmsService.decryptWithKmsKey({
      kmsId: certificateManagerKmsId
    });

    const decryptedCaCert = await kmsDecryptor({
      cipherTextBlob: caCert.encryptedCertificate
    });

    const caCertObj = new x509.X509Certificate(decryptedCaCert);

    const notBeforeDate = notBefore ? new Date(notBefore) : new Date();

    let notAfterDate = new Date(new Date().setFullYear(new Date().getFullYear() + 1));
    if (notAfter) {
      notAfterDate = new Date(notAfter);
    } else if (ttl) {
      notAfterDate = new Date(new Date().getTime() + ms(ttl));
    }

    const caCertNotBeforeDate = new Date(caCertObj.notBefore);
    const caCertNotAfterDate = new Date(caCertObj.notAfter);

    // check not before constraint
    if (notBeforeDate < caCertNotBeforeDate) {
      throw new BadRequestError({ message: "notBefore date is before CA certificate's notBefore date" });
    }

    if (notBeforeDate > notAfterDate) throw new BadRequestError({ message: "notBefore date is after notAfter date" });

    // check not after constraint
    if (notAfterDate > caCertNotAfterDate) {
      throw new BadRequestError({ message: "notAfter date is after CA certificate's notAfter date" });
    }

    const alg = keyAlgorithmToAlgCfg(ca.keyAlgorithm as CertKeyAlgorithm);
    const leafKeys = await crypto.subtle.generateKey(alg, true, ["sign", "verify"]);

    const csrObj = await x509.Pkcs10CertificateRequestGenerator.create({
      name: `CN=${commonName}`,
      keys: leafKeys,
      signingAlgorithm: alg,
      extensions: [
        // eslint-disable-next-line no-bitwise
        new x509.KeyUsagesExtension(x509.KeyUsageFlags.digitalSignature | x509.KeyUsageFlags.keyEncipherment)
      ],
      attributes: [new x509.ChallengePasswordAttribute("password")]
    });

    const { caPrivateKey, caSecret } = await getCaCredentials({
      caId: ca.id,
      certificateAuthorityDAL,
      certificateAuthoritySecretDAL,
      projectDAL,
      kmsService
    });

    const caCrl = await certificateAuthorityCrlDAL.findOne({ caSecretId: caSecret.id });
    const appCfg = getConfig();

    const distributionPointUrl = `${appCfg.SITE_URL}/api/v1/pki/crl/${caCrl.id}`;
<<<<<<< HEAD
    const caIssuerUrl = `${appCfg.SITE_URL}/api/v1/pki/ca/${ca.id}/certificates/${caCert.id}`;

=======
>>>>>>> 53b9fe2d
    const extensions: x509.Extension[] = [
      new x509.BasicConstraintsExtension(false),
      new x509.CRLDistributionPointsExtension([distributionPointUrl]),
      await x509.AuthorityKeyIdentifierExtension.create(caCertObj, false),
      await x509.SubjectKeyIdentifierExtension.create(csrObj.publicKey),
      new x509.AuthorityInfoAccessExtension({
        caIssuers: new x509.GeneralName("url", caIssuerUrl)
      }),
      new x509.CertificatePolicyExtension(["2.5.29.32.0"]) // anyPolicy
    ];

    // handle key usages
    let selectedKeyUsages: CertKeyUsage[] = keyUsages ?? [];
    if (keyUsages === undefined && !certificateTemplate) {
      selectedKeyUsages = [CertKeyUsage.DIGITAL_SIGNATURE, CertKeyUsage.KEY_ENCIPHERMENT];
    }

    if (keyUsages === undefined && certificateTemplate) {
      selectedKeyUsages = (certificateTemplate.keyUsages ?? []) as CertKeyUsage[];
    }

    if (keyUsages?.length && certificateTemplate) {
      const validKeyUsages = certificateTemplate.keyUsages || [];
      if (keyUsages.some((keyUsage) => !validKeyUsages.includes(keyUsage))) {
        throw new BadRequestError({
          message: "Invalid key usage value based on template policy"
        });
      }
      selectedKeyUsages = keyUsages;
    }

    const keyUsagesBitValue = selectedKeyUsages.reduce((accum, keyUsage) => accum | x509.KeyUsageFlags[keyUsage], 0);
    if (keyUsagesBitValue) {
      extensions.push(new x509.KeyUsagesExtension(keyUsagesBitValue, true));
    }

    // handle extended key usages
    let selectedExtendedKeyUsages: CertExtendedKeyUsage[] = extendedKeyUsages ?? [];
    if (extendedKeyUsages === undefined && certificateTemplate) {
      selectedExtendedKeyUsages = (certificateTemplate.extendedKeyUsages ?? []) as CertExtendedKeyUsage[];
    }

    if (extendedKeyUsages?.length && certificateTemplate) {
      const validExtendedKeyUsages = certificateTemplate.extendedKeyUsages || [];
      if (extendedKeyUsages.some((eku) => !validExtendedKeyUsages.includes(eku))) {
        throw new BadRequestError({
          message: "Invalid extended key usage value based on template policy"
        });
      }
      selectedExtendedKeyUsages = extendedKeyUsages;
    }

    if (selectedExtendedKeyUsages.length) {
      extensions.push(
        new x509.ExtendedKeyUsageExtension(
          selectedExtendedKeyUsages.map((eku) => x509.ExtendedKeyUsage[eku]),
          true
        )
      );
    }

    let altNamesArray: {
      type: "email" | "dns";
      value: string;
    }[] = [];

    if (altNames) {
      altNamesArray = altNames
        .split(",")
        .map((name) => name.trim())
        .map((altName) => {
          // check if the altName is a valid email
          if (z.string().email().safeParse(altName).success) {
            return {
              type: "email",
              value: altName
            };
          }

          // check if the altName is a valid hostname
          if (hostnameRegex.test(altName)) {
            return {
              type: "dns",
              value: altName
            };
          }

          // If altName is neither a valid email nor a valid hostname, throw an error or handle it accordingly
          throw new Error(`Invalid altName: ${altName}`);
        });

      const altNamesExtension = new x509.SubjectAlternativeNameExtension(altNamesArray, false);
      extensions.push(altNamesExtension);
    }

    if (certificateTemplate) {
      validateCertificateDetailsAgainstTemplate(
        {
          commonName,
          notBeforeDate,
          notAfterDate,
          altNames: altNamesArray.map((entry) => entry.value)
        },
        certificateTemplate
      );
    }

    const serialNumber = createSerialNumber();
    const leafCert = await x509.X509CertificateGenerator.create({
      serialNumber,
      subject: csrObj.subject,
      issuer: caCertObj.subject,
      notBefore: notBeforeDate,
      notAfter: notAfterDate,
      signingKey: caPrivateKey,
      publicKey: csrObj.publicKey,
      signingAlgorithm: alg,
      extensions
    });

    const skLeafObj = KeyObject.from(leafKeys.privateKey);
    const skLeaf = skLeafObj.export({ format: "pem", type: "pkcs8" }) as string;

    const kmsEncryptor = await kmsService.encryptWithKmsKey({
      kmsId: certificateManagerKmsId
    });
    const { cipherTextBlob: encryptedCertificate } = await kmsEncryptor({
      plainText: Buffer.from(new Uint8Array(leafCert.rawData))
    });

    await certificateDAL.transaction(async (tx) => {
      const cert = await certificateDAL.create(
        {
          caId: (ca as TCertificateAuthorities).id,
          caCertId: caCert.id,
          certificateTemplateId: certificateTemplate?.id,
          status: CertStatus.ACTIVE,
          friendlyName: friendlyName || commonName,
          commonName,
          altNames,
          serialNumber,
          notBefore: notBeforeDate,
          notAfter: notAfterDate,
          keyUsages: selectedKeyUsages,
          extendedKeyUsages: selectedExtendedKeyUsages
        },
        tx
      );

      await certificateBodyDAL.create(
        {
          certId: cert.id,
          encryptedCertificate
        },
        tx
      );

      if (collectionId) {
        await pkiCollectionItemDAL.create(
          {
            pkiCollectionId: collectionId,
            certId: cert.id
          },
          tx
        );
      }

      return cert;
    });

    const { caCert: issuingCaCertificate, caCertChain } = await getCaCertChain({
      caCertId: caCert.id,
      certificateAuthorityDAL,
      certificateAuthorityCertDAL,
      projectDAL,
      kmsService
    });

    return {
      certificate: leafCert.toString("pem"),
      certificateChain: `${issuingCaCertificate}\n${caCertChain}`.trim(),
      issuingCaCertificate,
      privateKey: skLeaf,
      serialNumber,
      ca
    };
  };

  /**
   * Return new leaf certificate issued by CA with id [caId].
   * Note: CSR is generated externally and submitted to Infisical.
   */
  const signCertFromCa = async (dto: TSignCertFromCaDTO) => {
    const appCfg = getConfig();
    let ca: TCertificateAuthorities | undefined;
    let certificateTemplate: TCertificateTemplates | undefined;

    const {
      caId,
      certificateTemplateId,
      csr,
      pkiCollectionId,
      friendlyName,
      commonName,
      altNames,
      ttl,
      notBefore,
      notAfter,
      keyUsages,
      extendedKeyUsages
    } = dto;

    let collectionId = pkiCollectionId;

    if (caId) {
      ca = await certificateAuthorityDAL.findById(caId);
    } else if (certificateTemplateId) {
      certificateTemplate = await certificateTemplateDAL.getById(certificateTemplateId);
      if (!certificateTemplate) {
        throw new NotFoundError({
          message: "Certificate template not found"
        });
      }

      collectionId = certificateTemplate.pkiCollectionId as string;
      ca = await certificateAuthorityDAL.findById(certificateTemplate.caId);
    }

    if (!ca) {
      throw new BadRequestError({ message: "CA not found" });
    }

    if (!dto.isInternal) {
      const { permission } = await permissionService.getProjectPermission(
        dto.actor,
        dto.actorId,
        ca.projectId,
        dto.actorAuthMethod,
        dto.actorOrgId
      );

      ForbiddenError.from(permission).throwUnlessCan(
        ProjectPermissionActions.Create,
        ProjectPermissionSub.Certificates
      );
    }

    if (ca.status === CaStatus.DISABLED) throw new BadRequestError({ message: "CA is disabled" });
    if (!ca.activeCaCertId) throw new BadRequestError({ message: "CA does not have a certificate installed" });
    if (ca.requireTemplateForIssuance && !certificateTemplate) {
      throw new BadRequestError({ message: "Certificate template is required for issuance" });
    }

    const caCert = await certificateAuthorityCertDAL.findById(ca.activeCaCertId);

    if (ca.notAfter && new Date() > new Date(ca.notAfter)) {
      throw new BadRequestError({ message: "CA is expired" });
    }

    // check PKI collection
    if (pkiCollectionId) {
      const pkiCollection = await pkiCollectionDAL.findById(pkiCollectionId);
      if (!pkiCollection) throw new NotFoundError({ message: "PKI collection not found" });
      if (pkiCollection.projectId !== ca.projectId) throw new BadRequestError({ message: "Invalid PKI collection" });
    }

    const certificateManagerKmsId = await getProjectKmsCertificateKeyId({
      projectId: ca.projectId,
      projectDAL,
      kmsService
    });

    const kmsDecryptor = await kmsService.decryptWithKmsKey({
      kmsId: certificateManagerKmsId
    });

    const decryptedCaCert = await kmsDecryptor({
      cipherTextBlob: caCert.encryptedCertificate
    });

    const caCertObj = new x509.X509Certificate(decryptedCaCert);

    const notBeforeDate = notBefore ? new Date(notBefore) : new Date();

    let notAfterDate = new Date(new Date().setFullYear(new Date().getFullYear() + 1));
    if (notAfter) {
      notAfterDate = new Date(notAfter);
    } else if (ttl) {
      notAfterDate = new Date(new Date().getTime() + ms(ttl));
    } else if (certificateTemplate?.ttl) {
      notAfterDate = new Date(new Date().getTime() + ms(certificateTemplate.ttl));
    }

    const caCertNotBeforeDate = new Date(caCertObj.notBefore);
    const caCertNotAfterDate = new Date(caCertObj.notAfter);

    // check not before constraint
    if (notBeforeDate < caCertNotBeforeDate) {
      throw new BadRequestError({ message: "notBefore date is before CA certificate's notBefore date" });
    }

    if (notBeforeDate > notAfterDate) throw new BadRequestError({ message: "notBefore date is after notAfter date" });

    // check not after constraint
    if (notAfterDate > caCertNotAfterDate) {
      throw new BadRequestError({ message: "notAfter date is after CA certificate's notAfter date" });
    }

    const alg = keyAlgorithmToAlgCfg(ca.keyAlgorithm as CertKeyAlgorithm);

    const csrObj = new x509.Pkcs10CertificateRequest(csr);

    const dn = parseDistinguishedName(csrObj.subject);
    const cn = commonName || dn.commonName;

    if (!cn)
      throw new BadRequestError({
        message: "A common name (CN) is required in the CSR or as a parameter to this endpoint"
      });

    const { caPrivateKey, caSecret } = await getCaCredentials({
      caId: ca.id,
      certificateAuthorityDAL,
      certificateAuthoritySecretDAL,
      projectDAL,
      kmsService
    });

    const caCrl = await certificateAuthorityCrlDAL.findOne({ caSecretId: caSecret.id });
    const distributionPointUrl = `${appCfg.SITE_URL}/api/v1/pki/crl/${caCrl.id}`;

    const caIssuerUrl = `${appCfg.SITE_URL}/api/v1/pki/ca/${ca.id}/certificates/${caCert.id}`;
    const extensions: x509.Extension[] = [
      new x509.BasicConstraintsExtension(false),
      await x509.AuthorityKeyIdentifierExtension.create(caCertObj, false),
      await x509.SubjectKeyIdentifierExtension.create(csrObj.publicKey),
      new x509.CRLDistributionPointsExtension([distributionPointUrl]),
      new x509.AuthorityInfoAccessExtension({
        caIssuers: new x509.GeneralName("url", caIssuerUrl)
      }),
      new x509.CertificatePolicyExtension(["2.5.29.32.0"]) // anyPolicy
    ];

    // handle key usages
    const csrKeyUsageExtension = csrObj.getExtension("2.5.29.15") as x509.KeyUsagesExtension;
    let csrKeyUsages: CertKeyUsage[] = [];
    if (csrKeyUsageExtension) {
      csrKeyUsages = Object.values(CertKeyUsage).filter(
        (keyUsage) => (x509.KeyUsageFlags[keyUsage] & csrKeyUsageExtension.usages) !== 0
      );
    }

    let selectedKeyUsages: CertKeyUsage[] = keyUsages ?? [];
    if (keyUsages === undefined && !certificateTemplate) {
      if (csrKeyUsageExtension) {
        selectedKeyUsages = csrKeyUsages;
      } else {
        selectedKeyUsages = [CertKeyUsage.DIGITAL_SIGNATURE, CertKeyUsage.KEY_ENCIPHERMENT];
      }
    }

    if (keyUsages === undefined && certificateTemplate) {
      if (csrKeyUsageExtension) {
        const validKeyUsages = certificateTemplate.keyUsages || [];
        if (csrKeyUsages.some((keyUsage) => !validKeyUsages.includes(keyUsage))) {
          throw new BadRequestError({
            message: "Invalid key usage value based on template policy"
          });
        }
        selectedKeyUsages = csrKeyUsages;
      } else {
        selectedKeyUsages = (certificateTemplate.keyUsages ?? []) as CertKeyUsage[];
      }
    }

    if (keyUsages?.length && certificateTemplate) {
      const validKeyUsages = certificateTemplate.keyUsages || [];
      if (keyUsages.some((keyUsage) => !validKeyUsages.includes(keyUsage))) {
        throw new BadRequestError({
          message: "Invalid key usage value based on template policy"
        });
      }
      selectedKeyUsages = keyUsages;
    }

    const keyUsagesBitValue = selectedKeyUsages.reduce((accum, keyUsage) => accum | x509.KeyUsageFlags[keyUsage], 0);
    if (keyUsagesBitValue) {
      extensions.push(new x509.KeyUsagesExtension(keyUsagesBitValue, true));
    }

    // handle extended key usages
    const csrExtendedKeyUsageExtension = csrObj.getExtension("2.5.29.37") as x509.ExtendedKeyUsageExtension;
    let csrExtendedKeyUsages: CertExtendedKeyUsage[] = [];
    if (csrExtendedKeyUsageExtension) {
      csrExtendedKeyUsages = csrExtendedKeyUsageExtension.usages.map(
        (ekuOid) => CertExtendedKeyUsageOIDToName[ekuOid as string]
      );
    }

    let selectedExtendedKeyUsages: CertExtendedKeyUsage[] = extendedKeyUsages ?? [];
    if (extendedKeyUsages === undefined && !certificateTemplate && csrExtendedKeyUsageExtension) {
      selectedExtendedKeyUsages = csrExtendedKeyUsages;
    }

    if (extendedKeyUsages === undefined && certificateTemplate) {
      if (csrExtendedKeyUsageExtension) {
        const validExtendedKeyUsages = certificateTemplate.extendedKeyUsages || [];
        if (csrExtendedKeyUsages.some((eku) => !validExtendedKeyUsages.includes(eku))) {
          throw new BadRequestError({
            message: "Invalid extended key usage value based on template policy"
          });
        }
        selectedExtendedKeyUsages = csrExtendedKeyUsages;
      } else {
        selectedExtendedKeyUsages = (certificateTemplate.extendedKeyUsages ?? []) as CertExtendedKeyUsage[];
      }
    }

    if (extendedKeyUsages?.length && certificateTemplate) {
      const validExtendedKeyUsages = certificateTemplate.extendedKeyUsages || [];
      if (extendedKeyUsages.some((keyUsage) => !validExtendedKeyUsages.includes(keyUsage))) {
        throw new BadRequestError({
          message: "Invalid extended key usage value based on template policy"
        });
      }
      selectedExtendedKeyUsages = extendedKeyUsages;
    }

    if (selectedExtendedKeyUsages.length) {
      extensions.push(
        new x509.ExtendedKeyUsageExtension(
          selectedExtendedKeyUsages.map((eku) => x509.ExtendedKeyUsage[eku]),
          true
        )
      );
    }

    let altNamesFromCsr: string = "";
    let altNamesArray: {
      type: "email" | "dns";
      value: string;
    }[] = [];
    if (altNames) {
      altNamesArray = altNames
        .split(",")
        .map((name) => name.trim())
        .map((altName) => {
          // check if the altName is a valid email
          if (z.string().email().safeParse(altName).success) {
            return {
              type: "email",
              value: altName
            };
          }

          // check if the altName is a valid hostname
          if (hostnameRegex.test(altName)) {
            return {
              type: "dns",
              value: altName
            };
          }

          // If altName is neither a valid email nor a valid hostname, throw an error or handle it accordingly
          throw new Error(`Invalid altName: ${altName}`);
        });
    } else {
      // attempt to read from CSR if altNames is not explicitly provided
      const sanExtension = csrObj.extensions.find((ext) => ext.type === "2.5.29.17");
      if (sanExtension) {
        const sanNames = new x509.GeneralNames(sanExtension.value);

        altNamesArray = sanNames.items
          .filter((value) => value.type === "email" || value.type === "dns")
          .map((name) => ({
            type: name.type as "email" | "dns",
            value: name.value
          }));

        altNamesFromCsr = sanNames.items.map((item) => item.value).join(",");
      }
    }

    if (altNamesArray.length) {
      const altNamesExtension = new x509.SubjectAlternativeNameExtension(altNamesArray, false);
      extensions.push(altNamesExtension);
    }

    if (certificateTemplate) {
      validateCertificateDetailsAgainstTemplate(
        {
          commonName: cn,
          notBeforeDate,
          notAfterDate,
          altNames: altNamesArray.map((entry) => entry.value)
        },
        certificateTemplate
      );
    }

    const serialNumber = createSerialNumber();
    const leafCert = await x509.X509CertificateGenerator.create({
      serialNumber,
      subject: csrObj.subject,
      issuer: caCertObj.subject,
      notBefore: notBeforeDate,
      notAfter: notAfterDate,
      signingKey: caPrivateKey,
      publicKey: csrObj.publicKey,
      signingAlgorithm: alg,
      extensions
    });

    const kmsEncryptor = await kmsService.encryptWithKmsKey({
      kmsId: certificateManagerKmsId
    });
    const { cipherTextBlob: encryptedCertificate } = await kmsEncryptor({
      plainText: Buffer.from(new Uint8Array(leafCert.rawData))
    });

    await certificateDAL.transaction(async (tx) => {
      const cert = await certificateDAL.create(
        {
          caId: (ca as TCertificateAuthorities).id,
          caCertId: caCert.id,
          certificateTemplateId: certificateTemplate?.id,
          status: CertStatus.ACTIVE,
          friendlyName: friendlyName || csrObj.subject,
          commonName: cn,
          altNames: altNamesFromCsr || altNames,
          serialNumber,
          notBefore: notBeforeDate,
          notAfter: notAfterDate,
          keyUsages: selectedKeyUsages,
          extendedKeyUsages: selectedExtendedKeyUsages
        },
        tx
      );

      await certificateBodyDAL.create(
        {
          certId: cert.id,
          encryptedCertificate
        },
        tx
      );

      if (collectionId) {
        await pkiCollectionItemDAL.create(
          {
            pkiCollectionId: collectionId,
            certId: cert.id
          },
          tx
        );
      }

      return cert;
    });

    const { caCert: issuingCaCertificate, caCertChain } = await getCaCertChain({
      caCertId: ca.activeCaCertId,
      certificateAuthorityDAL,
      certificateAuthorityCertDAL,
      projectDAL,
      kmsService
    });

    return {
      certificate: leafCert,
      certificateChain: `${issuingCaCertificate}\n${caCertChain}`.trim(),
      issuingCaCertificate,
      serialNumber,
      ca
    };
  };

  /**
   * Return list of certificate templates for CA with id [caId].
   */
  const getCaCertificateTemplates = async ({
    caId,
    actorId,
    actorAuthMethod,
    actor,
    actorOrgId
  }: TGetCaCertificateTemplatesDTO) => {
    const ca = await certificateAuthorityDAL.findById(caId);
    if (!ca) throw new BadRequestError({ message: "CA not found" });

    const { permission } = await permissionService.getProjectPermission(
      actor,
      actorId,
      ca.projectId,
      actorAuthMethod,
      actorOrgId
    );

    ForbiddenError.from(permission).throwUnlessCan(
      ProjectPermissionActions.Read,
      ProjectPermissionSub.CertificateTemplates
    );

    const certificateTemplates = await certificateTemplateDAL.find({ caId });

    return {
      certificateTemplates,
      ca
    };
  };

  return {
    createCa,
    getCaById,
    updateCaById,
    deleteCaById,
    getCaCsr,
    renewCaCert,
    getCaCerts,
    getCaCert,
    getCaCertById,
    signIntermediate,
    importCertToCa,
    issueCertFromCa,
    signCertFromCa,
    getCaCertificateTemplates
  };
};<|MERGE_RESOLUTION|>--- conflicted
+++ resolved
@@ -1220,11 +1220,8 @@
     const appCfg = getConfig();
 
     const distributionPointUrl = `${appCfg.SITE_URL}/api/v1/pki/crl/${caCrl.id}`;
-<<<<<<< HEAD
     const caIssuerUrl = `${appCfg.SITE_URL}/api/v1/pki/ca/${ca.id}/certificates/${caCert.id}`;
 
-=======
->>>>>>> 53b9fe2d
     const extensions: x509.Extension[] = [
       new x509.BasicConstraintsExtension(false),
       new x509.CRLDistributionPointsExtension([distributionPointUrl]),
