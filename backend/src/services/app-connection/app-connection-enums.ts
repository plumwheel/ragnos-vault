--- conflicted
+++ resolved
@@ -11,11 +11,8 @@
   Postgres = "postgres",
   MsSql = "mssql",
   Camunda = "camunda",
-<<<<<<< HEAD
-  Windmill = "windmill"
-=======
+  Windmill = "windmill",
   Auth0 = "auth0"
->>>>>>> ee185cbe
 }
 
 export enum AWSRegion {
