export enum AppConnection {
  GitHub = "github",
  GitHubRadar = "github-radar",
  AWS = "aws",
  Databricks = "databricks",
  GCP = "gcp",
  AzureKeyVault = "azure-key-vault",
  AzureAppConfiguration = "azure-app-configuration",
  AzureClientSecrets = "azure-client-secrets",
  AzureDevOps = "azure-devops",
  Humanitec = "humanitec",
  TerraformCloud = "terraform-cloud",
  Vercel = "vercel",
  Postgres = "postgres",
  MsSql = "mssql",
  MySql = "mysql",
  Camunda = "camunda",
  Windmill = "windmill",
  Auth0 = "auth0",
  HCVault = "hashicorp-vault",
  LDAP = "ldap",
  TeamCity = "teamcity",
  OCI = "oci",
  OracleDB = "oracledb",
  OnePass = "1password",
  Heroku = "heroku",
  Render = "render",
  Flyio = "flyio",
<<<<<<< HEAD
  GitLab = "gitlab"
=======
  Cloudflare = "cloudflare"
>>>>>>> b59fa14b
}

export enum AWSRegion {
  // US
  US_EAST_1 = "us-east-1", // N. Virginia
  US_EAST_2 = "us-east-2", // Ohio
  US_WEST_1 = "us-west-1", // N. California
  US_WEST_2 = "us-west-2", // Oregon

  // GovCloud
  US_GOV_EAST_1 = "us-gov-east-1", // US-East
  US_GOV_WEST_1 = "us-gov-west-1", // US-West

  // Africa
  AF_SOUTH_1 = "af-south-1", // Cape Town

  // Asia Pacific
  AP_EAST_1 = "ap-east-1", // Hong Kong
  AP_SOUTH_1 = "ap-south-1", // Mumbai
  AP_SOUTH_2 = "ap-south-2", // Hyderabad
  AP_NORTHEAST_1 = "ap-northeast-1", // Tokyo
  AP_NORTHEAST_2 = "ap-northeast-2", // Seoul
  AP_NORTHEAST_3 = "ap-northeast-3", // Osaka
  AP_SOUTHEAST_1 = "ap-southeast-1", // Singapore
  AP_SOUTHEAST_2 = "ap-southeast-2", // Sydney
  AP_SOUTHEAST_3 = "ap-southeast-3", // Jakarta
  AP_SOUTHEAST_4 = "ap-southeast-4", // Melbourne

  // Canada
  CA_CENTRAL_1 = "ca-central-1", // Central

  // Europe
  EU_CENTRAL_1 = "eu-central-1", // Frankfurt
  EU_CENTRAL_2 = "eu-central-2", // Zurich
  EU_WEST_1 = "eu-west-1", // Ireland
  EU_WEST_2 = "eu-west-2", // London
  EU_WEST_3 = "eu-west-3", // Paris
  EU_SOUTH_1 = "eu-south-1", // Milan
  EU_SOUTH_2 = "eu-south-2", // Spain
  EU_NORTH_1 = "eu-north-1", // Stockholm

  // Middle East
  ME_SOUTH_1 = "me-south-1", // Bahrain
  ME_CENTRAL_1 = "me-central-1", // UAE

  // South America
  SA_EAST_1 = "sa-east-1" // Sao Paulo
}

export enum AppConnectionPlanType {
  Enterprise = "enterprise",
  Regular = "regular"
}<|MERGE_RESOLUTION|>--- conflicted
+++ resolved
@@ -26,11 +26,8 @@
   Heroku = "heroku",
   Render = "render",
   Flyio = "flyio",
-<<<<<<< HEAD
-  GitLab = "gitlab"
-=======
+  GitLab = "gitlab",
   Cloudflare = "cloudflare"
->>>>>>> b59fa14b
 }
 
 export enum AWSRegion {
