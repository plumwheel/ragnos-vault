export enum AppConnection {
  GitHub = "github",
  GitHubRadar = "github-radar",
  AWS = "aws",
  Databricks = "databricks",
  GCP = "gcp",
  AzureKeyVault = "azure-key-vault",
  AzureAppConfiguration = "azure-app-configuration",
  AzureClientSecrets = "azure-client-secrets",
  AzureDevOps = "azure-devops",
  Humanitec = "humanitec",
  TerraformCloud = "terraform-cloud",
  Vercel = "vercel",
  Postgres = "postgres",
  MsSql = "mssql",
  MySql = "mysql",
  Camunda = "camunda",
  Windmill = "windmill",
  Auth0 = "auth0",
  HCVault = "hashicorp-vault",
  LDAP = "ldap",
  TeamCity = "teamcity",
  OCI = "oci",
  OracleDB = "oracledb",
  OnePass = "1password",
  Heroku = "heroku",
  Render = "render",
  Flyio = "flyio",
  GitLab = "gitlab",
  Cloudflare = "cloudflare",
<<<<<<< HEAD
  Bitbucket = "bitbucket"
=======
  Zabbix = "zabbix"
>>>>>>> 9a960a85
}

export enum AWSRegion {
  // US
  US_EAST_1 = "us-east-1", // N. Virginia
  US_EAST_2 = "us-east-2", // Ohio
  US_WEST_1 = "us-west-1", // N. California
  US_WEST_2 = "us-west-2", // Oregon

  // GovCloud
  US_GOV_EAST_1 = "us-gov-east-1", // US-East
  US_GOV_WEST_1 = "us-gov-west-1", // US-West

  // Africa
  AF_SOUTH_1 = "af-south-1", // Cape Town

  // Asia Pacific
  AP_EAST_1 = "ap-east-1", // Hong Kong
  AP_SOUTH_1 = "ap-south-1", // Mumbai
  AP_SOUTH_2 = "ap-south-2", // Hyderabad
  AP_NORTHEAST_1 = "ap-northeast-1", // Tokyo
  AP_NORTHEAST_2 = "ap-northeast-2", // Seoul
  AP_NORTHEAST_3 = "ap-northeast-3", // Osaka
  AP_SOUTHEAST_1 = "ap-southeast-1", // Singapore
  AP_SOUTHEAST_2 = "ap-southeast-2", // Sydney
  AP_SOUTHEAST_3 = "ap-southeast-3", // Jakarta
  AP_SOUTHEAST_4 = "ap-southeast-4", // Melbourne

  // Canada
  CA_CENTRAL_1 = "ca-central-1", // Central

  // Europe
  EU_CENTRAL_1 = "eu-central-1", // Frankfurt
  EU_CENTRAL_2 = "eu-central-2", // Zurich
  EU_WEST_1 = "eu-west-1", // Ireland
  EU_WEST_2 = "eu-west-2", // London
  EU_WEST_3 = "eu-west-3", // Paris
  EU_SOUTH_1 = "eu-south-1", // Milan
  EU_SOUTH_2 = "eu-south-2", // Spain
  EU_NORTH_1 = "eu-north-1", // Stockholm

  // Middle East
  ME_SOUTH_1 = "me-south-1", // Bahrain
  ME_CENTRAL_1 = "me-central-1", // UAE

  // South America
  SA_EAST_1 = "sa-east-1" // Sao Paulo
}

export enum AppConnectionPlanType {
  Enterprise = "enterprise",
  Regular = "regular"
}<|MERGE_RESOLUTION|>--- conflicted
+++ resolved
@@ -28,11 +28,8 @@
   Flyio = "flyio",
   GitLab = "gitlab",
   Cloudflare = "cloudflare",
-<<<<<<< HEAD
-  Bitbucket = "bitbucket"
-=======
+  Bitbucket = "bitbucket",
   Zabbix = "zabbix"
->>>>>>> 9a960a85
 }
 
 export enum AWSRegion {
