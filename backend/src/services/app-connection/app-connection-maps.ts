import { AppConnection } from "./app-connection-enums";

export const APP_CONNECTION_NAME_MAP: Record<AppConnection, string> = {
  [AppConnection.AWS]: "AWS",
  [AppConnection.GitHub]: "GitHub",
  [AppConnection.GCP]: "GCP",
  [AppConnection.AzureKeyVault]: "Azure Key Vault",
  [AppConnection.AzureAppConfiguration]: "Azure App Configuration",
  [AppConnection.Databricks]: "Databricks",
  [AppConnection.Humanitec]: "Humanitec",
  [AppConnection.TerraformCloud]: "Terraform Cloud",
  [AppConnection.Vercel]: "Vercel",
  [AppConnection.Postgres]: "PostgreSQL",
  [AppConnection.MsSql]: "Microsoft SQL Server",
  [AppConnection.Camunda]: "Camunda",
  [AppConnection.Windmill]: "Windmill",
  [AppConnection.Auth0]: "Auth0",
<<<<<<< HEAD
  [AppConnection.HCVault]: "Hashicorp Vault",
=======
  [AppConnection.LDAP]: "LDAP",
>>>>>>> 2be10b5f
  [AppConnection.TeamCity]: "TeamCity"
};<|MERGE_RESOLUTION|>--- conflicted
+++ resolved
@@ -15,10 +15,7 @@
   [AppConnection.Camunda]: "Camunda",
   [AppConnection.Windmill]: "Windmill",
   [AppConnection.Auth0]: "Auth0",
-<<<<<<< HEAD
   [AppConnection.HCVault]: "Hashicorp Vault",
-=======
   [AppConnection.LDAP]: "LDAP",
->>>>>>> 2be10b5f
   [AppConnection.TeamCity]: "TeamCity"
 };