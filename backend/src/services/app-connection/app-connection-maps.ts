--- conflicted
+++ resolved
@@ -8,11 +8,8 @@
   [AppConnection.AzureAppConfiguration]: "Azure App Configuration",
   [AppConnection.Databricks]: "Databricks",
   [AppConnection.Humanitec]: "Humanitec",
-<<<<<<< HEAD
   [AppConnection.TerraformCloud]: "Terraform Cloud",
-=======
   [AppConnection.Vercel]: "Vercel",
->>>>>>> 1ce155e2
   [AppConnection.Postgres]: "PostgreSQL",
   [AppConnection.MsSql]: "Microsoft SQL Server"
 };