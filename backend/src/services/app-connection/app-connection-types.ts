--- conflicted
+++ resolved
@@ -115,13 +115,9 @@
   | TAzureAppConfigurationConnectionConfig
   | TDatabricksConnectionConfig
   | THumanitecConnectionConfig
-<<<<<<< HEAD
   | TSqlConnectionConfig
-  | TCamundaConnectionConfig;
-=======
-  | TVercelConnectionConfig
-  | TSqlConnectionConfig;
->>>>>>> 1ce155e2
+  | TCamundaConnectionConfig
+  | TVercelConnectionConfig;
 
 export type TValidateAppConnectionCredentialsSchema =
   | TValidateAwsConnectionCredentialsSchema
@@ -133,11 +129,8 @@
   | TValidateHumanitecConnectionCredentialsSchema
   | TValidatePostgresConnectionCredentialsSchema
   | TValidateMsSqlConnectionCredentialsSchema
-<<<<<<< HEAD
-  | TValidateCamundaConnectionCredentialsSchema;
-=======
+  | TValidateCamundaConnectionCredentialsSchema
   | TValidateVercelConnectionCredentialsSchema;
->>>>>>> 1ce155e2
 
 export type TListAwsConnectionKmsKeys = {
   connectionId: string;
