import {
  TOCIConnection,
  TOCIConnectionConfig,
  TOCIConnectionInput,
  TValidateOCIConnectionCredentialsSchema
} from "@app/ee/services/app-connections/oci";
import {
  TOracleDBConnection,
  TOracleDBConnectionInput,
  TValidateOracleDBConnectionCredentialsSchema
} from "@app/ee/services/app-connections/oracledb";
import { TAppConnectionDALFactory } from "@app/services/app-connection/app-connection-dal";
import { TSqlConnectionConfig } from "@app/services/app-connection/shared/sql/sql-connection-types";
import { SecretSync } from "@app/services/secret-sync/secret-sync-enums";

import {
  TOnePassConnection,
  TOnePassConnectionConfig,
  TOnePassConnectionInput,
  TValidateOnePassConnectionCredentialsSchema
} from "./1password";
import { AWSRegion } from "./app-connection-enums";
import {
  TAuth0Connection,
  TAuth0ConnectionConfig,
  TAuth0ConnectionInput,
  TValidateAuth0ConnectionCredentialsSchema
} from "./auth0";
import {
  TAwsConnection,
  TAwsConnectionConfig,
  TAwsConnectionInput,
  TValidateAwsConnectionCredentialsSchema
} from "./aws";
import {
  TAzureAppConfigurationConnection,
  TAzureAppConfigurationConnectionConfig,
  TAzureAppConfigurationConnectionInput,
  TValidateAzureAppConfigurationConnectionCredentialsSchema
} from "./azure-app-configuration";
import {
  TAzureClientSecretsConnection,
  TAzureClientSecretsConnectionConfig,
  TAzureClientSecretsConnectionInput,
  TValidateAzureClientSecretsConnectionCredentialsSchema
} from "./azure-client-secrets";
import {
  TAzureDevOpsConnection,
  TAzureDevOpsConnectionConfig,
  TAzureDevOpsConnectionInput,
  TValidateAzureDevOpsConnectionCredentialsSchema
} from "./azure-devops/azure-devops-types";
import {
  TAzureKeyVaultConnection,
  TAzureKeyVaultConnectionConfig,
  TAzureKeyVaultConnectionInput,
  TValidateAzureKeyVaultConnectionCredentialsSchema
} from "./azure-key-vault";
import {
  TCamundaConnection,
  TCamundaConnectionConfig,
  TCamundaConnectionInput,
  TValidateCamundaConnectionCredentialsSchema
} from "./camunda";
import {
  TDatabricksConnection,
  TDatabricksConnectionConfig,
  TDatabricksConnectionInput,
  TValidateDatabricksConnectionCredentialsSchema
} from "./databricks";
import {
  TFlyioConnection,
  TFlyioConnectionConfig,
  TFlyioConnectionInput,
  TValidateFlyioConnectionCredentialsSchema
} from "./flyio";
import {
  TGcpConnection,
  TGcpConnectionConfig,
  TGcpConnectionInput,
  TValidateGcpConnectionCredentialsSchema
} from "./gcp";
import {
  TGitHubConnection,
  TGitHubConnectionConfig,
  TGitHubConnectionInput,
  TValidateGitHubConnectionCredentialsSchema
} from "./github";
import {
  TGitHubRadarConnection,
  TGitHubRadarConnectionConfig,
  TGitHubRadarConnectionInput,
  TValidateGitHubRadarConnectionCredentialsSchema
} from "./github-radar";
import {
  THCVaultConnection,
  THCVaultConnectionConfig,
  THCVaultConnectionInput,
  TValidateHCVaultConnectionCredentialsSchema
} from "./hc-vault";
import {
  THerokuConnection,
  THerokuConnectionConfig,
  THerokuConnectionInput,
  TValidateHerokuConnectionCredentialsSchema
} from "./heroku";
import {
  THumanitecConnection,
  THumanitecConnectionConfig,
  THumanitecConnectionInput,
  TValidateHumanitecConnectionCredentialsSchema
} from "./humanitec";
import {
  TLdapConnection,
  TLdapConnectionConfig,
  TLdapConnectionInput,
  TValidateLdapConnectionCredentialsSchema
} from "./ldap";
import { TMsSqlConnection, TMsSqlConnectionInput, TValidateMsSqlConnectionCredentialsSchema } from "./mssql";
import { TMySqlConnection, TMySqlConnectionInput, TValidateMySqlConnectionCredentialsSchema } from "./mysql";
import {
  TPostgresConnection,
  TPostgresConnectionInput,
  TValidatePostgresConnectionCredentialsSchema
} from "./postgres";
import {
  TRenderConnection,
  TRenderConnectionConfig,
  TRenderConnectionInput,
  TValidateRenderConnectionCredentialsSchema
} from "./render/render-connection-types";
import {
  TTeamCityConnection,
  TTeamCityConnectionConfig,
  TTeamCityConnectionInput,
  TValidateTeamCityConnectionCredentialsSchema
} from "./teamcity";
import {
  TTerraformCloudConnection,
  TTerraformCloudConnectionConfig,
  TTerraformCloudConnectionInput,
  TValidateTerraformCloudConnectionCredentialsSchema
} from "./terraform-cloud";
import {
  TValidateVercelConnectionCredentialsSchema,
  TVercelConnection,
  TVercelConnectionConfig,
  TVercelConnectionInput
} from "./vercel";
import {
  TValidateWindmillConnectionCredentialsSchema,
  TWindmillConnection,
  TWindmillConnectionConfig,
  TWindmillConnectionInput
} from "./windmill";

export type TAppConnection = { id: string } & (
  | TAwsConnection
  | TGitHubConnection
  | TGitHubRadarConnection
  | TGcpConnection
  | TAzureKeyVaultConnection
  | TAzureAppConfigurationConnection
  | TAzureDevOpsConnection
  | TDatabricksConnection
  | THumanitecConnection
  | TTerraformCloudConnection
  | TVercelConnection
  | TPostgresConnection
  | TMsSqlConnection
  | TMySqlConnection
  | TCamundaConnection
  | TAzureClientSecretsConnection
  | TWindmillConnection
  | TAuth0Connection
  | THCVaultConnection
  | TLdapConnection
  | TTeamCityConnection
  | TOCIConnection
  | TOracleDBConnection
  | TOnePassConnection
<<<<<<< HEAD
  | THerokuConnection
=======
  | TRenderConnection
  | TFlyioConnection
>>>>>>> f385386a
);

export type TAppConnectionRaw = NonNullable<Awaited<ReturnType<TAppConnectionDALFactory["findById"]>>>;

export type TSqlConnection = TPostgresConnection | TMsSqlConnection | TMySqlConnection | TOracleDBConnection;

export type TAppConnectionInput = { id: string } & (
  | TAwsConnectionInput
  | TGitHubConnectionInput
  | TGitHubRadarConnectionInput
  | TGcpConnectionInput
  | TAzureKeyVaultConnectionInput
  | TAzureAppConfigurationConnectionInput
  | TAzureDevOpsConnectionInput
  | TDatabricksConnectionInput
  | THumanitecConnectionInput
  | TTerraformCloudConnectionInput
  | TVercelConnectionInput
  | TPostgresConnectionInput
  | TMsSqlConnectionInput
  | TMySqlConnectionInput
  | TCamundaConnectionInput
  | TAzureClientSecretsConnectionInput
  | TWindmillConnectionInput
  | TAuth0ConnectionInput
  | THCVaultConnectionInput
  | TLdapConnectionInput
  | TTeamCityConnectionInput
  | TOCIConnectionInput
  | TOracleDBConnectionInput
  | TOnePassConnectionInput
<<<<<<< HEAD
  | THerokuConnectionInput
=======
  | TRenderConnectionInput
  | TFlyioConnectionInput
>>>>>>> f385386a
);

export type TSqlConnectionInput =
  | TPostgresConnectionInput
  | TMsSqlConnectionInput
  | TMySqlConnectionInput
  | TOracleDBConnectionInput;

export type TCreateAppConnectionDTO = Pick<
  TAppConnectionInput,
  "credentials" | "method" | "name" | "app" | "description" | "isPlatformManagedCredentials"
>;

export type TUpdateAppConnectionDTO = Partial<Omit<TCreateAppConnectionDTO, "method" | "app">> & {
  connectionId: string;
};

export type TAppConnectionConfig =
  | TAwsConnectionConfig
  | TGitHubConnectionConfig
  | TGitHubRadarConnectionConfig
  | TGcpConnectionConfig
  | TAzureKeyVaultConnectionConfig
  | TAzureAppConfigurationConnectionConfig
  | TAzureDevOpsConnectionConfig
  | TAzureClientSecretsConnectionConfig
  | TDatabricksConnectionConfig
  | THumanitecConnectionConfig
  | TTerraformCloudConnectionConfig
  | TSqlConnectionConfig
  | TCamundaConnectionConfig
  | TVercelConnectionConfig
  | TWindmillConnectionConfig
  | TAuth0ConnectionConfig
  | THCVaultConnectionConfig
  | TLdapConnectionConfig
  | TTeamCityConnectionConfig
  | TOCIConnectionConfig
  | TOnePassConnectionConfig
<<<<<<< HEAD
  | THerokuConnectionConfig;
=======
  | TRenderConnectionConfig
  | TFlyioConnectionConfig;
>>>>>>> f385386a

export type TValidateAppConnectionCredentialsSchema =
  | TValidateAwsConnectionCredentialsSchema
  | TValidateGitHubConnectionCredentialsSchema
  | TValidateGitHubRadarConnectionCredentialsSchema
  | TValidateGcpConnectionCredentialsSchema
  | TValidateAzureKeyVaultConnectionCredentialsSchema
  | TValidateAzureAppConfigurationConnectionCredentialsSchema
  | TValidateAzureClientSecretsConnectionCredentialsSchema
  | TValidateAzureDevOpsConnectionCredentialsSchema
  | TValidateDatabricksConnectionCredentialsSchema
  | TValidateHumanitecConnectionCredentialsSchema
  | TValidatePostgresConnectionCredentialsSchema
  | TValidateMsSqlConnectionCredentialsSchema
  | TValidateMySqlConnectionCredentialsSchema
  | TValidateCamundaConnectionCredentialsSchema
  | TValidateVercelConnectionCredentialsSchema
  | TValidateTerraformCloudConnectionCredentialsSchema
  | TValidateWindmillConnectionCredentialsSchema
  | TValidateAuth0ConnectionCredentialsSchema
  | TValidateHCVaultConnectionCredentialsSchema
  | TValidateLdapConnectionCredentialsSchema
  | TValidateTeamCityConnectionCredentialsSchema
  | TValidateOCIConnectionCredentialsSchema
  | TValidateOracleDBConnectionCredentialsSchema
  | TValidateOnePassConnectionCredentialsSchema
<<<<<<< HEAD
  | TValidateHerokuConnectionCredentialsSchema;
=======
  | TValidateRenderConnectionCredentialsSchema
  | TValidateFlyioConnectionCredentialsSchema;
>>>>>>> f385386a

export type TListAwsConnectionKmsKeys = {
  connectionId: string;
  region: AWSRegion;
  destination: SecretSync.AWSParameterStore | SecretSync.AWSSecretsManager;
};

export type TListAwsConnectionIamUsers = {
  connectionId: string;
};

export type TAppConnectionCredentialsValidator = (
  appConnection: TAppConnectionConfig
) => Promise<TAppConnection["credentials"]>;

export type TAppConnectionTransitionCredentialsToPlatform = (
  appConnection: TAppConnectionConfig,
  callback: (credentials: TAppConnection["credentials"]) => Promise<TAppConnectionRaw>
) => Promise<TAppConnectionRaw>;

export type TAppConnectionBaseConfig = {
  supportsPlatformManagedCredentials?: boolean;
};<|MERGE_RESOLUTION|>--- conflicted
+++ resolved
@@ -179,12 +179,9 @@
   | TOCIConnection
   | TOracleDBConnection
   | TOnePassConnection
-<<<<<<< HEAD
   | THerokuConnection
-=======
   | TRenderConnection
   | TFlyioConnection
->>>>>>> f385386a
 );
 
 export type TAppConnectionRaw = NonNullable<Awaited<ReturnType<TAppConnectionDALFactory["findById"]>>>;
@@ -216,12 +213,9 @@
   | TOCIConnectionInput
   | TOracleDBConnectionInput
   | TOnePassConnectionInput
-<<<<<<< HEAD
   | THerokuConnectionInput
-=======
   | TRenderConnectionInput
   | TFlyioConnectionInput
->>>>>>> f385386a
 );
 
 export type TSqlConnectionInput =
@@ -261,12 +255,9 @@
   | TTeamCityConnectionConfig
   | TOCIConnectionConfig
   | TOnePassConnectionConfig
-<<<<<<< HEAD
-  | THerokuConnectionConfig;
-=======
+  | THerokuConnectionConfig
   | TRenderConnectionConfig
   | TFlyioConnectionConfig;
->>>>>>> f385386a
 
 export type TValidateAppConnectionCredentialsSchema =
   | TValidateAwsConnectionCredentialsSchema
@@ -293,12 +284,9 @@
   | TValidateOCIConnectionCredentialsSchema
   | TValidateOracleDBConnectionCredentialsSchema
   | TValidateOnePassConnectionCredentialsSchema
-<<<<<<< HEAD
-  | TValidateHerokuConnectionCredentialsSchema;
-=======
+  | TValidateHerokuConnectionCredentialsSchema
   | TValidateRenderConnectionCredentialsSchema
   | TValidateFlyioConnectionCredentialsSchema;
->>>>>>> f385386a
 
 export type TListAwsConnectionKmsKeys = {
   connectionId: string;
