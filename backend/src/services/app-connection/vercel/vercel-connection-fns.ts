--- conflicted
+++ resolved
@@ -43,17 +43,7 @@
       });
     }
     throw new BadRequestError({
-<<<<<<< HEAD
-      message: "Unable to validate connection: verify credentials"
-    });
-  }
-
-  if (!response?.data) {
-    throw new InternalServerError({
-      message: "Failed to get organizations: Response was empty"
-=======
       message: `Unable to validate connection: ${(error as Error).message || "Verify credentials"}`
->>>>>>> c477703d
     });
   }
 
