--- conflicted
+++ resolved
@@ -4,12 +4,7 @@
 import { ActionProjectType, ProjectMembershipRole } from "@app/db/schemas";
 import { validatePrivilegeChangeOperation } from "@app/ee/services/permission/permission-fns";
 import { TPermissionServiceFactory } from "@app/ee/services/permission/permission-service";
-<<<<<<< HEAD
 import { ProjectPermissionIdentityActions, ProjectPermissionSub } from "@app/ee/services/permission/project-permission";
-=======
-import { ProjectPermissionActions, ProjectPermissionSub } from "@app/ee/services/permission/project-permission";
-import { validatePermissionBoundary } from "@app/lib/casl/boundary";
->>>>>>> f0fce308
 import { BadRequestError, ForbiddenRequestError, NotFoundError } from "@app/lib/errors";
 import { groupBy } from "@app/lib/fn";
 
@@ -95,26 +90,18 @@
         projectId
       );
 
-<<<<<<< HEAD
-      const hasRequiredPriviledges = validatePrivilegeChangeOperation(
+      const permissionBoundary = validatePrivilegeChangeOperation(
         ProjectPermissionIdentityActions.ManagePrivileges,
         ProjectPermissionSub.Identity,
         permission,
         rolePermission
       );
-
-      if (!hasRequiredPriviledges) {
-        throw new ForbiddenRequestError({ message: "Failed to change to a more privileged role" });
-      }
-=======
-      const permissionBoundary = validatePermissionBoundary(permission, rolePermission);
       if (!permissionBoundary.isValid)
         throw new ForbiddenRequestError({
           name: "PermissionBoundaryError",
           message: "Failed to assign to a more privileged role",
           details: { missingPermissions: permissionBoundary.missingPermissions }
         });
->>>>>>> f0fce308
     }
 
     // validate custom roles input
@@ -204,25 +191,18 @@
         projectId
       );
 
-<<<<<<< HEAD
-      const hasRequiredPriviledges = validatePrivilegeChangeOperation(
+      const permissionBoundary = validatePrivilegeChangeOperation(
         ProjectPermissionIdentityActions.ManagePrivileges,
         ProjectPermissionSub.Identity,
         permission,
         rolePermission
       );
-      if (!hasRequiredPriviledges) {
-        throw new ForbiddenRequestError({ message: "Failed to change to a more privileged role" });
-      }
-=======
-      const permissionBoundary = validatePermissionBoundary(permission, rolePermission);
       if (!permissionBoundary.isValid)
         throw new ForbiddenRequestError({
           name: "PermissionBoundaryError",
           message: "Failed to change to a more privileged role",
           details: { missingPermissions: permissionBoundary.missingPermissions }
         });
->>>>>>> f0fce308
     }
 
     // validate custom roles input
@@ -304,25 +284,6 @@
       subject(ProjectPermissionSub.Identity, { identityId })
     );
 
-<<<<<<< HEAD
-=======
-    const { permission: identityRolePermission } = await permissionService.getProjectPermission({
-      actor: ActorType.IDENTITY,
-      actorId: identityId,
-      projectId: identityProjectMembership.projectId,
-      actorAuthMethod,
-      actorOrgId,
-      actionProjectType: ActionProjectType.Any
-    });
-    const permissionBoundary = validatePermissionBoundary(permission, identityRolePermission);
-    if (!permissionBoundary.isValid)
-      throw new ForbiddenRequestError({
-        name: "PermissionBoundaryError",
-        message: "Failed to remove more privileged identity",
-        details: { missingPermissions: permissionBoundary.missingPermissions }
-      });
-
->>>>>>> f0fce308
     const [deletedIdentity] = await identityProjectDAL.delete({ identityId, projectId });
     return deletedIdentity;
   };
