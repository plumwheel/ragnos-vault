import { ForbiddenError } from "@casl/ability";
import axios from "axios";
import https from "https";
import jwt from "jsonwebtoken";
import { JwksClient } from "jwks-rsa";

import { IdentityAuthMethod, TIdentityOidcAuthsUpdate } from "@app/db/schemas";
import { TLicenseServiceFactory } from "@app/ee/services/license/license-service";
import { OrgPermissionIdentityActions, OrgPermissionSubjects } from "@app/ee/services/permission/org-permission";
import { validatePrivilegeChangeOperation } from "@app/ee/services/permission/permission-fns";
import { TPermissionServiceFactory } from "@app/ee/services/permission/permission-service";
<<<<<<< HEAD
=======
import { validatePermissionBoundary } from "@app/lib/casl/boundary";
>>>>>>> f0fce308
import { getConfig } from "@app/lib/config/env";
import { BadRequestError, ForbiddenRequestError, NotFoundError, UnauthorizedError } from "@app/lib/errors";
import { extractIPDetails, isValidIpOrCidr } from "@app/lib/ip";

import { ActorType, AuthTokenType } from "../auth/auth-type";
import { TIdentityOrgDALFactory } from "../identity/identity-org-dal";
import { TIdentityAccessTokenDALFactory } from "../identity-access-token/identity-access-token-dal";
import { TIdentityAccessTokenJwtPayload } from "../identity-access-token/identity-access-token-types";
import { TKmsServiceFactory } from "../kms/kms-service";
import { KmsDataKey } from "../kms/kms-types";
import { TIdentityOidcAuthDALFactory } from "./identity-oidc-auth-dal";
import { doesAudValueMatchOidcPolicy, doesFieldValueMatchOidcPolicy } from "./identity-oidc-auth-fns";
import {
  TAttachOidcAuthDTO,
  TGetOidcAuthDTO,
  TLoginOidcAuthDTO,
  TRevokeOidcAuthDTO,
  TUpdateOidcAuthDTO
} from "./identity-oidc-auth-types";

type TIdentityOidcAuthServiceFactoryDep = {
  identityOidcAuthDAL: TIdentityOidcAuthDALFactory;
  identityOrgMembershipDAL: Pick<TIdentityOrgDALFactory, "findOne">;
  identityAccessTokenDAL: Pick<TIdentityAccessTokenDALFactory, "create" | "delete">;
  permissionService: Pick<TPermissionServiceFactory, "getOrgPermission">;
  licenseService: Pick<TLicenseServiceFactory, "getPlan">;
  kmsService: Pick<TKmsServiceFactory, "createCipherPairWithDataKey">;
};

export type TIdentityOidcAuthServiceFactory = ReturnType<typeof identityOidcAuthServiceFactory>;

export const identityOidcAuthServiceFactory = ({
  identityOidcAuthDAL,
  identityOrgMembershipDAL,
  permissionService,
  licenseService,
  identityAccessTokenDAL,
  kmsService
}: TIdentityOidcAuthServiceFactoryDep) => {
  const login = async ({ identityId, jwt: oidcJwt }: TLoginOidcAuthDTO) => {
    const identityOidcAuth = await identityOidcAuthDAL.findOne({ identityId });
    if (!identityOidcAuth) {
      throw new NotFoundError({ message: "OIDC auth method not found for identity, did you configure OIDC auth?" });
    }

    const identityMembershipOrg = await identityOrgMembershipDAL.findOne({
      identityId: identityOidcAuth.identityId
    });
    if (!identityMembershipOrg) {
      throw new NotFoundError({
        message: `Identity organization membership for identity with ID '${identityOidcAuth.identityId}' not found`
      });
    }

    const { decryptor } = await kmsService.createCipherPairWithDataKey({
      type: KmsDataKey.Organization,
      orgId: identityMembershipOrg.orgId
    });

    let caCert = "";
    if (identityOidcAuth.encryptedCaCertificate) {
      caCert = decryptor({ cipherTextBlob: identityOidcAuth.encryptedCaCertificate }).toString();
    }

    const requestAgent = new https.Agent({ ca: caCert, rejectUnauthorized: !!caCert });
    const { data: discoveryDoc } = await axios.get<{ jwks_uri: string }>(
      `${identityOidcAuth.oidcDiscoveryUrl}/.well-known/openid-configuration`,
      {
        httpsAgent: requestAgent
      }
    );
    const jwksUri = discoveryDoc.jwks_uri;

    const decodedToken = jwt.decode(oidcJwt, { complete: true });
    if (!decodedToken) {
      throw new UnauthorizedError({
        message: "Invalid JWT"
      });
    }

    const client = new JwksClient({
      jwksUri,
      requestAgent
    });

    const { kid } = decodedToken.header;
    const oidcSigningKey = await client.getSigningKey(kid);

    let tokenData: Record<string, string>;
    try {
      tokenData = jwt.verify(oidcJwt, oidcSigningKey.getPublicKey(), {
        issuer: identityOidcAuth.boundIssuer
      }) as Record<string, string>;
    } catch (error) {
      if (error instanceof jwt.JsonWebTokenError) {
        throw new UnauthorizedError({
          message: `Access denied: ${error.message}`
        });
      }

      throw error;
    }

    if (identityOidcAuth.boundSubject) {
      if (!doesFieldValueMatchOidcPolicy(tokenData.sub, identityOidcAuth.boundSubject)) {
        throw new ForbiddenRequestError({
          message: "Access denied: OIDC subject not allowed."
        });
      }
    }

    if (identityOidcAuth.boundAudiences) {
      if (
        !identityOidcAuth.boundAudiences
          .split(", ")
          .some((policyValue) => doesAudValueMatchOidcPolicy(tokenData.aud, policyValue))
      ) {
        throw new UnauthorizedError({
          message: "Access denied: OIDC audience not allowed."
        });
      }
    }

    if (identityOidcAuth.boundClaims) {
      Object.keys(identityOidcAuth.boundClaims).forEach((claimKey) => {
        const claimValue = (identityOidcAuth.boundClaims as Record<string, string>)[claimKey];
        // handle both single and multi-valued claims
        if (
          !claimValue.split(", ").some((claimEntry) => doesFieldValueMatchOidcPolicy(tokenData[claimKey], claimEntry))
        ) {
          throw new UnauthorizedError({
            message: "Access denied: OIDC claim not allowed."
          });
        }
      });
    }

    const identityAccessToken = await identityOidcAuthDAL.transaction(async (tx) => {
      const newToken = await identityAccessTokenDAL.create(
        {
          identityId: identityOidcAuth.identityId,
          isAccessTokenRevoked: false,
          accessTokenTTL: identityOidcAuth.accessTokenTTL,
          accessTokenMaxTTL: identityOidcAuth.accessTokenMaxTTL,
          accessTokenNumUses: 0,
          accessTokenNumUsesLimit: identityOidcAuth.accessTokenNumUsesLimit,
          authMethod: IdentityAuthMethod.OIDC_AUTH
        },
        tx
      );
      return newToken;
    });

    const appCfg = getConfig();
    const accessToken = jwt.sign(
      {
        identityId: identityOidcAuth.identityId,
        identityAccessTokenId: identityAccessToken.id,
        authTokenType: AuthTokenType.IDENTITY_ACCESS_TOKEN
      } as TIdentityAccessTokenJwtPayload,
      appCfg.AUTH_SECRET,
      // akhilmhdh: for non-expiry tokens you should not even set the value, including undefined. Even for undefined jsonwebtoken throws error
      Number(identityAccessToken.accessTokenTTL) === 0
        ? undefined
        : {
            expiresIn: Number(identityAccessToken.accessTokenTTL)
          }
    );

    return { accessToken, identityOidcAuth, identityAccessToken, identityMembershipOrg };
  };

  const attachOidcAuth = async ({
    identityId,
    oidcDiscoveryUrl,
    caCert,
    boundIssuer,
    boundAudiences,
    boundClaims,
    boundSubject,
    accessTokenTTL,
    accessTokenMaxTTL,
    accessTokenNumUsesLimit,
    accessTokenTrustedIps,
    actorId,
    actorAuthMethod,
    actor,
    actorOrgId
  }: TAttachOidcAuthDTO) => {
    const identityMembershipOrg = await identityOrgMembershipDAL.findOne({ identityId });
    if (!identityMembershipOrg) {
      if (!identityMembershipOrg) throw new NotFoundError({ message: `Failed to find identity with ID ${identityId}` });
    }
    if (identityMembershipOrg.identity.authMethods.includes(IdentityAuthMethod.OIDC_AUTH)) {
      throw new BadRequestError({
        message: "Failed to add OIDC Auth to already configured identity"
      });
    }

    if (accessTokenMaxTTL > 0 && accessTokenTTL > accessTokenMaxTTL) {
      throw new BadRequestError({ message: "Access token TTL cannot be greater than max TTL" });
    }

    const { permission } = await permissionService.getOrgPermission(
      actor,
      actorId,
      identityMembershipOrg.orgId,
      actorAuthMethod,
      actorOrgId
    );

    ForbiddenError.from(permission).throwUnlessCan(OrgPermissionIdentityActions.Create, OrgPermissionSubjects.Identity);

    const plan = await licenseService.getPlan(identityMembershipOrg.orgId);
    const reformattedAccessTokenTrustedIps = accessTokenTrustedIps.map((accessTokenTrustedIp) => {
      if (
        !plan.ipAllowlisting &&
        accessTokenTrustedIp.ipAddress !== "0.0.0.0/0" &&
        accessTokenTrustedIp.ipAddress !== "::/0"
      )
        throw new BadRequestError({
          message:
            "Failed to add IP access range to access token due to plan restriction. Upgrade plan to add IP access range."
        });
      if (!isValidIpOrCidr(accessTokenTrustedIp.ipAddress))
        throw new BadRequestError({
          message: "The IP is not a valid IPv4, IPv6, or CIDR block"
        });
      return extractIPDetails(accessTokenTrustedIp.ipAddress);
    });

    const { encryptor } = await kmsService.createCipherPairWithDataKey({
      type: KmsDataKey.Organization,
      orgId: identityMembershipOrg.orgId
    });

    const identityOidcAuth = await identityOidcAuthDAL.transaction(async (tx) => {
      const doc = await identityOidcAuthDAL.create(
        {
          identityId: identityMembershipOrg.identityId,
          oidcDiscoveryUrl,
          encryptedCaCertificate: encryptor({ plainText: Buffer.from(caCert) }).cipherTextBlob,
          boundIssuer,
          boundAudiences,
          boundClaims,
          boundSubject,
          accessTokenMaxTTL,
          accessTokenTTL,
          accessTokenNumUsesLimit,
          accessTokenTrustedIps: JSON.stringify(reformattedAccessTokenTrustedIps)
        },
        tx
      );
      return doc;
    });
    return { ...identityOidcAuth, orgId: identityMembershipOrg.orgId, caCert };
  };

  const updateOidcAuth = async ({
    identityId,
    oidcDiscoveryUrl,
    caCert,
    boundIssuer,
    boundAudiences,
    boundClaims,
    boundSubject,
    accessTokenTTL,
    accessTokenMaxTTL,
    accessTokenNumUsesLimit,
    accessTokenTrustedIps,
    actorId,
    actorAuthMethod,
    actor,
    actorOrgId
  }: TUpdateOidcAuthDTO) => {
    const identityMembershipOrg = await identityOrgMembershipDAL.findOne({ identityId });
    if (!identityMembershipOrg) throw new NotFoundError({ message: `Failed to find identity with ID ${identityId}` });

    if (!identityMembershipOrg.identity.authMethods.includes(IdentityAuthMethod.OIDC_AUTH)) {
      throw new BadRequestError({
        message: "Failed to update OIDC Auth"
      });
    }

    const identityOidcAuth = await identityOidcAuthDAL.findOne({ identityId });

    if (
      (accessTokenMaxTTL || identityOidcAuth.accessTokenMaxTTL) > 0 &&
      (accessTokenTTL || identityOidcAuth.accessTokenMaxTTL) > (accessTokenMaxTTL || identityOidcAuth.accessTokenMaxTTL)
    ) {
      throw new BadRequestError({ message: "Access token TTL cannot be greater than max TTL" });
    }

    const { permission } = await permissionService.getOrgPermission(
      actor,
      actorId,
      identityMembershipOrg.orgId,
      actorAuthMethod,
      actorOrgId
    );

    ForbiddenError.from(permission).throwUnlessCan(OrgPermissionIdentityActions.Edit, OrgPermissionSubjects.Identity);

    const plan = await licenseService.getPlan(identityMembershipOrg.orgId);
    const reformattedAccessTokenTrustedIps = accessTokenTrustedIps?.map((accessTokenTrustedIp) => {
      if (
        !plan.ipAllowlisting &&
        accessTokenTrustedIp.ipAddress !== "0.0.0.0/0" &&
        accessTokenTrustedIp.ipAddress !== "::/0"
      )
        throw new BadRequestError({
          message:
            "Failed to add IP access range to access token due to plan restriction. Upgrade plan to add IP access range."
        });
      if (!isValidIpOrCidr(accessTokenTrustedIp.ipAddress))
        throw new BadRequestError({
          message: "The IP is not a valid IPv4, IPv6, or CIDR block"
        });
      return extractIPDetails(accessTokenTrustedIp.ipAddress);
    });

    const updateQuery: TIdentityOidcAuthsUpdate = {
      oidcDiscoveryUrl,
      boundIssuer,
      boundAudiences,
      boundClaims,
      boundSubject,
      accessTokenMaxTTL,
      accessTokenTTL,
      accessTokenNumUsesLimit,
      accessTokenTrustedIps: reformattedAccessTokenTrustedIps
        ? JSON.stringify(reformattedAccessTokenTrustedIps)
        : undefined
    };

    const { encryptor, decryptor } = await kmsService.createCipherPairWithDataKey({
      type: KmsDataKey.Organization,
      orgId: identityMembershipOrg.orgId
    });

    if (caCert !== undefined) {
      updateQuery.encryptedCaCertificate = encryptor({ plainText: Buffer.from(caCert) }).cipherTextBlob;
    }

    const updatedOidcAuth = await identityOidcAuthDAL.updateById(identityOidcAuth.id, updateQuery);
    const updatedCACert = updatedOidcAuth.encryptedCaCertificate
      ? decryptor({ cipherTextBlob: updatedOidcAuth.encryptedCaCertificate }).toString()
      : "";

    return {
      ...updatedOidcAuth,
      orgId: identityMembershipOrg.orgId,
      caCert: updatedCACert
    };
  };

  const getOidcAuth = async ({ identityId, actorId, actor, actorAuthMethod, actorOrgId }: TGetOidcAuthDTO) => {
    const identityMembershipOrg = await identityOrgMembershipDAL.findOne({ identityId });
    if (!identityMembershipOrg) throw new NotFoundError({ message: `Failed to find identity with ID ${identityId}` });

    if (!identityMembershipOrg.identity.authMethods.includes(IdentityAuthMethod.OIDC_AUTH)) {
      throw new BadRequestError({
        message: "The identity does not have OIDC Auth attached"
      });
    }

    const { permission } = await permissionService.getOrgPermission(
      actor,
      actorId,
      identityMembershipOrg.orgId,
      actorAuthMethod,
      actorOrgId
    );
    ForbiddenError.from(permission).throwUnlessCan(OrgPermissionIdentityActions.Read, OrgPermissionSubjects.Identity);

    const identityOidcAuth = await identityOidcAuthDAL.findOne({ identityId });

    const { decryptor } = await kmsService.createCipherPairWithDataKey({
      type: KmsDataKey.Organization,
      orgId: identityMembershipOrg.orgId
    });

    const caCert = identityOidcAuth.encryptedCaCertificate
      ? decryptor({ cipherTextBlob: identityOidcAuth.encryptedCaCertificate }).toString()
      : "";

    return { ...identityOidcAuth, orgId: identityMembershipOrg.orgId, caCert };
  };

  const revokeOidcAuth = async ({ identityId, actorId, actor, actorAuthMethod, actorOrgId }: TRevokeOidcAuthDTO) => {
    const identityMembershipOrg = await identityOrgMembershipDAL.findOne({ identityId });
    if (!identityMembershipOrg) {
      throw new NotFoundError({ message: "Failed to find identity" });
    }

    if (!identityMembershipOrg.identity.authMethods.includes(IdentityAuthMethod.OIDC_AUTH)) {
      throw new BadRequestError({
        message: "The identity does not have OIDC auth"
      });
    }

    const { permission } = await permissionService.getOrgPermission(
      actor,
      actorId,
      identityMembershipOrg.orgId,
      actorAuthMethod,
      actorOrgId
    );

    ForbiddenError.from(permission).throwUnlessCan(OrgPermissionIdentityActions.Edit, OrgPermissionSubjects.Identity);

    const { permission: rolePermission } = await permissionService.getOrgPermission(
      ActorType.IDENTITY,
      identityMembershipOrg.identityId,
      identityMembershipOrg.orgId,
      actorAuthMethod,
      actorOrgId
    );

<<<<<<< HEAD
    if (
      !validatePrivilegeChangeOperation(
        OrgPermissionIdentityActions.RevokeAuth,
        OrgPermissionSubjects.Identity,
        permission,
        rolePermission
      )
    ) {
=======
    const permissionBoundary = validatePermissionBoundary(permission, rolePermission);
    if (!permissionBoundary.isValid)
>>>>>>> f0fce308
      throw new ForbiddenRequestError({
        name: "PermissionBoundaryError",
        message: "Failed to revoke oidc auth of identity with more privileged role",
        details: { missingPermissions: permissionBoundary.missingPermissions }
      });

    const revokedIdentityOidcAuth = await identityOidcAuthDAL.transaction(async (tx) => {
      const deletedOidcAuth = await identityOidcAuthDAL.delete({ identityId }, tx);
      await identityAccessTokenDAL.delete({ identityId, authMethod: IdentityAuthMethod.OIDC_AUTH }, tx);

      return { ...deletedOidcAuth?.[0], orgId: identityMembershipOrg.orgId };
    });

    return revokedIdentityOidcAuth;
  };

  return {
    attachOidcAuth,
    updateOidcAuth,
    getOidcAuth,
    revokeOidcAuth,
    login
  };
};<|MERGE_RESOLUTION|>--- conflicted
+++ resolved
@@ -9,10 +9,6 @@
 import { OrgPermissionIdentityActions, OrgPermissionSubjects } from "@app/ee/services/permission/org-permission";
 import { validatePrivilegeChangeOperation } from "@app/ee/services/permission/permission-fns";
 import { TPermissionServiceFactory } from "@app/ee/services/permission/permission-service";
-<<<<<<< HEAD
-=======
-import { validatePermissionBoundary } from "@app/lib/casl/boundary";
->>>>>>> f0fce308
 import { getConfig } from "@app/lib/config/env";
 import { BadRequestError, ForbiddenRequestError, NotFoundError, UnauthorizedError } from "@app/lib/errors";
 import { extractIPDetails, isValidIpOrCidr } from "@app/lib/ip";
@@ -432,19 +428,13 @@
       actorOrgId
     );
 
-<<<<<<< HEAD
-    if (
-      !validatePrivilegeChangeOperation(
-        OrgPermissionIdentityActions.RevokeAuth,
-        OrgPermissionSubjects.Identity,
-        permission,
-        rolePermission
-      )
-    ) {
-=======
-    const permissionBoundary = validatePermissionBoundary(permission, rolePermission);
+    const permissionBoundary = validatePrivilegeChangeOperation(
+      OrgPermissionIdentityActions.RevokeAuth,
+      OrgPermissionSubjects.Identity,
+      permission,
+      rolePermission
+    );
     if (!permissionBoundary.isValid)
->>>>>>> f0fce308
       throw new ForbiddenRequestError({
         name: "PermissionBoundaryError",
         message: "Failed to revoke oidc auth of identity with more privileged role",
