--- conflicted
+++ resolved
@@ -8,10 +8,6 @@
 import { TPermissionServiceFactory } from "@app/ee/services/permission/permission-service";
 import { ProjectPermissionMemberActions, ProjectPermissionSub } from "@app/ee/services/permission/project-permission";
 import { TProjectUserAdditionalPrivilegeDALFactory } from "@app/ee/services/project-user-additional-privilege/project-user-additional-privilege-dal";
-<<<<<<< HEAD
-=======
-import { validatePermissionBoundary } from "@app/lib/casl/boundary";
->>>>>>> f0fce308
 import { getConfig } from "@app/lib/config/env";
 import { BadRequestError, ForbiddenRequestError, NotFoundError } from "@app/lib/errors";
 import { groupBy } from "@app/lib/fn";
@@ -278,19 +274,13 @@
         projectId
       );
 
-<<<<<<< HEAD
-      const hasRequiredPriviledges = validatePrivilegeChangeOperation(
+      const permissionBoundary = validatePrivilegeChangeOperation(
         ProjectPermissionMemberActions.ManagePrivileges,
         ProjectPermissionSub.Member,
         permission,
         rolePermission
       );
-
-      if (!hasRequiredPriviledges) {
-=======
-      const permissionBoundary = validatePermissionBoundary(permission, rolePermission);
       if (!permissionBoundary.isValid)
->>>>>>> f0fce308
         throw new ForbiddenRequestError({
           name: "PermissionBoundaryError",
           message: `Failed to change to a more privileged role ${requestedRoleChange}`,
