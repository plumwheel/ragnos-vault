import { Knex } from "knex";

import { TDbClient } from "@app/db";
import { IdentityAuthMethod, TableName, TIdentityAccessTokens } from "@app/db/schemas";
import { DatabaseError } from "@app/lib/errors";
import { ormify, selectAllTableCols } from "@app/lib/knex";

export type TIdentityAccessTokenDALFactory = ReturnType<typeof identityAccessTokenDALFactory>;

export const identityAccessTokenDALFactory = (db: TDbClient) => {
  const identityAccessTokenOrm = ormify(db, TableName.IdentityAccessToken);

  const findOne = async (filter: Partial<TIdentityAccessTokens>, tx?: Knex) => {
    try {
      const doc = await (tx || db)(TableName.IdentityAccessToken)
        .where(filter)
        .join(TableName.Identity, `${TableName.Identity}.id`, `${TableName.IdentityAccessToken}.identityId`)
        .leftJoin(TableName.IdentityUaClientSecret, (qb) => {
          qb.on(`${TableName.Identity}.authMethod`, db.raw("?", [IdentityAuthMethod.Univeral])).andOn(
            `${TableName.IdentityAccessToken}.identityUAClientSecretId`,
            `${TableName.IdentityUaClientSecret}.id`
          );
        })
        .leftJoin(TableName.IdentityUniversalAuth, (qb) => {
          qb.on(`${TableName.Identity}.authMethod`, db.raw("?", [IdentityAuthMethod.Univeral])).andOn(
            `${TableName.IdentityUaClientSecret}.identityUAId`,
            `${TableName.IdentityUniversalAuth}.id`
          );
        })
        .leftJoin(TableName.IdentityGcpAuth, (qb) => {
          qb.on(`${TableName.Identity}.authMethod`, db.raw("?", [IdentityAuthMethod.GCP_AUTH])).andOn(
            `${TableName.Identity}.id`,
            `${TableName.IdentityGcpAuth}.identityId`
          );
        })
        .leftJoin(TableName.IdentityAwsAuth, (qb) => {
          qb.on(`${TableName.Identity}.authMethod`, db.raw("?", [IdentityAuthMethod.AWS_AUTH])).andOn(
            `${TableName.Identity}.id`,
            `${TableName.IdentityAwsAuth}.identityId`
          );
        })
<<<<<<< HEAD
        .leftJoin(TableName.IdentityAzureAuth, (qb) => {
          qb.on(`${TableName.Identity}.authMethod`, db.raw("?", [IdentityAuthMethod.AZURE_AUTH])).andOn(
            `${TableName.Identity}.id`,
            `${TableName.IdentityAzureAuth}.identityId`
=======
        .leftJoin(TableName.IdentityKubernetesAuth, (qb) => {
          qb.on(`${TableName.Identity}.authMethod`, db.raw("?", [IdentityAuthMethod.KUBERNETES_AUTH])).andOn(
            `${TableName.Identity}.id`,
            `${TableName.IdentityKubernetesAuth}.identityId`
>>>>>>> 7e2147f1
          );
        })
        .select(selectAllTableCols(TableName.IdentityAccessToken))
        .select(
          db.ref("accessTokenTrustedIps").withSchema(TableName.IdentityUniversalAuth).as("accessTokenTrustedIpsUa"),
          db.ref("accessTokenTrustedIps").withSchema(TableName.IdentityGcpAuth).as("accessTokenTrustedIpsGcp"),
          db.ref("accessTokenTrustedIps").withSchema(TableName.IdentityAwsAuth).as("accessTokenTrustedIpsAws"),
<<<<<<< HEAD
          db.ref("accessTokenTrustedIps").withSchema(TableName.IdentityAwsAuth).as("accessTokenTrustedIpsAzure"),
=======
          db.ref("accessTokenTrustedIps").withSchema(TableName.IdentityKubernetesAuth).as("accessTokenTrustedIpsK8s"),
>>>>>>> 7e2147f1
          db.ref("name").withSchema(TableName.Identity)
        )
        .first();

      if (!doc) return;

      return {
        ...doc,
        accessTokenTrustedIps:
          doc.accessTokenTrustedIpsUa ||
          doc.accessTokenTrustedIpsGcp ||
          doc.accessTokenTrustedIpsAws ||
<<<<<<< HEAD
          doc.accessTokenTrustedIpsAzure
=======
          doc.accessTokenTrustedIpsK8s
>>>>>>> 7e2147f1
      };
    } catch (error) {
      throw new DatabaseError({ error, name: "IdAccessTokenFindOne" });
    }
  };

  return { ...identityAccessTokenOrm, findOne };
};<|MERGE_RESOLUTION|>--- conflicted
+++ resolved
@@ -39,17 +39,16 @@
             `${TableName.IdentityAwsAuth}.identityId`
           );
         })
-<<<<<<< HEAD
         .leftJoin(TableName.IdentityAzureAuth, (qb) => {
           qb.on(`${TableName.Identity}.authMethod`, db.raw("?", [IdentityAuthMethod.AZURE_AUTH])).andOn(
             `${TableName.Identity}.id`,
             `${TableName.IdentityAzureAuth}.identityId`
-=======
+          );
+        })
         .leftJoin(TableName.IdentityKubernetesAuth, (qb) => {
           qb.on(`${TableName.Identity}.authMethod`, db.raw("?", [IdentityAuthMethod.KUBERNETES_AUTH])).andOn(
             `${TableName.Identity}.id`,
             `${TableName.IdentityKubernetesAuth}.identityId`
->>>>>>> 7e2147f1
           );
         })
         .select(selectAllTableCols(TableName.IdentityAccessToken))
@@ -57,11 +56,8 @@
           db.ref("accessTokenTrustedIps").withSchema(TableName.IdentityUniversalAuth).as("accessTokenTrustedIpsUa"),
           db.ref("accessTokenTrustedIps").withSchema(TableName.IdentityGcpAuth).as("accessTokenTrustedIpsGcp"),
           db.ref("accessTokenTrustedIps").withSchema(TableName.IdentityAwsAuth).as("accessTokenTrustedIpsAws"),
-<<<<<<< HEAD
-          db.ref("accessTokenTrustedIps").withSchema(TableName.IdentityAwsAuth).as("accessTokenTrustedIpsAzure"),
-=======
+          db.ref("accessTokenTrustedIps").withSchema(TableName.IdentityAzureAuth).as("accessTokenTrustedIpsAzure"),
           db.ref("accessTokenTrustedIps").withSchema(TableName.IdentityKubernetesAuth).as("accessTokenTrustedIpsK8s"),
->>>>>>> 7e2147f1
           db.ref("name").withSchema(TableName.Identity)
         )
         .first();
@@ -74,11 +70,8 @@
           doc.accessTokenTrustedIpsUa ||
           doc.accessTokenTrustedIpsGcp ||
           doc.accessTokenTrustedIpsAws ||
-<<<<<<< HEAD
-          doc.accessTokenTrustedIpsAzure
-=======
+          doc.accessTokenTrustedIpsAzure ||
           doc.accessTokenTrustedIpsK8s
->>>>>>> 7e2147f1
       };
     } catch (error) {
       throw new DatabaseError({ error, name: "IdAccessTokenFindOne" });
