import { AxiosError } from "axios";

import {
  AWS_PARAMETER_STORE_SYNC_LIST_OPTION,
  AwsParameterStoreSyncFns
} from "@app/services/secret-sync/aws-parameter-store";
import {
  AWS_SECRETS_MANAGER_SYNC_LIST_OPTION,
  AwsSecretsManagerSyncFns
} from "@app/services/secret-sync/aws-secrets-manager";
import { DATABRICKS_SYNC_LIST_OPTION, databricksSyncFactory } from "@app/services/secret-sync/databricks";
import { GITHUB_SYNC_LIST_OPTION, GithubSyncFns } from "@app/services/secret-sync/github";
import { SecretSync } from "@app/services/secret-sync/secret-sync-enums";
import { SecretSyncError } from "@app/services/secret-sync/secret-sync-errors";
import {
  TSecretMap,
  TSecretSyncListItem,
  TSecretSyncWithCredentials
} from "@app/services/secret-sync/secret-sync-types";

import { TAppConnectionDALFactory } from "../app-connection/app-connection-dal";
import { TKmsServiceFactory } from "../kms/kms-service";
import { AZURE_APP_CONFIGURATION_SYNC_LIST_OPTION, azureAppConfigurationSyncFactory } from "./azure-app-configuration";
import { AZURE_KEY_VAULT_SYNC_LIST_OPTION, azureKeyVaultSyncFactory } from "./azure-key-vault";
import { CAMUNDA_SYNC_LIST_OPTION, camundaSyncFactory } from "./camunda";
import { GCP_SYNC_LIST_OPTION } from "./gcp";
import { GcpSyncFns } from "./gcp/gcp-sync-fns";
import { HUMANITEC_SYNC_LIST_OPTION } from "./humanitec";
import { HumanitecSyncFns } from "./humanitec/humanitec-sync-fns";
import { VERCEL_SYNC_LIST_OPTION, VercelSyncFns } from "./vercel";

const SECRET_SYNC_LIST_OPTIONS: Record<SecretSync, TSecretSyncListItem> = {
  [SecretSync.AWSParameterStore]: AWS_PARAMETER_STORE_SYNC_LIST_OPTION,
  [SecretSync.AWSSecretsManager]: AWS_SECRETS_MANAGER_SYNC_LIST_OPTION,
  [SecretSync.GitHub]: GITHUB_SYNC_LIST_OPTION,
  [SecretSync.GCPSecretManager]: GCP_SYNC_LIST_OPTION,
  [SecretSync.AzureKeyVault]: AZURE_KEY_VAULT_SYNC_LIST_OPTION,
  [SecretSync.AzureAppConfiguration]: AZURE_APP_CONFIGURATION_SYNC_LIST_OPTION,
  [SecretSync.Databricks]: DATABRICKS_SYNC_LIST_OPTION,
  [SecretSync.Humanitec]: HUMANITEC_SYNC_LIST_OPTION,
<<<<<<< HEAD
  [SecretSync.Camunda]: CAMUNDA_SYNC_LIST_OPTION
=======
  [SecretSync.Vercel]: VERCEL_SYNC_LIST_OPTION
>>>>>>> 1ce155e2
};

export const listSecretSyncOptions = () => {
  return Object.values(SECRET_SYNC_LIST_OPTIONS).sort((a, b) => a.name.localeCompare(b.name));
};

type TSyncSecretDeps = {
  appConnectionDAL: Pick<TAppConnectionDALFactory, "findById" | "update" | "updateById">;
  kmsService: Pick<TKmsServiceFactory, "createCipherPairWithDataKey">;
};

// const addAffixes = (secretSync: TSecretSyncWithCredentials, unprocessedSecretMap: TSecretMap) => {
//   let secretMap = { ...unprocessedSecretMap };
//
//   const { appendSuffix, prependPrefix } = secretSync.syncOptions;
//
//   if (appendSuffix || prependPrefix) {
//     secretMap = {};
//     Object.entries(unprocessedSecretMap).forEach(([key, value]) => {
//       secretMap[`${prependPrefix || ""}${key}${appendSuffix || ""}`] = value;
//     });
//   }
//
//   return secretMap;
// };
//
// const stripAffixes = (secretSync: TSecretSyncWithCredentials, unprocessedSecretMap: TSecretMap) => {
//   let secretMap = { ...unprocessedSecretMap };
//
//   const { appendSuffix, prependPrefix } = secretSync.syncOptions;
//
//   if (appendSuffix || prependPrefix) {
//     secretMap = {};
//     Object.entries(unprocessedSecretMap).forEach(([key, value]) => {
//       let processedKey = key;
//
//       if (prependPrefix && processedKey.startsWith(prependPrefix)) {
//         processedKey = processedKey.slice(prependPrefix.length);
//       }
//
//       if (appendSuffix && processedKey.endsWith(appendSuffix)) {
//         processedKey = processedKey.slice(0, -appendSuffix.length);
//       }
//
//       secretMap[processedKey] = value;
//     });
//   }
//
//   return secretMap;
// };

export const SecretSyncFns = {
  syncSecrets: (
    secretSync: TSecretSyncWithCredentials,
    secretMap: TSecretMap,
    { kmsService, appConnectionDAL }: TSyncSecretDeps
  ): Promise<void> => {
    // const affixedSecretMap = addAffixes(secretSync, secretMap);

    switch (secretSync.destination) {
      case SecretSync.AWSParameterStore:
        return AwsParameterStoreSyncFns.syncSecrets(secretSync, secretMap);
      case SecretSync.AWSSecretsManager:
        return AwsSecretsManagerSyncFns.syncSecrets(secretSync, secretMap);
      case SecretSync.GitHub:
        return GithubSyncFns.syncSecrets(secretSync, secretMap);
      case SecretSync.GCPSecretManager:
        return GcpSyncFns.syncSecrets(secretSync, secretMap);
      case SecretSync.AzureKeyVault:
        return azureKeyVaultSyncFactory({
          appConnectionDAL,
          kmsService
        }).syncSecrets(secretSync, secretMap);
      case SecretSync.AzureAppConfiguration:
        return azureAppConfigurationSyncFactory({
          appConnectionDAL,
          kmsService
        }).syncSecrets(secretSync, secretMap);
      case SecretSync.Databricks:
        return databricksSyncFactory({
          appConnectionDAL,
          kmsService
        }).syncSecrets(secretSync, secretMap);
      case SecretSync.Humanitec:
        return HumanitecSyncFns.syncSecrets(secretSync, secretMap);
<<<<<<< HEAD
      case SecretSync.Camunda:
        return camundaSyncFactory({
          appConnectionDAL,
          kmsService
        }).syncSecrets(secretSync, secretMap);
=======
      case SecretSync.Vercel:
        return VercelSyncFns.syncSecrets(secretSync, secretMap);
>>>>>>> 1ce155e2
      default:
        throw new Error(
          `Unhandled sync destination for sync secrets fns: ${(secretSync as TSecretSyncWithCredentials).destination}`
        );
    }
  },
  getSecrets: async (
    secretSync: TSecretSyncWithCredentials,
    { kmsService, appConnectionDAL }: TSyncSecretDeps
  ): Promise<TSecretMap> => {
    let secretMap: TSecretMap;
    switch (secretSync.destination) {
      case SecretSync.AWSParameterStore:
        secretMap = await AwsParameterStoreSyncFns.getSecrets(secretSync);
        break;
      case SecretSync.AWSSecretsManager:
        secretMap = await AwsSecretsManagerSyncFns.getSecrets(secretSync);
        break;
      case SecretSync.GitHub:
        secretMap = await GithubSyncFns.getSecrets(secretSync);
        break;
      case SecretSync.GCPSecretManager:
        secretMap = await GcpSyncFns.getSecrets(secretSync);
        break;
      case SecretSync.AzureKeyVault:
        secretMap = await azureKeyVaultSyncFactory({
          appConnectionDAL,
          kmsService
        }).getSecrets(secretSync);
        break;
      case SecretSync.AzureAppConfiguration:
        secretMap = await azureAppConfigurationSyncFactory({
          appConnectionDAL,
          kmsService
        }).getSecrets(secretSync);
        break;
      case SecretSync.Databricks:
        return databricksSyncFactory({
          appConnectionDAL,
          kmsService
        }).getSecrets(secretSync);
      case SecretSync.Humanitec:
        secretMap = await HumanitecSyncFns.getSecrets(secretSync);
        break;
<<<<<<< HEAD
      case SecretSync.Camunda:
        secretMap = await camundaSyncFactory({
          appConnectionDAL,
          kmsService
        }).getSecrets(secretSync);
=======
      case SecretSync.Vercel:
        secretMap = await VercelSyncFns.getSecrets(secretSync);
>>>>>>> 1ce155e2
        break;
      default:
        throw new Error(
          `Unhandled sync destination for get secrets fns: ${(secretSync as TSecretSyncWithCredentials).destination}`
        );
    }

    return secretMap;
    // return stripAffixes(secretSync, secretMap);
  },
  removeSecrets: (
    secretSync: TSecretSyncWithCredentials,
    secretMap: TSecretMap,
    { kmsService, appConnectionDAL }: TSyncSecretDeps
  ): Promise<void> => {
    // const affixedSecretMap = addAffixes(secretSync, secretMap);

    switch (secretSync.destination) {
      case SecretSync.AWSParameterStore:
        return AwsParameterStoreSyncFns.removeSecrets(secretSync, secretMap);
      case SecretSync.AWSSecretsManager:
        return AwsSecretsManagerSyncFns.removeSecrets(secretSync, secretMap);
      case SecretSync.GitHub:
        return GithubSyncFns.removeSecrets(secretSync, secretMap);
      case SecretSync.GCPSecretManager:
        return GcpSyncFns.removeSecrets(secretSync, secretMap);
      case SecretSync.AzureKeyVault:
        return azureKeyVaultSyncFactory({
          appConnectionDAL,
          kmsService
        }).removeSecrets(secretSync, secretMap);
      case SecretSync.AzureAppConfiguration:
        return azureAppConfigurationSyncFactory({
          appConnectionDAL,
          kmsService
        }).removeSecrets(secretSync, secretMap);
      case SecretSync.Databricks:
        return databricksSyncFactory({
          appConnectionDAL,
          kmsService
        }).removeSecrets(secretSync, secretMap);
      case SecretSync.Humanitec:
        return HumanitecSyncFns.removeSecrets(secretSync, secretMap);
<<<<<<< HEAD
      case SecretSync.Camunda:
        return camundaSyncFactory({
          appConnectionDAL,
          kmsService
        }).removeSecrets(secretSync, secretMap);
=======
      case SecretSync.Vercel:
        return VercelSyncFns.removeSecrets(secretSync, secretMap);
>>>>>>> 1ce155e2
      default:
        throw new Error(
          `Unhandled sync destination for remove secrets fns: ${(secretSync as TSecretSyncWithCredentials).destination}`
        );
    }
  }
};

const MAX_MESSAGE_LENGTH = 1024;

export const parseSyncErrorMessage = (err: unknown): string => {
  let errorMessage: string;

  if (err instanceof SecretSyncError) {
    errorMessage = JSON.stringify({
      secretKey: err.secretKey,
      error: err.message || parseSyncErrorMessage(err.error)
    });
  } else if (err instanceof AxiosError) {
    errorMessage = err?.response?.data
      ? JSON.stringify(err?.response?.data)
      : err?.message ?? "An unknown error occurred.";
  } else {
    errorMessage = (err as Error)?.message || "An unknown error occurred.";
  }

  return errorMessage.length <= MAX_MESSAGE_LENGTH
    ? errorMessage
    : `${errorMessage.substring(0, MAX_MESSAGE_LENGTH - 3)}...`;
};<|MERGE_RESOLUTION|>--- conflicted
+++ resolved
@@ -38,11 +38,8 @@
   [SecretSync.AzureAppConfiguration]: AZURE_APP_CONFIGURATION_SYNC_LIST_OPTION,
   [SecretSync.Databricks]: DATABRICKS_SYNC_LIST_OPTION,
   [SecretSync.Humanitec]: HUMANITEC_SYNC_LIST_OPTION,
-<<<<<<< HEAD
-  [SecretSync.Camunda]: CAMUNDA_SYNC_LIST_OPTION
-=======
+  [SecretSync.Camunda]: CAMUNDA_SYNC_LIST_OPTION,
   [SecretSync.Vercel]: VERCEL_SYNC_LIST_OPTION
->>>>>>> 1ce155e2
 };
 
 export const listSecretSyncOptions = () => {
@@ -128,16 +125,13 @@
         }).syncSecrets(secretSync, secretMap);
       case SecretSync.Humanitec:
         return HumanitecSyncFns.syncSecrets(secretSync, secretMap);
-<<<<<<< HEAD
       case SecretSync.Camunda:
         return camundaSyncFactory({
           appConnectionDAL,
           kmsService
         }).syncSecrets(secretSync, secretMap);
-=======
       case SecretSync.Vercel:
         return VercelSyncFns.syncSecrets(secretSync, secretMap);
->>>>>>> 1ce155e2
       default:
         throw new Error(
           `Unhandled sync destination for sync secrets fns: ${(secretSync as TSecretSyncWithCredentials).destination}`
@@ -182,16 +176,13 @@
       case SecretSync.Humanitec:
         secretMap = await HumanitecSyncFns.getSecrets(secretSync);
         break;
-<<<<<<< HEAD
       case SecretSync.Camunda:
         secretMap = await camundaSyncFactory({
           appConnectionDAL,
           kmsService
         }).getSecrets(secretSync);
-=======
       case SecretSync.Vercel:
         secretMap = await VercelSyncFns.getSecrets(secretSync);
->>>>>>> 1ce155e2
         break;
       default:
         throw new Error(
@@ -235,16 +226,13 @@
         }).removeSecrets(secretSync, secretMap);
       case SecretSync.Humanitec:
         return HumanitecSyncFns.removeSecrets(secretSync, secretMap);
-<<<<<<< HEAD
       case SecretSync.Camunda:
         return camundaSyncFactory({
           appConnectionDAL,
           kmsService
         }).removeSecrets(secretSync, secretMap);
-=======
       case SecretSync.Vercel:
         return VercelSyncFns.removeSecrets(secretSync, secretMap);
->>>>>>> 1ce155e2
       default:
         throw new Error(
           `Unhandled sync destination for remove secrets fns: ${(secretSync as TSecretSyncWithCredentials).destination}`
