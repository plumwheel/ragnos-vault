--- conflicted
+++ resolved
@@ -61,12 +61,9 @@
   [SecretSync.TeamCity]: TEAMCITY_SYNC_LIST_OPTION,
   [SecretSync.OCIVault]: OCI_VAULT_SYNC_LIST_OPTION,
   [SecretSync.OnePass]: ONEPASS_SYNC_LIST_OPTION,
-<<<<<<< HEAD
-  [SecretSync.Heroku]: HEROKU_SYNC_LIST_OPTION
-=======
+  [SecretSync.Heroku]: HEROKU_SYNC_LIST_OPTION,
   [SecretSync.Render]: RENDER_SYNC_LIST_OPTION,
   [SecretSync.Flyio]: FLYIO_SYNC_LIST_OPTION
->>>>>>> f385386a
 };
 
 export const listSecretSyncOptions = () => {
@@ -307,16 +304,14 @@
       case SecretSync.OnePass:
         secretMap = await OnePassSyncFns.getSecrets(secretSync);
         break;
-<<<<<<< HEAD
       case SecretSync.Heroku:
         secretMap = await HerokuSyncFns.getSecrets(secretSync, { appConnectionDAL, kmsService });
-=======
+        break;
       case SecretSync.Render:
         secretMap = await RenderSyncFns.getSecrets(secretSync);
         break;
       case SecretSync.Flyio:
         secretMap = await FlyioSyncFns.getSecrets(secretSync);
->>>>>>> f385386a
         break;
       default:
         throw new Error(
@@ -385,15 +380,12 @@
         return OCIVaultSyncFns.removeSecrets(secretSync, schemaSecretMap);
       case SecretSync.OnePass:
         return OnePassSyncFns.removeSecrets(secretSync, schemaSecretMap);
-<<<<<<< HEAD
       case SecretSync.Heroku:
         return HerokuSyncFns.removeSecrets(secretSync, schemaSecretMap, { appConnectionDAL, kmsService });
-=======
       case SecretSync.Render:
         return RenderSyncFns.removeSecrets(secretSync, schemaSecretMap);
       case SecretSync.Flyio:
         return FlyioSyncFns.removeSecrets(secretSync, schemaSecretMap);
->>>>>>> f385386a
       default:
         throw new Error(
           `Unhandled sync destination for remove secrets fns: ${(secretSync as TSecretSyncWithCredentials).destination}`
