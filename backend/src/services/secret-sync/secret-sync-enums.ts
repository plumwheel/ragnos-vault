--- conflicted
+++ resolved
@@ -16,11 +16,8 @@
   TeamCity = "teamcity",
   OCIVault = "oci-vault",
   OnePass = "1password",
-<<<<<<< HEAD
-  Render = "render"
-=======
+  Render = "render",
   Flyio = "flyio"
->>>>>>> 1f1fb3f3
 }
 
 export enum SecretSyncInitialSyncBehavior {
