--- conflicted
+++ resolved
@@ -19,11 +19,8 @@
   Heroku = "heroku",
   Render = "render",
   Flyio = "flyio",
-<<<<<<< HEAD
-  GitLab = "gitlab"
-=======
+  GitLab = "gitlab",
   CloudflarePages = "cloudflare-pages"
->>>>>>> b59fa14b
 }
 
 export enum SecretSyncInitialSyncBehavior {
