--- conflicted
+++ resolved
@@ -66,11 +66,8 @@
   | TAzureAppConfigurationSync
   | TDatabricksSync
   | THumanitecSync
-<<<<<<< HEAD
-  | TCamundaSync;
-=======
+  | TCamundaSync
   | TVercelSync;
->>>>>>> 1ce155e2
 
 export type TSecretSyncWithCredentials =
   | TAwsParameterStoreSyncWithCredentials
@@ -81,11 +78,8 @@
   | TAzureAppConfigurationSyncWithCredentials
   | TDatabricksSyncWithCredentials
   | THumanitecSyncWithCredentials
-<<<<<<< HEAD
-  | TCamundaSyncWithCredentials;
-=======
+  | TCamundaSyncWithCredentials
   | TVercelSyncWithCredentials;
->>>>>>> 1ce155e2
 
 export type TSecretSyncInput =
   | TAwsParameterStoreSyncInput
@@ -96,11 +90,8 @@
   | TAzureAppConfigurationSyncInput
   | TDatabricksSyncInput
   | THumanitecSyncInput
-<<<<<<< HEAD
-  | TCamundaSyncInput;
-=======
+  | TCamundaSyncInput
   | TVercelSyncInput;
->>>>>>> 1ce155e2
 
 export type TSecretSyncListItem =
   | TAwsParameterStoreSyncListItem
@@ -111,11 +102,8 @@
   | TAzureAppConfigurationSyncListItem
   | TDatabricksSyncListItem
   | THumanitecSyncListItem
-<<<<<<< HEAD
-  | TCamundaSyncListItem;
-=======
+  | TCamundaSyncListItem
   | TVercelSyncListItem;
->>>>>>> 1ce155e2
 
 export type TSyncOptionsConfig = {
   canImportSecrets: boolean;
