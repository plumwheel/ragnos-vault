import opentelemetry from "@opentelemetry/api";
import { AxiosError } from "axios";
import { Job } from "bullmq";

import { ProjectMembershipRole, SecretType } from "@app/db/schemas";
import { TAuditLogServiceFactory } from "@app/ee/services/audit-log/audit-log-service";
import { EventType } from "@app/ee/services/audit-log/audit-log-types";
import { TLicenseServiceFactory } from "@app/ee/services/license/license-service";
import { KeyStorePrefixes, TKeyStoreFactory } from "@app/keystore/keystore";
import { getConfig } from "@app/lib/config/env";
import { logger } from "@app/lib/logger";
import { QueueJobs, QueueName, TQueueServiceFactory } from "@app/queue";
import { decryptAppConnectionCredentials } from "@app/services/app-connection/app-connection-fns";
import { ActorType } from "@app/services/auth/auth-type";
import { TKmsServiceFactory } from "@app/services/kms/kms-service";
import { KmsDataKey } from "@app/services/kms/kms-types";
import { TProjectDALFactory } from "@app/services/project/project-dal";
import { TProjectBotDALFactory } from "@app/services/project-bot/project-bot-dal";
import { TProjectMembershipDALFactory } from "@app/services/project-membership/project-membership-dal";
import { TResourceMetadataDALFactory } from "@app/services/resource-metadata/resource-metadata-dal";
import { TSecretDALFactory } from "@app/services/secret/secret-dal";
import { createManySecretsRawFnFactory, updateManySecretsRawFnFactory } from "@app/services/secret/secret-fns";
import { TSecretVersionDALFactory } from "@app/services/secret/secret-version-dal";
import { TSecretVersionTagDALFactory } from "@app/services/secret/secret-version-tag-dal";
import { TSecretBlindIndexDALFactory } from "@app/services/secret-blind-index/secret-blind-index-dal";
import { TSecretFolderDALFactory } from "@app/services/secret-folder/secret-folder-dal";
import { TSecretImportDALFactory } from "@app/services/secret-import/secret-import-dal";
import { fnSecretsV2FromImports } from "@app/services/secret-import/secret-import-fns";
import { TSecretSyncDALFactory } from "@app/services/secret-sync/secret-sync-dal";
import {
  SecretSync,
  SecretSyncImportBehavior,
  SecretSyncInitialSyncBehavior
} from "@app/services/secret-sync/secret-sync-enums";
import { SecretSyncError } from "@app/services/secret-sync/secret-sync-errors";
import { enterpriseSyncCheck, parseSyncErrorMessage, SecretSyncFns } from "@app/services/secret-sync/secret-sync-fns";
import { SECRET_SYNC_NAME_MAP } from "@app/services/secret-sync/secret-sync-maps";
import {
  SecretSyncAction,
  SecretSyncStatus,
  TQueueSecretSyncImportSecretsByIdDTO,
  TQueueSecretSyncRemoveSecretsByIdDTO,
  TQueueSecretSyncsByPathDTO,
  TQueueSecretSyncSyncSecretsByIdDTO,
  TQueueSendSecretSyncActionFailedNotificationsDTO,
  TSecretMap,
  TSecretSyncImportSecretsDTO,
  TSecretSyncRaw,
  TSecretSyncRemoveSecretsDTO,
  TSecretSyncSyncSecretsDTO,
  TSecretSyncWithCredentials,
  TSendSecretSyncFailedNotificationsJobDTO
} from "@app/services/secret-sync/secret-sync-types";
import { TSecretTagDALFactory } from "@app/services/secret-tag/secret-tag-dal";
import { TSecretV2BridgeDALFactory } from "@app/services/secret-v2-bridge/secret-v2-bridge-dal";
import { expandSecretReferencesFactory } from "@app/services/secret-v2-bridge/secret-v2-bridge-fns";
import { TSecretVersionV2DALFactory } from "@app/services/secret-v2-bridge/secret-version-dal";
import { TSecretVersionV2TagDALFactory } from "@app/services/secret-v2-bridge/secret-version-tag-dal";
import { SmtpTemplates, TSmtpService } from "@app/services/smtp/smtp-service";

import { TAppConnectionDALFactory } from "../app-connection/app-connection-dal";
import { TFolderCommitServiceFactory } from "../folder-commit/folder-commit-service";

export type TSecretSyncQueueFactory = ReturnType<typeof secretSyncQueueFactory>;

type TSecretSyncQueueFactoryDep = {
  queueService: Pick<TQueueServiceFactory, "queue" | "start">;
  kmsService: Pick<TKmsServiceFactory, "createCipherPairWithDataKey">;
  appConnectionDAL: Pick<TAppConnectionDALFactory, "findById" | "update" | "updateById">;
  keyStore: Pick<TKeyStoreFactory, "acquireLock" | "setItemWithExpiry" | "getItem">;
  folderDAL: TSecretFolderDALFactory;
  secretV2BridgeDAL: Pick<
    TSecretV2BridgeDALFactory,
    | "findByFolderId"
    | "find"
    | "insertMany"
    | "upsertSecretReferences"
    | "findBySecretKeys"
    | "bulkUpdate"
    | "deleteMany"
    | "invalidateSecretCacheByProjectId"
  >;
  secretImportDAL: Pick<TSecretImportDALFactory, "find" | "findByFolderIds">;
  secretSyncDAL: Pick<TSecretSyncDALFactory, "findById" | "find" | "updateById" | "deleteById">;
  auditLogService: Pick<TAuditLogServiceFactory, "createAuditLog">;
  projectMembershipDAL: Pick<TProjectMembershipDALFactory, "findAllProjectMembers">;
  projectDAL: TProjectDALFactory;
  smtpService: Pick<TSmtpService, "sendMail">;
  projectBotDAL: TProjectBotDALFactory;
  secretDAL: TSecretDALFactory;
  secretVersionDAL: TSecretVersionDALFactory;
  secretBlindIndexDAL: TSecretBlindIndexDALFactory;
  secretTagDAL: TSecretTagDALFactory;
  secretVersionTagDAL: TSecretVersionTagDALFactory;
  secretVersionV2BridgeDAL: Pick<TSecretVersionV2DALFactory, "insertMany" | "findLatestVersionMany">;
  secretVersionTagV2BridgeDAL: Pick<TSecretVersionV2TagDALFactory, "insertMany">;
  resourceMetadataDAL: Pick<TResourceMetadataDALFactory, "insertMany" | "delete">;
<<<<<<< HEAD
  folderCommitService: Pick<TFolderCommitServiceFactory, "createCommit">;
=======
  licenseService: Pick<TLicenseServiceFactory, "getPlan">;
>>>>>>> be37e27d
};

type SecretSyncActionJob = Job<
  TQueueSecretSyncSyncSecretsByIdDTO | TQueueSecretSyncImportSecretsByIdDTO | TQueueSecretSyncRemoveSecretsByIdDTO
>;

const getRequeueDelay = (failureCount?: number) => {
  if (!failureCount) return 0;

  const baseDelay = 1000;
  const maxDelay = 30000;

  const delay = Math.min(baseDelay * 2 ** failureCount, maxDelay);

  const jitter = delay * (0.5 + Math.random() * 0.5);

  return jitter;
};

export const secretSyncQueueFactory = ({
  queueService,
  kmsService,
  appConnectionDAL,
  keyStore,
  folderDAL,
  secretV2BridgeDAL,
  secretImportDAL,
  secretSyncDAL,
  auditLogService,
  projectMembershipDAL,
  projectDAL,
  smtpService,
  projectBotDAL,
  secretDAL,
  secretVersionDAL,
  secretBlindIndexDAL,
  secretTagDAL,
  secretVersionTagDAL,
  secretVersionV2BridgeDAL,
  secretVersionTagV2BridgeDAL,
  resourceMetadataDAL,
<<<<<<< HEAD
  folderCommitService
=======
  licenseService
>>>>>>> be37e27d
}: TSecretSyncQueueFactoryDep) => {
  const appCfg = getConfig();

  const integrationMeter = opentelemetry.metrics.getMeter("SecretSyncs");
  const syncSecretsErrorHistogram = integrationMeter.createHistogram("secret_sync_sync_secrets_errors", {
    description: "Secret Sync - sync secrets errors",
    unit: "1"
  });
  const importSecretsErrorHistogram = integrationMeter.createHistogram("secret_sync_import_secrets_errors", {
    description: "Secret Sync - import secrets errors",
    unit: "1"
  });
  const removeSecretsErrorHistogram = integrationMeter.createHistogram("secret_sync_remove_secrets_errors", {
    description: "Secret Sync - remove secrets errors",
    unit: "1"
  });

  const $createManySecretsRawFn = createManySecretsRawFnFactory({
    projectDAL,
    projectBotDAL,
    secretDAL,
    secretVersionDAL,
    secretBlindIndexDAL,
    secretTagDAL,
    secretVersionTagDAL,
    folderDAL,
    kmsService,
    secretVersionV2BridgeDAL,
    secretV2BridgeDAL,
    secretVersionTagV2BridgeDAL,
    resourceMetadataDAL,
    folderCommitService
  });

  const $updateManySecretsRawFn = updateManySecretsRawFnFactory({
    projectDAL,
    projectBotDAL,
    secretDAL,
    secretVersionDAL,
    secretBlindIndexDAL,
    secretTagDAL,
    secretVersionTagDAL,
    folderDAL,
    kmsService,
    secretVersionV2BridgeDAL,
    secretV2BridgeDAL,
    secretVersionTagV2BridgeDAL,
    resourceMetadataDAL,
    folderCommitService
  });

  const $getInfisicalSecrets = async (
    secretSync: TSecretSyncRaw | TSecretSyncWithCredentials,
    includeImports = true
  ) => {
    const { projectId, folderId, environment, folder } = secretSync;

    if (!folderId || !environment || !folder)
      throw new SecretSyncError({
        message:
          "Invalid Secret Sync source configuration: folder no longer exists. Please update source environment and secret path.",
        shouldRetry: false
      });

    const secretMap: TSecretMap = {};

    const { decryptor: secretManagerDecryptor } = await kmsService.createCipherPairWithDataKey({
      type: KmsDataKey.SecretManager,
      projectId
    });

    const decryptSecretValue = (value?: Buffer | undefined | null) =>
      value ? secretManagerDecryptor({ cipherTextBlob: value }).toString() : "";

    const { expandSecretReferences } = expandSecretReferencesFactory({
      decryptSecretValue,
      secretDAL: secretV2BridgeDAL,
      folderDAL,
      projectId,
      canExpandValue: () => true
    });

    const secrets = await secretV2BridgeDAL.findByFolderId({ folderId });

    await Promise.allSettled(
      secrets.map(async (secret) => {
        const secretKey = secret.key;
        const secretValue = decryptSecretValue(secret.encryptedValue);
        const expandedSecretValue = await expandSecretReferences({
          environment: environment.slug,
          secretPath: folder.path,
          skipMultilineEncoding: secret.skipMultilineEncoding,
          value: secretValue
        });
        secretMap[secretKey] = { value: expandedSecretValue || "" };

        if (secret.encryptedComment) {
          const commentValue = decryptSecretValue(secret.encryptedComment);
          secretMap[secretKey].comment = commentValue;
        }

        secretMap[secretKey].skipMultilineEncoding = Boolean(secret.skipMultilineEncoding);
        secretMap[secretKey].secretMetadata = secret.secretMetadata;
      })
    );

    if (!includeImports) return secretMap;

    const secretImports = await secretImportDAL.find({ folderId, isReplication: false });

    if (secretImports.length) {
      const importedSecrets = await fnSecretsV2FromImports({
        decryptor: decryptSecretValue,
        folderDAL,
        secretDAL: secretV2BridgeDAL,
        expandSecretReferences,
        secretImportDAL,
        secretImports,
        hasSecretAccess: () => true,
        viewSecretValue: true
      });

      for (let i = importedSecrets.length - 1; i >= 0; i -= 1) {
        for (let j = 0; j < importedSecrets[i].secrets.length; j += 1) {
          const importedSecret = importedSecrets[i].secrets[j];
          if (!secretMap[importedSecret.key]) {
            secretMap[importedSecret.key] = {
              skipMultilineEncoding: importedSecret.skipMultilineEncoding,
              comment: importedSecret.secretComment,
              value: importedSecret.secretValue || "",
              secretMetadata: importedSecret.secretMetadata
            };
          }
        }
      }
    }

    return secretMap;
  };

  const queueSecretSyncSyncSecretsById = async (payload: TQueueSecretSyncSyncSecretsByIdDTO) =>
    queueService.queue(QueueName.AppConnectionSecretSync, QueueJobs.SecretSyncSyncSecrets, payload, {
      delay: getRequeueDelay(payload.failedToAcquireLockCount), // this is for delaying re-queued jobs if sync is locked
      attempts: 5,
      backoff: {
        type: "exponential",
        delay: 3000
      },
      removeOnComplete: true,
      removeOnFail: true
    });

  const queueSecretSyncImportSecretsById = async (payload: TQueueSecretSyncImportSecretsByIdDTO) =>
    queueService.queue(QueueName.AppConnectionSecretSync, QueueJobs.SecretSyncImportSecrets, payload, {
      attempts: 1,
      removeOnComplete: true,
      removeOnFail: true
    });

  const queueSecretSyncRemoveSecretsById = async (payload: TQueueSecretSyncRemoveSecretsByIdDTO) =>
    queueService.queue(QueueName.AppConnectionSecretSync, QueueJobs.SecretSyncRemoveSecrets, payload, {
      attempts: 1,
      removeOnComplete: true,
      removeOnFail: true
    });

  const $queueSendSecretSyncFailedNotifications = async (payload: TQueueSendSecretSyncActionFailedNotificationsDTO) => {
    if (!appCfg.isSmtpConfigured) return;

    await queueService.queue(
      QueueName.AppConnectionSecretSync,
      QueueJobs.SecretSyncSendActionFailedNotifications,
      payload,
      {
        jobId: `secret-sync-${payload.secretSync.id}-failed-notifications`,
        attempts: 5,
        delay: 1000 * 60,
        backoff: {
          type: "exponential",
          delay: 3000
        },
        removeOnFail: true,
        removeOnComplete: true
      }
    );
  };

  const $importSecrets = async (
    secretSync: TSecretSyncWithCredentials,
    importBehavior: SecretSyncImportBehavior
  ): Promise<TSecretMap> => {
    const {
      projectId,
      environment,
      folder,
      destination,
      connection: { orgId }
    } = secretSync;

    await enterpriseSyncCheck(
      licenseService,
      destination,
      orgId,
      "Failed to import secrets due to plan restriction. Upgrade plan to access enterprise secret syncs."
    );

    if (!environment || !folder)
      throw new Error(
        "Invalid Secret Sync source configuration: folder no longer exists. Please update source environment and secret path."
      );

    const importedSecrets = await SecretSyncFns.getSecrets(secretSync, {
      appConnectionDAL,
      kmsService
    });

    if (!Object.keys(importedSecrets).length) return {};

    const importedSecretMap: TSecretMap = {};

    const secretMap = await $getInfisicalSecrets(secretSync, false);

    const secretsToCreate: Parameters<typeof $createManySecretsRawFn>[0]["secrets"] = [];
    const secretsToUpdate: Parameters<typeof $updateManySecretsRawFn>[0]["secrets"] = [];

    Object.entries(importedSecrets).forEach(([key, secretData]) => {
      const { value, comment = "", skipMultilineEncoding } = secretData;

      const secret = {
        secretName: key,
        secretValue: value,
        type: SecretType.Shared,
        secretComment: comment,
        skipMultilineEncoding: skipMultilineEncoding ?? undefined
      };

      if (Object.hasOwn(secretMap, key)) {
        // Only update secrets if the source value is not empty
        if (value && value !== secretMap[key].value) {
          secretsToUpdate.push(secret);
          if (importBehavior === SecretSyncImportBehavior.PrioritizeDestination) importedSecretMap[key] = secretData;
        }
      } else {
        secretsToCreate.push(secret);
        importedSecretMap[key] = secretData;
      }
    });

    if (secretsToCreate.length) {
      await $createManySecretsRawFn({
        projectId,
        path: folder.path,
        environment: environment.slug,
        secrets: secretsToCreate
      });
    }

    if (importBehavior === SecretSyncImportBehavior.PrioritizeDestination && secretsToUpdate.length) {
      await $updateManySecretsRawFn({
        projectId,
        path: folder.path,
        environment: environment.slug,
        secrets: secretsToUpdate
      });
    }

    if (secretsToUpdate.length || secretsToCreate.length)
      await secretV2BridgeDAL.invalidateSecretCacheByProjectId(projectId);

    return importedSecretMap;
  };

  const $handleSyncSecretsJob = async (job: TSecretSyncSyncSecretsDTO) => {
    const {
      data: { syncId, auditLogInfo }
    } = job;

    const secretSync = await secretSyncDAL.findById(syncId);

    if (!secretSync) throw new Error(`Cannot find secret sync with ID ${syncId}`);

    await enterpriseSyncCheck(
      licenseService,
      secretSync.destination as SecretSync,
      secretSync.connection.orgId,
      "Failed to sync secrets due to plan restriction. Upgrade plan to access enterprise secret syncs."
    );

    await secretSyncDAL.updateById(syncId, {
      syncStatus: SecretSyncStatus.Running
    });

    logger.info(
      `SecretSync Sync [syncId=${secretSync.id}] [destination=${secretSync.destination}] [projectId=${secretSync.projectId}] [folderId=${secretSync.folderId}] [connectionId=${secretSync.connectionId}]`
    );

    let isSynced = false;
    let syncMessage: string | null = null;
    let isFinalAttempt = job.attemptsStarted === job.opts.attempts;

    try {
      const {
        connection: { orgId, encryptedCredentials }
      } = secretSync;

      const credentials = await decryptAppConnectionCredentials({
        orgId,
        encryptedCredentials,
        kmsService
      });

      const secretSyncWithCredentials = {
        ...secretSync,
        connection: {
          ...secretSync.connection,
          credentials
        }
      } as TSecretSyncWithCredentials;

      const {
        lastSyncedAt,
        syncOptions: { initialSyncBehavior }
      } = secretSyncWithCredentials;

      const secretMap = await $getInfisicalSecrets(secretSync);

      if (!lastSyncedAt && initialSyncBehavior !== SecretSyncInitialSyncBehavior.OverwriteDestination) {
        const importedSecretMap = await $importSecrets(
          secretSyncWithCredentials,
          initialSyncBehavior === SecretSyncInitialSyncBehavior.ImportPrioritizeSource
            ? SecretSyncImportBehavior.PrioritizeSource
            : SecretSyncImportBehavior.PrioritizeDestination
        );

        Object.entries(importedSecretMap).forEach(([key, secretData]) => {
          secretMap[key] = secretData;
        });
      }

      await SecretSyncFns.syncSecrets(secretSyncWithCredentials, secretMap, {
        appConnectionDAL,
        kmsService
      });

      isSynced = true;
    } catch (err) {
      logger.error(
        err,
        `SecretSync Sync Error [syncId=${secretSync.id}] [destination=${secretSync.destination}] [projectId=${secretSync.projectId}] [folderId=${secretSync.folderId}] [connectionId=${secretSync.connectionId}]`
      );

      if (appCfg.OTEL_TELEMETRY_COLLECTION_ENABLED) {
        syncSecretsErrorHistogram.record(1, {
          version: 1,
          destination: secretSync.destination,
          syncId: secretSync.id,
          projectId: secretSync.projectId,
          type: err instanceof AxiosError ? "AxiosError" : err?.constructor?.name || "UnknownError",
          status: err instanceof AxiosError ? err.response?.status : undefined,
          name: err instanceof Error ? err.name : undefined
        });
      }

      syncMessage = parseSyncErrorMessage(err);

      if (err instanceof SecretSyncError && !err.shouldRetry) {
        isFinalAttempt = true;
      } else {
        // re-throw so job fails
        throw err;
      }
    } finally {
      const ranAt = new Date();
      const syncStatus = isSynced ? SecretSyncStatus.Succeeded : SecretSyncStatus.Failed;

      await auditLogService.createAuditLog({
        projectId: secretSync.projectId,
        ...(auditLogInfo ?? {
          actor: {
            type: ActorType.PLATFORM,
            metadata: {}
          }
        }),
        event: {
          type: EventType.SECRET_SYNC_SYNC_SECRETS,
          metadata: {
            syncId: secretSync.id,
            syncOptions: secretSync.syncOptions,
            destination: secretSync.destination,
            destinationConfig: secretSync.destinationConfig,
            folderId: secretSync.folderId,
            connectionId: secretSync.connectionId,
            jobRanAt: ranAt,
            jobId: job.id!,
            syncStatus,
            syncMessage
          }
        }
      });

      if (isSynced || isFinalAttempt) {
        const updatedSecretSync = await secretSyncDAL.updateById(secretSync.id, {
          syncStatus,
          lastSyncJobId: job.id,
          lastSyncMessage: syncMessage,
          lastSyncedAt: isSynced ? ranAt : undefined
        });

        if (!isSynced) {
          await $queueSendSecretSyncFailedNotifications({
            secretSync: updatedSecretSync,
            action: SecretSyncAction.SyncSecrets,
            auditLogInfo
          });
        }
      }
    }

    logger.info("SecretSync Sync Job with ID %s Completed", job.id);
  };

  const $handleImportSecretsJob = async (job: TSecretSyncImportSecretsDTO) => {
    const {
      data: { syncId, auditLogInfo, importBehavior }
    } = job;

    const secretSync = await secretSyncDAL.findById(syncId);

    if (!secretSync) throw new Error(`Cannot find secret sync with ID ${syncId}`);

    await secretSyncDAL.updateById(syncId, {
      importStatus: SecretSyncStatus.Running
    });

    logger.info(
      `SecretSync Import [syncId=${secretSync.id}] [destination=${secretSync.destination}] [projectId=${secretSync.projectId}] [folderId=${secretSync.folderId}] [connectionId=${secretSync.connectionId}]`
    );

    let isSuccess = false;
    let importMessage: string | null = null;
    const isFinalAttempt = job.attemptsStarted === job.opts.attempts;

    try {
      const {
        connection: { orgId, encryptedCredentials }
      } = secretSync;

      const credentials = await decryptAppConnectionCredentials({
        orgId,
        encryptedCredentials,
        kmsService
      });

      await $importSecrets(
        {
          ...secretSync,
          connection: {
            ...secretSync.connection,
            credentials
          }
        } as TSecretSyncWithCredentials,
        importBehavior
      );

      isSuccess = true;
    } catch (err) {
      logger.error(
        err,
        `SecretSync Import Error [syncId=${secretSync.id}] [destination=${secretSync.destination}] [projectId=${secretSync.projectId}] [folderId=${secretSync.folderId}] [connectionId=${secretSync.connectionId}]`
      );

      if (appCfg.OTEL_TELEMETRY_COLLECTION_ENABLED) {
        importSecretsErrorHistogram.record(1, {
          version: 1,
          destination: secretSync.destination,
          syncId: secretSync.id,
          projectId: secretSync.projectId,
          type: err instanceof AxiosError ? "AxiosError" : err?.constructor?.name || "UnknownError",
          status: err instanceof AxiosError ? err.response?.status : undefined,
          name: err instanceof Error ? err.name : undefined
        });
      }

      importMessage = parseSyncErrorMessage(err);

      // re-throw so job fails
      throw err;
    } finally {
      const ranAt = new Date();
      const importStatus = isSuccess ? SecretSyncStatus.Succeeded : SecretSyncStatus.Failed;

      await auditLogService.createAuditLog({
        projectId: secretSync.projectId,
        ...(auditLogInfo ?? {
          actor: {
            type: ActorType.PLATFORM,
            metadata: {}
          }
        }),
        event: {
          type: EventType.SECRET_SYNC_IMPORT_SECRETS,
          metadata: {
            syncId: secretSync.id,
            syncOptions: secretSync.syncOptions,
            destination: secretSync.destination,
            destinationConfig: secretSync.destinationConfig,
            folderId: secretSync.folderId,
            connectionId: secretSync.connectionId,
            jobRanAt: ranAt,
            jobId: job.id!,
            importStatus,
            importMessage,
            importBehavior
          }
        }
      });

      if (isSuccess || isFinalAttempt) {
        const updatedSecretSync = await secretSyncDAL.updateById(secretSync.id, {
          importStatus,
          lastImportJobId: job.id,
          lastImportMessage: importMessage,
          lastImportedAt: isSuccess ? ranAt : undefined
        });

        if (!isSuccess) {
          await $queueSendSecretSyncFailedNotifications({
            secretSync: updatedSecretSync,
            action: SecretSyncAction.ImportSecrets,
            auditLogInfo
          });
        }
      }
    }

    logger.info("SecretSync Import Job with ID %s Completed", job.id);
  };

  const $handleRemoveSecretsJob = async (job: TSecretSyncRemoveSecretsDTO) => {
    const {
      data: { syncId, auditLogInfo, deleteSyncOnComplete }
    } = job;

    const secretSync = await secretSyncDAL.findById(syncId);

    if (!secretSync) throw new Error(`Cannot find secret sync with ID ${syncId}`);

    await enterpriseSyncCheck(
      licenseService,
      secretSync.destination as SecretSync,
      secretSync.connection.orgId,
      "Failed to remove secrets due to plan restriction. Upgrade plan to access enterprise secret syncs."
    );

    await secretSyncDAL.updateById(syncId, {
      removeStatus: SecretSyncStatus.Running
    });

    logger.info(
      `SecretSync Remove [syncId=${secretSync.id}] [destination=${secretSync.destination}] [projectId=${secretSync.projectId}] [folderId=${secretSync.folderId}] [connectionId=${secretSync.connectionId}]`
    );

    let isSuccess = false;
    let removeMessage: string | null = null;
    const isFinalAttempt = job.attemptsStarted === job.opts.attempts;

    try {
      const {
        connection: { orgId, encryptedCredentials }
      } = secretSync;

      const credentials = await decryptAppConnectionCredentials({
        orgId,
        encryptedCredentials,
        kmsService
      });

      const secretMap = await $getInfisicalSecrets(secretSync);

      await SecretSyncFns.removeSecrets(
        {
          ...secretSync,
          connection: {
            ...secretSync.connection,
            credentials
          }
        } as TSecretSyncWithCredentials,
        secretMap,
        {
          appConnectionDAL,
          kmsService
        }
      );

      isSuccess = true;
    } catch (err) {
      logger.error(
        err,
        `SecretSync Remove Error [syncId=${secretSync.id}] [destination=${secretSync.destination}] [projectId=${secretSync.projectId}] [folderId=${secretSync.folderId}] [connectionId=${secretSync.connectionId}]`
      );

      if (appCfg.OTEL_TELEMETRY_COLLECTION_ENABLED) {
        removeSecretsErrorHistogram.record(1, {
          version: 1,
          destination: secretSync.destination,
          syncId: secretSync.id,
          projectId: secretSync.projectId,
          type: err instanceof AxiosError ? "AxiosError" : err?.constructor?.name || "UnknownError",
          status: err instanceof AxiosError ? err.response?.status : undefined,
          name: err instanceof Error ? err.name : undefined
        });
      }

      removeMessage = parseSyncErrorMessage(err);

      // re-throw so job fails
      throw err;
    } finally {
      const ranAt = new Date();
      const removeStatus = isSuccess ? SecretSyncStatus.Succeeded : SecretSyncStatus.Failed;

      await auditLogService.createAuditLog({
        projectId: secretSync.projectId,
        ...(auditLogInfo ?? {
          actor: {
            type: ActorType.PLATFORM,
            metadata: {}
          }
        }),
        event: {
          type: EventType.SECRET_SYNC_REMOVE_SECRETS,
          metadata: {
            syncId: secretSync.id,
            syncOptions: secretSync.syncOptions,
            destination: secretSync.destination,
            destinationConfig: secretSync.destinationConfig,
            folderId: secretSync.folderId,
            connectionId: secretSync.connectionId,
            jobRanAt: ranAt,
            jobId: job.id!,
            removeStatus,
            removeMessage
          }
        }
      });

      if (isSuccess || isFinalAttempt) {
        if (isSuccess && deleteSyncOnComplete) {
          await secretSyncDAL.deleteById(secretSync.id);
        } else {
          const updatedSecretSync = await secretSyncDAL.updateById(secretSync.id, {
            removeStatus,
            lastRemoveJobId: job.id,
            lastRemoveMessage: removeMessage,
            lastRemovedAt: isSuccess ? ranAt : undefined
          });

          if (!isSuccess) {
            await $queueSendSecretSyncFailedNotifications({
              secretSync: updatedSecretSync,
              action: SecretSyncAction.RemoveSecrets,
              auditLogInfo
            });
          }
        }
      }
    }

    logger.info("SecretSync Remove Job with ID %s Completed", job.id);
  };

  const $sendSecretSyncFailedNotifications = async (job: TSendSecretSyncFailedNotificationsJobDTO) => {
    const {
      data: { secretSync, auditLogInfo, action }
    } = job;

    const { projectId, destination, name, folder, lastSyncMessage, lastRemoveMessage, lastImportMessage, environment } =
      secretSync;

    const projectMembers = await projectMembershipDAL.findAllProjectMembers(projectId);
    const project = await projectDAL.findById(projectId);

    let projectAdmins = projectMembers.filter((member) =>
      member.roles.some((role) => role.role === ProjectMembershipRole.Admin)
    );

    const triggeredByUserId =
      auditLogInfo && auditLogInfo.actor.type === ActorType.USER && auditLogInfo.actor.metadata.userId;

    // only notify triggering user if triggered by admin
    if (triggeredByUserId && projectAdmins.map((admin) => admin.userId).includes(triggeredByUserId)) {
      projectAdmins = projectAdmins.filter((admin) => admin.userId === triggeredByUserId);
    }

    const syncDestination = SECRET_SYNC_NAME_MAP[destination as SecretSync];

    let actionLabel: string;
    let failureMessage: string | null | undefined;

    switch (action) {
      case SecretSyncAction.ImportSecrets:
        actionLabel = "Import";
        failureMessage = lastImportMessage;

        break;
      case SecretSyncAction.RemoveSecrets:
        actionLabel = "Remove";
        failureMessage = lastRemoveMessage;

        break;
      case SecretSyncAction.SyncSecrets:
      default:
        actionLabel = `Sync`;
        failureMessage = lastSyncMessage;
        break;
    }

    await smtpService.sendMail({
      recipients: projectAdmins.map((member) => member.user.email!).filter(Boolean),
      template: SmtpTemplates.SecretSyncFailed,
      subjectLine: `Secret Sync Failed to ${actionLabel} Secrets`,
      substitutions: {
        syncName: name,
        syncDestination,
        content: `Your ${syncDestination} Sync named "${name}" failed while attempting to ${action.toLowerCase()} secrets.`,
        failureMessage,
        secretPath: folder?.path,
        environment: environment?.name,
        projectName: project.name,
        syncUrl: `${appCfg.SITE_URL}/secret-manager/${projectId}/integrations/secret-syncs/${destination}/${secretSync.id}`
      }
    });
  };

  const queueSecretSyncsSyncSecretsByPath = async ({
    secretPath,
    projectId,
    environmentSlug
  }: TQueueSecretSyncsByPathDTO) => {
    const folder = await folderDAL.findBySecretPath(projectId, environmentSlug, secretPath);

    if (!folder)
      throw new Error(
        `Could not find folder at path "${secretPath}" for environment with slug "${environmentSlug}" in project with ID "${projectId}"`
      );

    const secretSyncs = await secretSyncDAL.find({ folderId: folder.id, isAutoSyncEnabled: true });

    await Promise.all(secretSyncs.map((secretSync) => queueSecretSyncSyncSecretsById({ syncId: secretSync.id })));
  };

  const $handleAcquireLockFailure = async (job: SecretSyncActionJob) => {
    const { syncId, auditLogInfo } = job.data;

    switch (job.name) {
      case QueueJobs.SecretSyncSyncSecrets: {
        const { failedToAcquireLockCount = 0, ...rest } = job.data as TQueueSecretSyncSyncSecretsByIdDTO;

        if (failedToAcquireLockCount < 10) {
          await queueSecretSyncSyncSecretsById({ ...rest, failedToAcquireLockCount: failedToAcquireLockCount + 1 });
          return;
        }

        const secretSync = await secretSyncDAL.updateById(syncId, {
          syncStatus: SecretSyncStatus.Failed,
          lastSyncMessage:
            "Failed to run job. This typically happens when a sync is already in progress. Please try again.",
          lastSyncJobId: job.id
        });

        await $queueSendSecretSyncFailedNotifications({
          secretSync,
          action: SecretSyncAction.SyncSecrets,
          auditLogInfo
        });

        break;
      }
      // Scott: the two cases below are unlikely to happen as we check the lock at the API level but including this as a fallback
      case QueueJobs.SecretSyncImportSecrets: {
        const secretSync = await secretSyncDAL.updateById(syncId, {
          importStatus: SecretSyncStatus.Failed,
          lastImportMessage:
            "Failed to run job. This typically happens when a sync is already in progress. Please try again.",
          lastImportJobId: job.id
        });

        await $queueSendSecretSyncFailedNotifications({
          secretSync,
          action: SecretSyncAction.ImportSecrets,
          auditLogInfo
        });

        break;
      }
      case QueueJobs.SecretSyncRemoveSecrets: {
        const secretSync = await secretSyncDAL.updateById(syncId, {
          removeStatus: SecretSyncStatus.Failed,
          lastRemoveMessage:
            "Failed to run job. This typically happens when a sync is already in progress. Please try again.",
          lastRemoveJobId: job.id
        });

        await $queueSendSecretSyncFailedNotifications({
          secretSync,
          action: SecretSyncAction.RemoveSecrets,
          auditLogInfo
        });

        break;
      }
      default:
        // eslint-disable-next-line @typescript-eslint/restrict-template-expressions
        throw new Error(`Unhandled Secret Sync Job ${job.name}`);
    }
  };

  queueService.start(QueueName.AppConnectionSecretSync, async (job) => {
    if (job.name === QueueJobs.SecretSyncSendActionFailedNotifications) {
      await $sendSecretSyncFailedNotifications(job as TSendSecretSyncFailedNotificationsJobDTO);
      return;
    }

    const { syncId } = job.data as
      | TQueueSecretSyncSyncSecretsByIdDTO
      | TQueueSecretSyncImportSecretsByIdDTO
      | TQueueSecretSyncRemoveSecretsByIdDTO;

    let lock: Awaited<ReturnType<typeof keyStore.acquireLock>>;

    try {
      lock = await keyStore.acquireLock(
        [KeyStorePrefixes.SecretSyncLock(syncId)],
        // scott: not sure on this duration; syncs can take excessive amounts of time so we need to keep it locked,
        // but should always release below...
        5 * 60 * 1000
      );
    } catch (e) {
      logger.info(`SecretSync Failed to acquire lock [syncId=${syncId}] [job=${job.name}]`);

      await $handleAcquireLockFailure(job as SecretSyncActionJob);

      return;
    }

    try {
      switch (job.name) {
        case QueueJobs.SecretSyncSyncSecrets:
          await $handleSyncSecretsJob(job as TSecretSyncSyncSecretsDTO);
          break;
        case QueueJobs.SecretSyncImportSecrets:
          await $handleImportSecretsJob(job as TSecretSyncImportSecretsDTO);
          break;
        case QueueJobs.SecretSyncRemoveSecrets:
          await $handleRemoveSecretsJob(job as TSecretSyncRemoveSecretsDTO);
          break;
        default:
          // eslint-disable-next-line @typescript-eslint/restrict-template-expressions
          throw new Error(`Unhandled Secret Sync Job ${job.name}`);
      }
    } finally {
      await lock.release();
    }
  });

  return {
    queueSecretSyncSyncSecretsById,
    queueSecretSyncImportSecretsById,
    queueSecretSyncRemoveSecretsById,
    queueSecretSyncsSyncSecretsByPath
  };
};<|MERGE_RESOLUTION|>--- conflicted
+++ resolved
@@ -95,11 +95,8 @@
   secretVersionV2BridgeDAL: Pick<TSecretVersionV2DALFactory, "insertMany" | "findLatestVersionMany">;
   secretVersionTagV2BridgeDAL: Pick<TSecretVersionV2TagDALFactory, "insertMany">;
   resourceMetadataDAL: Pick<TResourceMetadataDALFactory, "insertMany" | "delete">;
-<<<<<<< HEAD
   folderCommitService: Pick<TFolderCommitServiceFactory, "createCommit">;
-=======
   licenseService: Pick<TLicenseServiceFactory, "getPlan">;
->>>>>>> be37e27d
 };
 
 type SecretSyncActionJob = Job<
@@ -141,11 +138,8 @@
   secretVersionV2BridgeDAL,
   secretVersionTagV2BridgeDAL,
   resourceMetadataDAL,
-<<<<<<< HEAD
-  folderCommitService
-=======
+  folderCommitService,
   licenseService
->>>>>>> be37e27d
 }: TSecretSyncQueueFactoryDep) => {
   const appCfg = getConfig();
 
