import { registerAccessApprovalPolicyRouter } from "./access-approval-policy-router";
import { registerAccessApprovalRequestRouter } from "./access-approval-request-router";
import { registerAuditLogStreamRouter } from "./audit-log-stream-router";
import { registerCaCrlRouter } from "./certificate-authority-crl-router";
import { registerDynamicSecretLeaseRouter } from "./dynamic-secret-lease-router";
import { registerDynamicSecretRouter } from "./dynamic-secret-router";
import { registerGroupRouter } from "./group-router";
import { registerIdentityProjectAdditionalPrivilegeRouter } from "./identity-project-additional-privilege-router";
import { registerLdapRouter } from "./ldap-router";
import { registerLicenseRouter } from "./license-router";
import { registerOidcRouter } from "./oidc-router";
import { registerOrgRoleRouter } from "./org-role-router";
import { registerProjectRoleRouter } from "./project-role-router";
import { registerProjectRouter } from "./project-router";
import { registerRateLimitRouter } from "./rate-limit-router";
import { registerSamlRouter } from "./saml-router";
import { registerScimRouter } from "./scim-router";
import { registerSecretApprovalPolicyRouter } from "./secret-approval-policy-router";
import { registerSecretApprovalRequestRouter } from "./secret-approval-request-router";
import { registerSecretRotationProviderRouter } from "./secret-rotation-provider-router";
import { registerSecretRotationRouter } from "./secret-rotation-router";
import { registerSecretScanningRouter } from "./secret-scanning-router";
import { registerSecretVersionRouter } from "./secret-version-router";
import { registerSnapshotRouter } from "./snapshot-router";
import { registerTrustedIpRouter } from "./trusted-ip-router";
import { registerUserAdditionalPrivilegeRouter } from "./user-additional-privilege-router";

export const registerV1EERoutes = async (server: FastifyZodProvider) => {
  // org role starts with organization
  await server.register(registerOrgRoleRouter, { prefix: "/organization" });
  await server.register(registerLicenseRouter, { prefix: "/organizations" });
  await server.register(
    async (projectRouter) => {
      await projectRouter.register(registerProjectRoleRouter);
      await projectRouter.register(registerProjectRouter);
      await projectRouter.register(registerTrustedIpRouter);
    },
    { prefix: "/workspace" }
  );
  await server.register(registerSnapshotRouter, { prefix: "/secret-snapshot" });
  await server.register(registerSecretApprovalPolicyRouter, { prefix: "/secret-approvals" });
  await server.register(registerSecretApprovalRequestRouter, {
    prefix: "/secret-approval-requests"
  });
  await server.register(registerSecretRotationProviderRouter, {
    prefix: "/secret-rotation-providers"
  });

  await server.register(registerAccessApprovalPolicyRouter, { prefix: "/access-approvals/policies" });
  await server.register(registerAccessApprovalRequestRouter, { prefix: "/access-approvals/requests" });
  await server.register(registerRateLimitRouter, { prefix: "/rate-limit" });

  await server.register(
    async (dynamicSecretRouter) => {
      await dynamicSecretRouter.register(registerDynamicSecretRouter);
      await dynamicSecretRouter.register(registerDynamicSecretLeaseRouter, { prefix: "/leases" });
    },
    { prefix: "/dynamic-secrets" }
  );

  await server.register(
<<<<<<< HEAD
    async (ssoRouter) => {
      await ssoRouter.register(registerSamlRouter);
      await ssoRouter.register(registerOidcRouter, { prefix: "/oidc" });
    },
    { prefix: "/sso" }
  );
=======
    async (pkiRouter) => {
      await pkiRouter.register(registerCaCrlRouter, { prefix: "/ca" });
    },
    { prefix: "/pki" }
  );

  await server.register(registerSamlRouter, { prefix: "/sso" });
>>>>>>> 3142d36e
  await server.register(registerScimRouter, { prefix: "/scim" });
  await server.register(registerLdapRouter, { prefix: "/ldap" });
  await server.register(registerSecretScanningRouter, { prefix: "/secret-scanning" });
  await server.register(registerSecretRotationRouter, { prefix: "/secret-rotations" });
  await server.register(registerSecretVersionRouter, { prefix: "/secret" });
  await server.register(registerGroupRouter, { prefix: "/groups" });
  await server.register(registerAuditLogStreamRouter, { prefix: "/audit-log-streams" });
  await server.register(
    async (privilegeRouter) => {
      await privilegeRouter.register(registerUserAdditionalPrivilegeRouter, { prefix: "/users" });
      await privilegeRouter.register(registerIdentityProjectAdditionalPrivilegeRouter, { prefix: "/identity" });
    },
    { prefix: "/additional-privilege" }
  );
};<|MERGE_RESOLUTION|>--- conflicted
+++ resolved
@@ -59,22 +59,20 @@
   );
 
   await server.register(
-<<<<<<< HEAD
+    async (pkiRouter) => {
+      await pkiRouter.register(registerCaCrlRouter, { prefix: "/ca" });
+    },
+    { prefix: "/pki" }
+  );
+
+  await server.register(
     async (ssoRouter) => {
       await ssoRouter.register(registerSamlRouter);
       await ssoRouter.register(registerOidcRouter, { prefix: "/oidc" });
     },
     { prefix: "/sso" }
   );
-=======
-    async (pkiRouter) => {
-      await pkiRouter.register(registerCaCrlRouter, { prefix: "/ca" });
-    },
-    { prefix: "/pki" }
-  );
 
-  await server.register(registerSamlRouter, { prefix: "/sso" });
->>>>>>> 3142d36e
   await server.register(registerScimRouter, { prefix: "/scim" });
   await server.register(registerLdapRouter, { prefix: "/ldap" });
   await server.register(registerSecretScanningRouter, { prefix: "/secret-scanning" });
