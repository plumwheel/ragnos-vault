--- conflicted
+++ resolved
@@ -162,11 +162,8 @@
         inputs: decryptedStoredInput,
         expireAt: expireAt.getTime(),
         usernameTemplate: dynamicSecretCfg.usernameTemplate,
-<<<<<<< HEAD
-        identity
-=======
+        identity,
         metadata: { projectId }
->>>>>>> 7ba79dec
       });
     } catch (error: unknown) {
       if (error && typeof error === "object" && error !== null && "sqlMessage" in error) {
