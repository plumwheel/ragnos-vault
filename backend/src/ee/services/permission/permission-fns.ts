<<<<<<< HEAD
import { MongoAbility } from "@casl/ability";

import { TOrganizations } from "@app/db/schemas";
import { validatePermissionBoundary } from "@app/lib/casl/boundary";
import { ForbiddenRequestError, UnauthorizedError } from "@app/lib/errors";
import { ActorAuthMethod, AuthMethod } from "@app/services/auth/auth-type";

import { OrgPermissionSet } from "./org-permission";
import { ProjectPermissionSet } from "./project-permission";
=======
/* eslint-disable no-nested-ternary */
import { ForbiddenError, MongoAbility, PureAbility, subject } from "@casl/ability";
import { z } from "zod";

import { TOrganizations } from "@app/db/schemas";
import { BadRequestError, ForbiddenRequestError, UnauthorizedError } from "@app/lib/errors";
import { ActorAuthMethod, AuthMethod } from "@app/services/auth/auth-type";

import {
  ProjectPermissionSecretActions,
  ProjectPermissionSet,
  ProjectPermissionSub,
  ProjectPermissionV2Schema,
  SecretSubjectFields
} from "./project-permission";

export function throwIfMissingSecretReadValueOrDescribePermission(
  permission: MongoAbility<ProjectPermissionSet> | PureAbility,
  action: Extract<
    ProjectPermissionSecretActions,
    ProjectPermissionSecretActions.ReadValue | ProjectPermissionSecretActions.DescribeSecret
  >,
  subjectFields?: SecretSubjectFields
) {
  try {
    if (subjectFields) {
      ForbiddenError.from(permission).throwUnlessCan(
        ProjectPermissionSecretActions.DescribeAndReadValue,
        subject(ProjectPermissionSub.Secrets, subjectFields)
      );
    } else {
      ForbiddenError.from(permission).throwUnlessCan(
        ProjectPermissionSecretActions.DescribeAndReadValue,
        ProjectPermissionSub.Secrets
      );
    }
  } catch {
    if (subjectFields) {
      ForbiddenError.from(permission).throwUnlessCan(action, subject(ProjectPermissionSub.Secrets, subjectFields));
    } else {
      ForbiddenError.from(permission).throwUnlessCan(action, ProjectPermissionSub.Secrets);
    }
  }
}

export function hasSecretReadValueOrDescribePermission(
  permission: MongoAbility<ProjectPermissionSet>,
  action: Extract<
    ProjectPermissionSecretActions,
    ProjectPermissionSecretActions.DescribeSecret | ProjectPermissionSecretActions.ReadValue
  >,
  subjectFields?: SecretSubjectFields
) {
  let canNewPermission = false;
  let canOldPermission = false;

  if (subjectFields) {
    canNewPermission = permission.can(action, subject(ProjectPermissionSub.Secrets, subjectFields));
    canOldPermission = permission.can(
      ProjectPermissionSecretActions.DescribeAndReadValue,
      subject(ProjectPermissionSub.Secrets, subjectFields)
    );
  } else {
    canNewPermission = permission.can(action, ProjectPermissionSub.Secrets);
    canOldPermission = permission.can(
      ProjectPermissionSecretActions.DescribeAndReadValue,
      ProjectPermissionSub.Secrets
    );
  }

  return canNewPermission || canOldPermission;
}

const OptionalArrayPermissionSchema = ProjectPermissionV2Schema.array().optional();
export function checkForInvalidPermissionCombination(permissions: z.infer<typeof OptionalArrayPermissionSchema>) {
  if (!permissions) return;

  for (const permission of permissions) {
    if (permission.subject === ProjectPermissionSub.Secrets) {
      if (permission.action.includes(ProjectPermissionSecretActions.DescribeAndReadValue)) {
        const hasReadValue = permission.action.includes(ProjectPermissionSecretActions.ReadValue);
        const hasDescribeSecret = permission.action.includes(ProjectPermissionSecretActions.DescribeSecret);

        // eslint-disable-next-line no-continue
        if (!hasReadValue && !hasDescribeSecret) continue;

        const hasBothDescribeAndReadValue = hasReadValue && hasDescribeSecret;

        throw new BadRequestError({
          message: `You have selected Read, and ${
            hasBothDescribeAndReadValue
              ? "both Read Value and Describe Secret"
              : hasReadValue
                ? "Read Value"
                : hasDescribeSecret
                  ? "Describe Secret"
                  : ""
          }. You cannot select Read Value or Describe Secret if you have selected Read. The Read permission is a legacy action which has been replaced by Describe Secret and Read Value.`
        });
      }
    }
  }

  return true;
}
>>>>>>> 872a3fe4

function isAuthMethodSaml(actorAuthMethod: ActorAuthMethod) {
  if (!actorAuthMethod) return false;

  return [
    AuthMethod.AZURE_SAML,
    AuthMethod.OKTA_SAML,
    AuthMethod.JUMPCLOUD_SAML,
    AuthMethod.GOOGLE_SAML,
    AuthMethod.KEYCLOAK_SAML
  ].includes(actorAuthMethod);
}

function validateOrgSSO(actorAuthMethod: ActorAuthMethod, isOrgSsoEnforced: TOrganizations["authEnforced"]) {
  if (actorAuthMethod === undefined) {
    throw new UnauthorizedError({ name: "No auth method defined" });
  }

  if (
    isOrgSsoEnforced &&
    actorAuthMethod !== null &&
    !isAuthMethodSaml(actorAuthMethod) &&
    actorAuthMethod !== AuthMethod.OIDC
  ) {
    throw new ForbiddenRequestError({ name: "Org auth enforced. Cannot access org-scoped resource" });
  }
}

const escapeHandlebarsMissingMetadata = (obj: Record<string, string>) => {
  const handler = {
    get(target: Record<string, string>, prop: string) {
      if (!(prop in target)) {
        // eslint-disable-next-line no-param-reassign
        target[prop] = `{{identity.metadata.${prop}}}`; // Add missing key as an "own" property
      }
      return target[prop];
    }
  };

  return new Proxy(obj, handler);
};

// This function serves as a transition layer between the old and new privilege management system
// the old privilege management system is based on the actor having more privileges than the managed permission
// the new privilege management system is based on the actor having the appropriate permission to perform the privilege change,
// regardless of the actor's privilege level.
const validatePrivilegeChangeOperation = (
  action: OrgPermissionSet[0] | ProjectPermissionSet[0],
  subject: OrgPermissionSet[1] | ProjectPermissionSet[1],
  actorPermission: MongoAbility,
  managedPermission: MongoAbility
) => {
  // first we ensure if the actor has the permission to manage the privilege
  if (actorPermission.can(action, subject)) {
    return {
      isValid: true,
      missingPermissions: []
    };
  }

  // if not, we check if the actor is indeed more privileged than the managed permission - this is the old system
  return validatePermissionBoundary(actorPermission, managedPermission);
};

export { escapeHandlebarsMissingMetadata, isAuthMethodSaml, validateOrgSSO, validatePrivilegeChangeOperation };<|MERGE_RESOLUTION|>--- conflicted
+++ resolved
@@ -1,22 +1,13 @@
-<<<<<<< HEAD
-import { MongoAbility } from "@casl/ability";
-
-import { TOrganizations } from "@app/db/schemas";
-import { validatePermissionBoundary } from "@app/lib/casl/boundary";
-import { ForbiddenRequestError, UnauthorizedError } from "@app/lib/errors";
-import { ActorAuthMethod, AuthMethod } from "@app/services/auth/auth-type";
-
-import { OrgPermissionSet } from "./org-permission";
-import { ProjectPermissionSet } from "./project-permission";
-=======
 /* eslint-disable no-nested-ternary */
 import { ForbiddenError, MongoAbility, PureAbility, subject } from "@casl/ability";
 import { z } from "zod";
 
 import { TOrganizations } from "@app/db/schemas";
+import { validatePermissionBoundary } from "@app/lib/casl/boundary";
 import { BadRequestError, ForbiddenRequestError, UnauthorizedError } from "@app/lib/errors";
 import { ActorAuthMethod, AuthMethod } from "@app/services/auth/auth-type";
 
+import { OrgPermissionSet } from "./org-permission";
 import {
   ProjectPermissionSecretActions,
   ProjectPermissionSet,
@@ -114,7 +105,6 @@
 
   return true;
 }
->>>>>>> 872a3fe4
 
 function isAuthMethodSaml(actorAuthMethod: ActorAuthMethod) {
   if (!actorAuthMethod) return false;
@@ -162,13 +152,13 @@
 // the new privilege management system is based on the actor having the appropriate permission to perform the privilege change,
 // regardless of the actor's privilege level.
 const validatePrivilegeChangeOperation = (
-  action: OrgPermissionSet[0] | ProjectPermissionSet[0],
-  subject: OrgPermissionSet[1] | ProjectPermissionSet[1],
+  opAction: OrgPermissionSet[0] | ProjectPermissionSet[0],
+  opSubject: OrgPermissionSet[1] | ProjectPermissionSet[1],
   actorPermission: MongoAbility,
   managedPermission: MongoAbility
 ) => {
   // first we ensure if the actor has the permission to manage the privilege
-  if (actorPermission.can(action, subject)) {
+  if (actorPermission.can(opAction, opSubject)) {
     return {
       isValid: true,
       missingPermissions: []
