import { AbilityBuilder, createMongoAbility, ForcedSubject, MongoAbility } from "@casl/ability";
import { z } from "zod";

import {
  CASL_ACTION_SCHEMA_ENUM,
  CASL_ACTION_SCHEMA_NATIVE_ENUM
} from "@app/ee/services/permission/permission-schemas";
import { conditionsMatcher, PermissionConditionOperators } from "@app/lib/casl";
import { UnpackedPermissionSchema } from "@app/server/routes/sanitizedSchema/permission";

import { PermissionConditionSchema } from "./permission-types";

export enum ProjectPermissionActions {
  Read = "read",
  Create = "create",
  Edit = "edit",
  Delete = "delete"
}

export enum ProjectPermissionCertificateActions {
  Read = "read",
  Create = "create",
  Edit = "edit",
  Delete = "delete",
  ReadPrivateKey = "read-private-key"
}

export enum ProjectPermissionSecretActions {
  DescribeAndReadValue = "read",
  DescribeSecret = "describeSecret",
  ReadValue = "readValue",
  Create = "create",
  Edit = "edit",
  Delete = "delete"
}

export enum ProjectPermissionCmekActions {
  Read = "read",
  Create = "create",
  Edit = "edit",
  Delete = "delete",
  Encrypt = "encrypt",
  Decrypt = "decrypt",
  Sign = "sign",
  Verify = "verify"
}

export enum ProjectPermissionDynamicSecretActions {
  ReadRootCredential = "read-root-credential",
  CreateRootCredential = "create-root-credential",
  EditRootCredential = "edit-root-credential",
  DeleteRootCredential = "delete-root-credential",
  Lease = "lease"
}

export enum ProjectPermissionIdentityActions {
  Read = "read",
  Create = "create",
  Edit = "edit",
  Delete = "delete",
  GrantPrivileges = "grant-privileges",
  AssumePrivileges = "assume-privileges"
}

export enum ProjectPermissionMemberActions {
  Read = "read",
  Create = "create",
  Edit = "edit",
  Delete = "delete",
  GrantPrivileges = "grant-privileges",
  AssumePrivileges = "assume-privileges"
}

export enum ProjectPermissionGroupActions {
  Read = "read",
  Create = "create",
  Edit = "edit",
  Delete = "delete",
  GrantPrivileges = "grant-privileges"
}

export enum ProjectPermissionSshHostActions {
  Read = "read",
  Create = "create",
  Edit = "edit",
  Delete = "delete",
  IssueHostCert = "issue-host-cert"
}

export enum ProjectPermissionPkiSubscriberActions {
  Read = "read",
  Create = "create",
  Edit = "edit",
  Delete = "delete",
  IssueCert = "issue-cert",
  ListCerts = "list-certs"
}

export enum ProjectPermissionSecretSyncActions {
  Read = "read",
  Create = "create",
  Edit = "edit",
  Delete = "delete",
  SyncSecrets = "sync-secrets",
  ImportSecrets = "import-secrets",
  RemoveSecrets = "remove-secrets"
}

export enum ProjectPermissionSecretRotationActions {
  Read = "read",
  ReadGeneratedCredentials = "read-generated-credentials",
  Create = "create",
  Edit = "edit",
  Delete = "delete",
  RotateSecrets = "rotate-secrets"
}

export enum ProjectPermissionKmipActions {
  CreateClients = "create-clients",
  UpdateClients = "update-clients",
  DeleteClients = "delete-clients",
  ReadClients = "read-clients",
  GenerateClientCertificates = "generate-client-certificates"
}

export enum ProjectPermissionSub {
  Role = "role",
  Member = "member",
  Groups = "groups",
  Settings = "settings",
  Integrations = "integrations",
  Webhooks = "webhooks",
  ServiceTokens = "service-tokens",
  Environments = "environments",
  Tags = "tags",
  AuditLogs = "audit-logs",
  IpAllowList = "ip-allowlist",
  Project = "workspace",
  Secrets = "secrets",
  SecretFolders = "secret-folders",
  SecretImports = "secret-imports",
  DynamicSecrets = "dynamic-secrets",
  SecretRollback = "secret-rollback",
  SecretApproval = "secret-approval",
  SecretRotation = "secret-rotation",
  Identity = "identity",
  CertificateAuthorities = "certificate-authorities",
  Certificates = "certificates",
  CertificateTemplates = "certificate-templates",
  SshCertificateAuthorities = "ssh-certificate-authorities",
  SshCertificates = "ssh-certificates",
  SshCertificateTemplates = "ssh-certificate-templates",
  SshHosts = "ssh-hosts",
  SshHostGroups = "ssh-host-groups",
  PkiSubscribers = "pki-subscribers",
  PkiAlerts = "pki-alerts",
  PkiCollections = "pki-collections",
  Kms = "kms",
  Cmek = "cmek",
  SecretSyncs = "secret-syncs",
  Kmip = "kmip"
}

export type SecretSubjectFields = {
  environment: string;
  secretPath: string;
  secretName?: string;
  secretTags?: string[];
};

export type SecretFolderSubjectFields = {
  environment: string;
  secretPath: string;
};

export type DynamicSecretSubjectFields = {
  environment: string;
  secretPath: string;
  metadata?: {
    key: string;
    value: string;
  }[];
};

export type SecretImportSubjectFields = {
  environment: string;
  secretPath: string;
};

export type SecretRotationsSubjectFields = {
  environment: string;
  secretPath: string;
};

export type IdentityManagementSubjectFields = {
  identityId: string;
};

export type SshHostSubjectFields = {
  hostname: string;
};

export type PkiSubscriberSubjectFields = {
  name: string;
  // (dangtony98): consider adding [commonName] as a subject field in the future
};

export type ProjectPermissionSet =
  | [
      ProjectPermissionSecretActions,
      ProjectPermissionSub.Secrets | (ForcedSubject<ProjectPermissionSub.Secrets> & SecretSubjectFields)
    ]
  | [
      ProjectPermissionActions,
      (
        | ProjectPermissionSub.SecretFolders
        | (ForcedSubject<ProjectPermissionSub.SecretFolders> & SecretFolderSubjectFields)
      )
    ]
  | [
      ProjectPermissionDynamicSecretActions,
      (
        | ProjectPermissionSub.DynamicSecrets
        | (ForcedSubject<ProjectPermissionSub.DynamicSecrets> & DynamicSecretSubjectFields)
      )
    ]
  | [
      ProjectPermissionActions,
      (
        | ProjectPermissionSub.SecretImports
        | (ForcedSubject<ProjectPermissionSub.SecretImports> & SecretImportSubjectFields)
      )
    ]
  | [ProjectPermissionActions, ProjectPermissionSub.Role]
  | [ProjectPermissionActions, ProjectPermissionSub.Tags]
  | [ProjectPermissionMemberActions, ProjectPermissionSub.Member]
  | [ProjectPermissionGroupActions, ProjectPermissionSub.Groups]
  | [ProjectPermissionActions, ProjectPermissionSub.Integrations]
  | [ProjectPermissionActions, ProjectPermissionSub.Webhooks]
  | [ProjectPermissionActions, ProjectPermissionSub.AuditLogs]
  | [ProjectPermissionActions, ProjectPermissionSub.Environments]
  | [ProjectPermissionActions, ProjectPermissionSub.IpAllowList]
  | [ProjectPermissionActions, ProjectPermissionSub.Settings]
  | [ProjectPermissionActions, ProjectPermissionSub.ServiceTokens]
  | [ProjectPermissionActions, ProjectPermissionSub.SecretApproval]
  | [
      ProjectPermissionSecretRotationActions,
      (
        | ProjectPermissionSub.SecretRotation
        | (ForcedSubject<ProjectPermissionSub.SecretRotation> & SecretRotationsSubjectFields)
      )
    ]
  | [
      ProjectPermissionIdentityActions,
      ProjectPermissionSub.Identity | (ForcedSubject<ProjectPermissionSub.Identity> & IdentityManagementSubjectFields)
    ]
  | [ProjectPermissionActions, ProjectPermissionSub.CertificateAuthorities]
  | [ProjectPermissionCertificateActions, ProjectPermissionSub.Certificates]
  | [ProjectPermissionActions, ProjectPermissionSub.CertificateTemplates]
  | [ProjectPermissionActions, ProjectPermissionSub.SshCertificateAuthorities]
  | [ProjectPermissionActions, ProjectPermissionSub.SshCertificates]
  | [ProjectPermissionActions, ProjectPermissionSub.SshCertificateTemplates]
  | [
      ProjectPermissionSshHostActions,
      ProjectPermissionSub.SshHosts | (ForcedSubject<ProjectPermissionSub.SshHosts> & SshHostSubjectFields)
    ]
  | [
      ProjectPermissionPkiSubscriberActions,
      (
        | ProjectPermissionSub.PkiSubscribers
        | (ForcedSubject<ProjectPermissionSub.PkiSubscribers> & PkiSubscriberSubjectFields)
      )
    ]
  | [ProjectPermissionActions, ProjectPermissionSub.SshHostGroups]
  | [ProjectPermissionActions, ProjectPermissionSub.PkiAlerts]
  | [ProjectPermissionActions, ProjectPermissionSub.PkiCollections]
  | [ProjectPermissionSecretSyncActions, ProjectPermissionSub.SecretSyncs]
  | [ProjectPermissionKmipActions, ProjectPermissionSub.Kmip]
  | [ProjectPermissionCmekActions, ProjectPermissionSub.Cmek]
  | [ProjectPermissionActions.Delete, ProjectPermissionSub.Project]
  | [ProjectPermissionActions.Edit, ProjectPermissionSub.Project]
  | [ProjectPermissionActions.Read, ProjectPermissionSub.SecretRollback]
  | [ProjectPermissionActions.Create, ProjectPermissionSub.SecretRollback]
  | [ProjectPermissionActions.Edit, ProjectPermissionSub.Kms];

const SECRET_PATH_MISSING_SLASH_ERR_MSG = "Invalid Secret Path; it must start with a '/'";
const SECRET_PATH_PERMISSION_OPERATOR_SCHEMA = z.union([
  z.string().refine((val) => val.startsWith("/"), SECRET_PATH_MISSING_SLASH_ERR_MSG),
  z
    .object({
      [PermissionConditionOperators.$EQ]: PermissionConditionSchema[PermissionConditionOperators.$EQ].refine(
        (val) => val.startsWith("/"),
        SECRET_PATH_MISSING_SLASH_ERR_MSG
      ),
      [PermissionConditionOperators.$NEQ]: PermissionConditionSchema[PermissionConditionOperators.$NEQ].refine(
        (val) => val.startsWith("/"),
        SECRET_PATH_MISSING_SLASH_ERR_MSG
      ),
      [PermissionConditionOperators.$IN]: PermissionConditionSchema[PermissionConditionOperators.$IN].refine(
        (val) => val.every((el) => el.startsWith("/")),
        SECRET_PATH_MISSING_SLASH_ERR_MSG
      ),
      [PermissionConditionOperators.$GLOB]: PermissionConditionSchema[PermissionConditionOperators.$GLOB]
    })
    .partial()
]);
// akhilmhdh: don't modify this for v2
// if you want to update create a new schema
const SecretConditionV1Schema = z
  .object({
    environment: z.union([
      z.string(),
      z
        .object({
          [PermissionConditionOperators.$EQ]: PermissionConditionSchema[PermissionConditionOperators.$EQ],
          [PermissionConditionOperators.$NEQ]: PermissionConditionSchema[PermissionConditionOperators.$NEQ],
          [PermissionConditionOperators.$IN]: PermissionConditionSchema[PermissionConditionOperators.$IN]
        })
        .partial()
    ]),
    secretPath: SECRET_PATH_PERMISSION_OPERATOR_SCHEMA
  })
  .partial();

const DynamicSecretConditionV2Schema = z
  .object({
    environment: z.union([
      z.string(),
      z
        .object({
          [PermissionConditionOperators.$EQ]: PermissionConditionSchema[PermissionConditionOperators.$EQ],
          [PermissionConditionOperators.$NEQ]: PermissionConditionSchema[PermissionConditionOperators.$NEQ],
          [PermissionConditionOperators.$IN]: PermissionConditionSchema[PermissionConditionOperators.$IN]
        })
        .partial()
    ]),
    secretPath: SECRET_PATH_PERMISSION_OPERATOR_SCHEMA,
    metadata: z.object({
      [PermissionConditionOperators.$ELEMENTMATCH]: z
        .object({
          key: z
            .object({
              [PermissionConditionOperators.$EQ]: PermissionConditionSchema[PermissionConditionOperators.$EQ],
              [PermissionConditionOperators.$NEQ]: PermissionConditionSchema[PermissionConditionOperators.$NEQ],
              [PermissionConditionOperators.$IN]: PermissionConditionSchema[PermissionConditionOperators.$IN]
            })
            .partial(),
          value: z
            .object({
              [PermissionConditionOperators.$EQ]: PermissionConditionSchema[PermissionConditionOperators.$EQ],
              [PermissionConditionOperators.$NEQ]: PermissionConditionSchema[PermissionConditionOperators.$NEQ],
              [PermissionConditionOperators.$IN]: PermissionConditionSchema[PermissionConditionOperators.$IN]
            })
            .partial()
        })
        .partial()
    })
  })
  .partial();

const SecretConditionV2Schema = z
  .object({
    environment: z.union([
      z.string(),
      z
        .object({
          [PermissionConditionOperators.$EQ]: PermissionConditionSchema[PermissionConditionOperators.$EQ],
          [PermissionConditionOperators.$NEQ]: PermissionConditionSchema[PermissionConditionOperators.$NEQ],
          [PermissionConditionOperators.$IN]: PermissionConditionSchema[PermissionConditionOperators.$IN],
          [PermissionConditionOperators.$GLOB]: PermissionConditionSchema[PermissionConditionOperators.$GLOB]
        })
        .partial()
    ]),
    secretPath: SECRET_PATH_PERMISSION_OPERATOR_SCHEMA,
    secretName: z.union([
      z.string(),
      z
        .object({
          [PermissionConditionOperators.$EQ]: PermissionConditionSchema[PermissionConditionOperators.$EQ],
          [PermissionConditionOperators.$NEQ]: PermissionConditionSchema[PermissionConditionOperators.$NEQ],
          [PermissionConditionOperators.$IN]: PermissionConditionSchema[PermissionConditionOperators.$IN],
          [PermissionConditionOperators.$GLOB]: PermissionConditionSchema[PermissionConditionOperators.$GLOB]
        })
        .partial()
    ]),
    secretTags: z
      .object({
        [PermissionConditionOperators.$IN]: PermissionConditionSchema[PermissionConditionOperators.$IN]
      })
      .partial()
  })
  .partial();

const IdentityManagementConditionSchema = z
  .object({
    identityId: z.union([
      z.string(),
      z
        .object({
          [PermissionConditionOperators.$EQ]: PermissionConditionSchema[PermissionConditionOperators.$EQ],
          [PermissionConditionOperators.$NEQ]: PermissionConditionSchema[PermissionConditionOperators.$NEQ],
          [PermissionConditionOperators.$IN]: PermissionConditionSchema[PermissionConditionOperators.$IN]
        })
        .partial()
    ])
  })
  .partial();

const SshHostConditionSchema = z
  .object({
    hostname: z.union([
      z.string(),
      z
        .object({
          [PermissionConditionOperators.$EQ]: PermissionConditionSchema[PermissionConditionOperators.$EQ],
          [PermissionConditionOperators.$GLOB]: PermissionConditionSchema[PermissionConditionOperators.$GLOB],
          [PermissionConditionOperators.$IN]: PermissionConditionSchema[PermissionConditionOperators.$IN]
        })
        .partial()
    ])
  })
  .partial();

const PkiSubscriberConditionSchema = z
  .object({
    name: z.union([
      z.string(),
      z
        .object({
          [PermissionConditionOperators.$EQ]: PermissionConditionSchema[PermissionConditionOperators.$EQ],
          [PermissionConditionOperators.$GLOB]: PermissionConditionSchema[PermissionConditionOperators.$GLOB],
          [PermissionConditionOperators.$IN]: PermissionConditionSchema[PermissionConditionOperators.$IN]
        })
        .partial()
    ])
  })
  .partial();

const GeneralPermissionSchema = [
  z.object({
    subject: z.literal(ProjectPermissionSub.SecretApproval).describe("The entity this permission pertains to."),
    action: CASL_ACTION_SCHEMA_NATIVE_ENUM(ProjectPermissionActions).describe(
      "Describe what action an entity can take."
    )
  }),
  z.object({
    subject: z.literal(ProjectPermissionSub.SecretRollback).describe("The entity this permission pertains to."),
    action: CASL_ACTION_SCHEMA_ENUM([ProjectPermissionActions.Read, ProjectPermissionActions.Create]).describe(
      "Describe what action an entity can take."
    )
  }),
  z.object({
    subject: z.literal(ProjectPermissionSub.Member).describe("The entity this permission pertains to."),
    action: CASL_ACTION_SCHEMA_NATIVE_ENUM(ProjectPermissionMemberActions).describe(
      "Describe what action an entity can take."
    )
  }),
  z.object({
    subject: z.literal(ProjectPermissionSub.Groups).describe("The entity this permission pertains to."),
    action: CASL_ACTION_SCHEMA_NATIVE_ENUM(ProjectPermissionGroupActions).describe(
      "Describe what action an entity can take."
    )
  }),
  z.object({
    subject: z.literal(ProjectPermissionSub.Role).describe("The entity this permission pertains to."),
    action: CASL_ACTION_SCHEMA_NATIVE_ENUM(ProjectPermissionActions).describe(
      "Describe what action an entity can take."
    )
  }),
  z.object({
    subject: z.literal(ProjectPermissionSub.Integrations).describe("The entity this permission pertains to."),
    action: CASL_ACTION_SCHEMA_NATIVE_ENUM(ProjectPermissionActions).describe(
      "Describe what action an entity can take."
    )
  }),
  z.object({
    subject: z.literal(ProjectPermissionSub.Webhooks).describe("The entity this permission pertains to."),
    action: CASL_ACTION_SCHEMA_NATIVE_ENUM(ProjectPermissionActions).describe(
      "Describe what action an entity can take."
    )
  }),
  z.object({
    subject: z.literal(ProjectPermissionSub.ServiceTokens).describe("The entity this permission pertains to."),
    action: CASL_ACTION_SCHEMA_NATIVE_ENUM(ProjectPermissionActions).describe(
      "Describe what action an entity can take."
    )
  }),
  z.object({
    subject: z.literal(ProjectPermissionSub.Settings).describe("The entity this permission pertains to."),
    action: CASL_ACTION_SCHEMA_NATIVE_ENUM(ProjectPermissionActions).describe(
      "Describe what action an entity can take."
    )
  }),
  z.object({
    subject: z.literal(ProjectPermissionSub.Environments).describe("The entity this permission pertains to."),
    action: CASL_ACTION_SCHEMA_NATIVE_ENUM(ProjectPermissionActions).describe(
      "Describe what action an entity can take."
    )
  }),
  z.object({
    subject: z.literal(ProjectPermissionSub.Tags).describe("The entity this permission pertains to."),
    action: CASL_ACTION_SCHEMA_NATIVE_ENUM(ProjectPermissionActions).describe(
      "Describe what action an entity can take."
    )
  }),
  z.object({
    subject: z.literal(ProjectPermissionSub.AuditLogs).describe("The entity this permission pertains to."),
    action: CASL_ACTION_SCHEMA_NATIVE_ENUM(ProjectPermissionActions).describe(
      "Describe what action an entity can take."
    )
  }),
  z.object({
    subject: z.literal(ProjectPermissionSub.IpAllowList).describe("The entity this permission pertains to."),
    action: CASL_ACTION_SCHEMA_NATIVE_ENUM(ProjectPermissionActions).describe(
      "Describe what action an entity can take."
    )
  }),
  z.object({
    subject: z.literal(ProjectPermissionSub.CertificateAuthorities).describe("The entity this permission pertains to."),
    action: CASL_ACTION_SCHEMA_NATIVE_ENUM(ProjectPermissionActions).describe(
      "Describe what action an entity can take."
    )
  }),
  z.object({
    subject: z.literal(ProjectPermissionSub.Certificates).describe("The entity this permission pertains to."),
    action: CASL_ACTION_SCHEMA_NATIVE_ENUM(ProjectPermissionCertificateActions).describe(
      "Describe what action an entity can take."
    )
  }),
  z.object({
    subject: z.literal(ProjectPermissionSub.CertificateTemplates).describe("The entity this permission pertains to."),
    action: CASL_ACTION_SCHEMA_NATIVE_ENUM(ProjectPermissionActions).describe(
      "Describe what action an entity can take."
    )
  }),
  z.object({
    subject: z
      .literal(ProjectPermissionSub.SshCertificateAuthorities)
      .describe("The entity this permission pertains to."),
    action: CASL_ACTION_SCHEMA_NATIVE_ENUM(ProjectPermissionActions).describe(
      "Describe what action an entity can take."
    )
  }),
  z.object({
    subject: z.literal(ProjectPermissionSub.SshCertificates).describe("The entity this permission pertains to."),
    action: CASL_ACTION_SCHEMA_NATIVE_ENUM(ProjectPermissionActions).describe(
      "Describe what action an entity can take."
    )
  }),
  z.object({
    subject: z
      .literal(ProjectPermissionSub.SshCertificateTemplates)
      .describe("The entity this permission pertains to."),
    action: CASL_ACTION_SCHEMA_NATIVE_ENUM(ProjectPermissionActions).describe(
      "Describe what action an entity can take."
    )
  }),
  z.object({
    subject: z.literal(ProjectPermissionSub.SshHostGroups).describe("The entity this permission pertains to."),
    action: CASL_ACTION_SCHEMA_NATIVE_ENUM(ProjectPermissionActions).describe(
      "Describe what action an entity can take."
    )
  }),
  z.object({
    subject: z.literal(ProjectPermissionSub.PkiAlerts).describe("The entity this permission pertains to."),
    action: CASL_ACTION_SCHEMA_NATIVE_ENUM(ProjectPermissionActions).describe(
      "Describe what action an entity can take."
    )
  }),
  z.object({
    subject: z.literal(ProjectPermissionSub.PkiCollections).describe("The entity this permission pertains to."),
    action: CASL_ACTION_SCHEMA_NATIVE_ENUM(ProjectPermissionActions).describe(
      "Describe what action an entity can take."
    )
  }),
  z.object({
    subject: z.literal(ProjectPermissionSub.Project).describe("The entity this permission pertains to."),
    action: CASL_ACTION_SCHEMA_ENUM([ProjectPermissionActions.Edit, ProjectPermissionActions.Delete]).describe(
      "Describe what action an entity can take."
    )
  }),
  z.object({
    subject: z.literal(ProjectPermissionSub.Kms).describe("The entity this permission pertains to."),
    action: CASL_ACTION_SCHEMA_ENUM([ProjectPermissionActions.Edit]).describe(
      "Describe what action an entity can take."
    )
  }),
  z.object({
    subject: z.literal(ProjectPermissionSub.Cmek).describe("The entity this permission pertains to."),
    action: CASL_ACTION_SCHEMA_NATIVE_ENUM(ProjectPermissionCmekActions).describe(
      "Describe what action an entity can take."
    )
  }),
  z.object({
    subject: z.literal(ProjectPermissionSub.SecretSyncs).describe("The entity this permission pertains to."),
    action: CASL_ACTION_SCHEMA_NATIVE_ENUM(ProjectPermissionSecretSyncActions).describe(
      "Describe what action an entity can take."
    )
  }),
  z.object({
    subject: z.literal(ProjectPermissionSub.Kmip).describe("The entity this permission pertains to."),
    action: CASL_ACTION_SCHEMA_NATIVE_ENUM(ProjectPermissionKmipActions).describe(
      "Describe what action an entity can take."
    )
  })
];

// Do not update this schema anymore, as it's kept purely for backwards compatability. Update V2 schema only.
export const ProjectPermissionV1Schema = z.discriminatedUnion("subject", [
  z.object({
    subject: z.literal(ProjectPermissionSub.Secrets).describe("The entity this permission pertains to."),
    inverted: z.boolean().optional().describe("Whether rule allows or forbids."),
    action: CASL_ACTION_SCHEMA_NATIVE_ENUM(ProjectPermissionActions).describe(
      "Describe what action an entity can take."
    ),
    conditions: SecretConditionV1Schema.describe(
      "When specified, only matching conditions will be allowed to access given resource."
    ).optional()
  }),
  z.object({
    subject: z.literal(ProjectPermissionSub.SecretFolders).describe("The entity this permission pertains to."),
    inverted: z.boolean().optional().describe("Whether rule allows or forbids."),
    action: CASL_ACTION_SCHEMA_ENUM([ProjectPermissionActions.Read]).describe(
      "Describe what action an entity can take."
    )
  }),
  z.object({
    subject: z.literal(ProjectPermissionSub.Identity).describe("The entity this permission pertains to."),
    action: CASL_ACTION_SCHEMA_NATIVE_ENUM(ProjectPermissionActions).describe(
      "Describe what action an entity can take."
    )
  }),
  z.object({
    subject: z.literal(ProjectPermissionSub.SecretRotation).describe("The entity this permission pertains to."),
    action: CASL_ACTION_SCHEMA_NATIVE_ENUM(ProjectPermissionActions).describe(
      "Describe what action an entity can take."
    )
  }),
  ...GeneralPermissionSchema
]);

export const ProjectPermissionV2Schema = z.discriminatedUnion("subject", [
  z.object({
    subject: z.literal(ProjectPermissionSub.Secrets).describe("The entity this permission pertains to."),
    inverted: z.boolean().optional().describe("Whether rule allows or forbids."),
    action: CASL_ACTION_SCHEMA_NATIVE_ENUM(ProjectPermissionSecretActions).describe(
      "Describe what action an entity can take."
    ),
    conditions: SecretConditionV2Schema.describe(
      "When specified, only matching conditions will be allowed to access given resource."
    ).optional()
  }),
  z.object({
    subject: z.literal(ProjectPermissionSub.SecretFolders).describe("The entity this permission pertains to."),
    inverted: z.boolean().optional().describe("Whether rule allows or forbids."),
    action: CASL_ACTION_SCHEMA_NATIVE_ENUM(ProjectPermissionActions).describe(
      "Describe what action an entity can take."
    ),
    conditions: SecretConditionV1Schema.describe(
      "When specified, only matching conditions will be allowed to access given resource."
    ).optional()
  }),
  z.object({
    subject: z.literal(ProjectPermissionSub.SecretImports).describe("The entity this permission pertains to."),
    inverted: z.boolean().optional().describe("Whether rule allows or forbids."),
    action: CASL_ACTION_SCHEMA_NATIVE_ENUM(ProjectPermissionActions).describe(
      "Describe what action an entity can take."
    ),
    conditions: SecretConditionV1Schema.describe(
      "When specified, only matching conditions will be allowed to access given resource."
    ).optional()
  }),
  z.object({
    subject: z.literal(ProjectPermissionSub.DynamicSecrets).describe("The entity this permission pertains to."),
    inverted: z.boolean().optional().describe("Whether rule allows or forbids."),
    action: CASL_ACTION_SCHEMA_NATIVE_ENUM(ProjectPermissionDynamicSecretActions).describe(
      "Describe what action an entity can take."
    ),
    conditions: DynamicSecretConditionV2Schema.describe(
      "When specified, only matching conditions will be allowed to access given resource."
    ).optional()
  }),
  z.object({
    subject: z.literal(ProjectPermissionSub.Identity).describe("The entity this permission pertains to."),
    inverted: z.boolean().optional().describe("Whether rule allows or forbids."),
    action: CASL_ACTION_SCHEMA_NATIVE_ENUM(ProjectPermissionIdentityActions).describe(
      "Describe what action an entity can take."
    ),
    conditions: IdentityManagementConditionSchema.describe(
      "When specified, only matching conditions will be allowed to access given resource."
    ).optional()
  }),
  z.object({
    subject: z.literal(ProjectPermissionSub.SshHosts).describe("The entity this permission pertains to."),
    action: CASL_ACTION_SCHEMA_NATIVE_ENUM(ProjectPermissionSshHostActions).describe(
      "Describe what action an entity can take."
    ),
    inverted: z.boolean().optional().describe("Whether rule allows or forbids."),
    conditions: SshHostConditionSchema.describe(
      "When specified, only matching conditions will be allowed to access given resource."
    ).optional()
  }),
  z.object({
    subject: z.literal(ProjectPermissionSub.PkiSubscribers).describe("The entity this permission pertains to."),
    action: CASL_ACTION_SCHEMA_NATIVE_ENUM(ProjectPermissionPkiSubscriberActions).describe(
      "Describe what action an entity can take."
    ),
    inverted: z.boolean().optional().describe("Whether rule allows or forbids."),
    conditions: PkiSubscriberConditionSchema.describe(
      "When specified, only matching conditions will be allowed to access given resource."
    ).optional()
  }),
  z.object({
    subject: z.literal(ProjectPermissionSub.SecretRotation).describe("The entity this permission pertains to."),
    inverted: z.boolean().optional().describe("Whether rule allows or forbids."),
    action: CASL_ACTION_SCHEMA_NATIVE_ENUM(ProjectPermissionSecretRotationActions).describe(
      "Describe what action an entity can take."
    ),
    conditions: SecretConditionV1Schema.describe(
      "When specified, only matching conditions will be allowed to access given resource."
    ).optional()
  }),
  ...GeneralPermissionSchema
]);

export type TProjectPermissionV2Schema = z.infer<typeof ProjectPermissionV2Schema>;

<<<<<<< HEAD
const buildAdminPermissionRules = () => {
  const { can, rules } = new AbilityBuilder<MongoAbility<ProjectPermissionSet>>(createMongoAbility);

  // Admins get full access to everything
  [
    ProjectPermissionSub.SecretFolders,
    ProjectPermissionSub.SecretImports,
    ProjectPermissionSub.SecretApproval,
    ProjectPermissionSub.Role,
    ProjectPermissionSub.Integrations,
    ProjectPermissionSub.Webhooks,
    ProjectPermissionSub.ServiceTokens,
    ProjectPermissionSub.Settings,
    ProjectPermissionSub.Environments,
    ProjectPermissionSub.Tags,
    ProjectPermissionSub.AuditLogs,
    ProjectPermissionSub.IpAllowList,
    ProjectPermissionSub.CertificateAuthorities,
    ProjectPermissionSub.CertificateTemplates,
    ProjectPermissionSub.PkiAlerts,
    ProjectPermissionSub.PkiCollections,
    ProjectPermissionSub.SshCertificateAuthorities,
    ProjectPermissionSub.SshCertificates,
    ProjectPermissionSub.SshCertificateTemplates,
    ProjectPermissionSub.SshHostGroups
  ].forEach((el) => {
    can(
      [
        ProjectPermissionActions.Read,
        ProjectPermissionActions.Edit,
        ProjectPermissionActions.Create,
        ProjectPermissionActions.Delete
      ],
      el
    );
  });

  can(
    [
      ProjectPermissionCertificateActions.Read,
      ProjectPermissionCertificateActions.Edit,
      ProjectPermissionCertificateActions.Create,
      ProjectPermissionCertificateActions.Delete,
      ProjectPermissionCertificateActions.ReadPrivateKey
    ],
    ProjectPermissionSub.Certificates
  );

  can(
    [
      ProjectPermissionSshHostActions.Edit,
      ProjectPermissionSshHostActions.Read,
      ProjectPermissionSshHostActions.Create,
      ProjectPermissionSshHostActions.Delete,
      ProjectPermissionSshHostActions.IssueHostCert
    ],
    ProjectPermissionSub.SshHosts
  );

  can(
    [
      ProjectPermissionPkiSubscriberActions.Read,
      ProjectPermissionPkiSubscriberActions.Create,
      ProjectPermissionPkiSubscriberActions.Edit,
      ProjectPermissionPkiSubscriberActions.Delete,
      ProjectPermissionPkiSubscriberActions.IssueCert,
      ProjectPermissionPkiSubscriberActions.ListCerts
    ],
    ProjectPermissionSub.PkiSubscribers
  );

  can(
    [
      ProjectPermissionMemberActions.Create,
      ProjectPermissionMemberActions.Edit,
      ProjectPermissionMemberActions.Delete,
      ProjectPermissionMemberActions.Read,
      ProjectPermissionMemberActions.GrantPrivileges,
      ProjectPermissionMemberActions.AssumePrivileges
    ],
    ProjectPermissionSub.Member
  );

  can(
    [
      ProjectPermissionGroupActions.Create,
      ProjectPermissionGroupActions.Edit,
      ProjectPermissionGroupActions.Delete,
      ProjectPermissionGroupActions.Read,
      ProjectPermissionGroupActions.GrantPrivileges
    ],
    ProjectPermissionSub.Groups
  );

  can(
    [
      ProjectPermissionIdentityActions.Create,
      ProjectPermissionIdentityActions.Edit,
      ProjectPermissionIdentityActions.Delete,
      ProjectPermissionIdentityActions.Read,
      ProjectPermissionIdentityActions.GrantPrivileges,
      ProjectPermissionIdentityActions.AssumePrivileges
    ],
    ProjectPermissionSub.Identity
  );

  can(
    [
      ProjectPermissionSecretActions.DescribeAndReadValue,
      ProjectPermissionSecretActions.DescribeSecret,
      ProjectPermissionSecretActions.ReadValue,
      ProjectPermissionSecretActions.Create,
      ProjectPermissionSecretActions.Edit,
      ProjectPermissionSecretActions.Delete
    ],
    ProjectPermissionSub.Secrets
  );

  can(
    [
      ProjectPermissionDynamicSecretActions.ReadRootCredential,
      ProjectPermissionDynamicSecretActions.EditRootCredential,
      ProjectPermissionDynamicSecretActions.CreateRootCredential,
      ProjectPermissionDynamicSecretActions.DeleteRootCredential,
      ProjectPermissionDynamicSecretActions.Lease
    ],
    ProjectPermissionSub.DynamicSecrets
  );

  can([ProjectPermissionActions.Edit, ProjectPermissionActions.Delete], ProjectPermissionSub.Project);
  can([ProjectPermissionActions.Read, ProjectPermissionActions.Create], ProjectPermissionSub.SecretRollback);
  can([ProjectPermissionActions.Edit], ProjectPermissionSub.Kms);
  can(
    [
      ProjectPermissionCmekActions.Create,
      ProjectPermissionCmekActions.Edit,
      ProjectPermissionCmekActions.Delete,
      ProjectPermissionCmekActions.Read,
      ProjectPermissionCmekActions.Encrypt,
      ProjectPermissionCmekActions.Decrypt,
      ProjectPermissionCmekActions.Sign,
      ProjectPermissionCmekActions.Verify
    ],
    ProjectPermissionSub.Cmek
  );
  can(
    [
      ProjectPermissionSecretSyncActions.Create,
      ProjectPermissionSecretSyncActions.Edit,
      ProjectPermissionSecretSyncActions.Delete,
      ProjectPermissionSecretSyncActions.Read,
      ProjectPermissionSecretSyncActions.SyncSecrets,
      ProjectPermissionSecretSyncActions.ImportSecrets,
      ProjectPermissionSecretSyncActions.RemoveSecrets
    ],
    ProjectPermissionSub.SecretSyncs
  );

  can(
    [
      ProjectPermissionKmipActions.CreateClients,
      ProjectPermissionKmipActions.UpdateClients,
      ProjectPermissionKmipActions.DeleteClients,
      ProjectPermissionKmipActions.ReadClients,
      ProjectPermissionKmipActions.GenerateClientCertificates
    ],
    ProjectPermissionSub.Kmip
  );

  can(
    [
      ProjectPermissionSecretRotationActions.Create,
      ProjectPermissionSecretRotationActions.Edit,
      ProjectPermissionSecretRotationActions.Delete,
      ProjectPermissionSecretRotationActions.Read,
      ProjectPermissionSecretRotationActions.ReadGeneratedCredentials,
      ProjectPermissionSecretRotationActions.RotateSecrets
    ],
    ProjectPermissionSub.SecretRotation
  );

  return rules;
};

export const projectAdminPermissions = buildAdminPermissionRules();

const buildMemberPermissionRules = () => {
  const { can, rules } = new AbilityBuilder<MongoAbility<ProjectPermissionSet>>(createMongoAbility);

  can(
    [
      ProjectPermissionSecretActions.DescribeAndReadValue,
      ProjectPermissionSecretActions.DescribeSecret,
      ProjectPermissionSecretActions.ReadValue,
      ProjectPermissionSecretActions.Edit,
      ProjectPermissionSecretActions.Create,
      ProjectPermissionSecretActions.Delete
    ],
    ProjectPermissionSub.Secrets
  );
  can(
    [
      ProjectPermissionActions.Read,
      ProjectPermissionActions.Edit,
      ProjectPermissionActions.Create,
      ProjectPermissionActions.Delete
    ],
    ProjectPermissionSub.SecretFolders
  );
  can(
    [
      ProjectPermissionDynamicSecretActions.ReadRootCredential,
      ProjectPermissionDynamicSecretActions.EditRootCredential,
      ProjectPermissionDynamicSecretActions.CreateRootCredential,
      ProjectPermissionDynamicSecretActions.DeleteRootCredential,
      ProjectPermissionDynamicSecretActions.Lease
    ],
    ProjectPermissionSub.DynamicSecrets
  );
  can(
    [
      ProjectPermissionActions.Read,
      ProjectPermissionActions.Edit,
      ProjectPermissionActions.Create,
      ProjectPermissionActions.Delete
    ],
    ProjectPermissionSub.SecretImports
  );

  can([ProjectPermissionActions.Read], ProjectPermissionSub.SecretApproval);
  can([ProjectPermissionSecretRotationActions.Read], ProjectPermissionSub.SecretRotation);

  can([ProjectPermissionActions.Read, ProjectPermissionActions.Create], ProjectPermissionSub.SecretRollback);

  can([ProjectPermissionMemberActions.Read, ProjectPermissionMemberActions.Create], ProjectPermissionSub.Member);

  can([ProjectPermissionGroupActions.Read], ProjectPermissionSub.Groups);

  can(
    [
      ProjectPermissionActions.Read,
      ProjectPermissionActions.Edit,
      ProjectPermissionActions.Create,
      ProjectPermissionActions.Delete
    ],
    ProjectPermissionSub.Integrations
  );

  can(
    [
      ProjectPermissionActions.Read,
      ProjectPermissionActions.Edit,
      ProjectPermissionActions.Create,
      ProjectPermissionActions.Delete
    ],
    ProjectPermissionSub.Webhooks
  );

  can(
    [
      ProjectPermissionIdentityActions.Read,
      ProjectPermissionIdentityActions.Edit,
      ProjectPermissionIdentityActions.Create,
      ProjectPermissionIdentityActions.Delete
    ],
    ProjectPermissionSub.Identity
  );

  can(
    [
      ProjectPermissionActions.Read,
      ProjectPermissionActions.Edit,
      ProjectPermissionActions.Create,
      ProjectPermissionActions.Delete
    ],
    ProjectPermissionSub.ServiceTokens
  );

  can(
    [
      ProjectPermissionActions.Read,
      ProjectPermissionActions.Edit,
      ProjectPermissionActions.Create,
      ProjectPermissionActions.Delete
    ],
    ProjectPermissionSub.Settings
  );

  can(
    [
      ProjectPermissionActions.Read,
      ProjectPermissionActions.Edit,
      ProjectPermissionActions.Create,
      ProjectPermissionActions.Delete
    ],
    ProjectPermissionSub.Environments
  );

  can(
    [
      ProjectPermissionActions.Read,
      ProjectPermissionActions.Edit,
      ProjectPermissionActions.Create,
      ProjectPermissionActions.Delete
    ],
    ProjectPermissionSub.Tags
  );

  can([ProjectPermissionActions.Read], ProjectPermissionSub.Role);
  can([ProjectPermissionActions.Read], ProjectPermissionSub.AuditLogs);
  can([ProjectPermissionActions.Read], ProjectPermissionSub.IpAllowList);

  // double check if all CRUD are needed for CA and Certificates
  can([ProjectPermissionActions.Read], ProjectPermissionSub.CertificateAuthorities);

  can(
    [
      ProjectPermissionCertificateActions.Read,
      ProjectPermissionCertificateActions.Edit,
      ProjectPermissionCertificateActions.Create,
      ProjectPermissionCertificateActions.Delete
    ],
    ProjectPermissionSub.Certificates
  );

  can([ProjectPermissionActions.Read], ProjectPermissionSub.CertificateTemplates);

  can([ProjectPermissionActions.Read], ProjectPermissionSub.PkiAlerts);
  can([ProjectPermissionActions.Read], ProjectPermissionSub.PkiCollections);
  can([ProjectPermissionPkiSubscriberActions.Read], ProjectPermissionSub.PkiSubscribers);

  can([ProjectPermissionActions.Read], ProjectPermissionSub.SshCertificates);
  can([ProjectPermissionActions.Create], ProjectPermissionSub.SshCertificates);
  can([ProjectPermissionActions.Read], ProjectPermissionSub.SshCertificateTemplates);

  can([ProjectPermissionSshHostActions.Read], ProjectPermissionSub.SshHosts);

  can(
    [
      ProjectPermissionCmekActions.Create,
      ProjectPermissionCmekActions.Edit,
      ProjectPermissionCmekActions.Delete,
      ProjectPermissionCmekActions.Read,
      ProjectPermissionCmekActions.Encrypt,
      ProjectPermissionCmekActions.Decrypt,
      ProjectPermissionCmekActions.Sign,
      ProjectPermissionCmekActions.Verify
    ],
    ProjectPermissionSub.Cmek
  );

  can(
    [
      ProjectPermissionSecretSyncActions.Create,
      ProjectPermissionSecretSyncActions.Edit,
      ProjectPermissionSecretSyncActions.Delete,
      ProjectPermissionSecretSyncActions.Read,
      ProjectPermissionSecretSyncActions.SyncSecrets,
      ProjectPermissionSecretSyncActions.ImportSecrets,
      ProjectPermissionSecretSyncActions.RemoveSecrets
    ],
    ProjectPermissionSub.SecretSyncs
  );

  return rules;
};

export const projectMemberPermissions = buildMemberPermissionRules();

const buildViewerPermissionRules = () => {
  const { can, rules } = new AbilityBuilder<MongoAbility<ProjectPermissionSet>>(createMongoAbility);

  can(ProjectPermissionSecretActions.DescribeAndReadValue, ProjectPermissionSub.Secrets);
  can(ProjectPermissionSecretActions.DescribeSecret, ProjectPermissionSub.Secrets);
  can(ProjectPermissionSecretActions.ReadValue, ProjectPermissionSub.Secrets);
  can(ProjectPermissionActions.Read, ProjectPermissionSub.SecretFolders);
  can(ProjectPermissionDynamicSecretActions.ReadRootCredential, ProjectPermissionSub.DynamicSecrets);
  can(ProjectPermissionActions.Read, ProjectPermissionSub.SecretImports);
  can(ProjectPermissionActions.Read, ProjectPermissionSub.SecretApproval);
  can(ProjectPermissionActions.Read, ProjectPermissionSub.SecretRollback);
  can(ProjectPermissionSecretRotationActions.Read, ProjectPermissionSub.SecretRotation);
  can(ProjectPermissionMemberActions.Read, ProjectPermissionSub.Member);
  can(ProjectPermissionGroupActions.Read, ProjectPermissionSub.Groups);
  can(ProjectPermissionActions.Read, ProjectPermissionSub.Role);
  can(ProjectPermissionActions.Read, ProjectPermissionSub.Integrations);
  can(ProjectPermissionActions.Read, ProjectPermissionSub.Webhooks);
  can(ProjectPermissionIdentityActions.Read, ProjectPermissionSub.Identity);
  can(ProjectPermissionActions.Read, ProjectPermissionSub.ServiceTokens);
  can(ProjectPermissionActions.Read, ProjectPermissionSub.Settings);
  can(ProjectPermissionActions.Read, ProjectPermissionSub.Environments);
  can(ProjectPermissionActions.Read, ProjectPermissionSub.Tags);
  can(ProjectPermissionActions.Read, ProjectPermissionSub.AuditLogs);
  can(ProjectPermissionActions.Read, ProjectPermissionSub.IpAllowList);
  can(ProjectPermissionActions.Read, ProjectPermissionSub.CertificateAuthorities);
  can(ProjectPermissionCertificateActions.Read, ProjectPermissionSub.Certificates);
  can(ProjectPermissionCmekActions.Read, ProjectPermissionSub.Cmek);
  can(ProjectPermissionActions.Read, ProjectPermissionSub.SshCertificates);
  can(ProjectPermissionActions.Read, ProjectPermissionSub.SshCertificateTemplates);
  can(ProjectPermissionSecretSyncActions.Read, ProjectPermissionSub.SecretSyncs);

  return rules;
};

export const projectViewerPermission = buildViewerPermissionRules();

const buildNoAccessProjectPermission = () => {
  const { rules } = new AbilityBuilder<MongoAbility<ProjectPermissionSet>>(createMongoAbility);
  return rules;
};

=======
>>>>>>> 04a8931c
export const buildServiceTokenProjectPermission = (
  scopes: Array<{ secretPath: string; environment: string }>,
  permission: string[]
) => {
  const canWrite = permission.includes("write");
  const canRead = permission.includes("read");
  const { can, build } = new AbilityBuilder<MongoAbility<ProjectPermissionSet>>(createMongoAbility);
  scopes.forEach(({ secretPath, environment }) => {
    [ProjectPermissionSub.Secrets, ProjectPermissionSub.SecretImports, ProjectPermissionSub.SecretFolders].forEach(
      (subject) => {
        if (canWrite) {
          can(ProjectPermissionActions.Edit, subject, {
            // @ts-expect-error type
            secretPath: { $glob: secretPath },
            environment
          });
          can(ProjectPermissionActions.Create, subject, {
            // @ts-expect-error type
            secretPath: { $glob: secretPath },
            environment
          });
          can(ProjectPermissionActions.Delete, subject, {
            // @ts-expect-error type
            secretPath: { $glob: secretPath },
            environment
          });
        }
        if (canRead) {
          can(ProjectPermissionActions.Read, subject, {
            // @ts-expect-error type
            secretPath: { $glob: secretPath },
            environment
          });
        }
      }
    );
  });

  return build({ conditionsMatcher });
};

/* eslint-disable */

/**
 * Extracts and formats permissions from a CASL Ability object or a raw permission set.
 * @param ability
 * @returns
 */
const extractPermissions = (ability: any) =>
  ability.A.map((permission: any) => `${permission.action}_${permission.subject}`);

/**
 * Compares two sets of permissions to determine if the first set is at least as privileged as the second set.
 * The function checks if all permissions in the second set are contained within the first set and if the first set has equal or more permissions.
 *
 */
export const isAtLeastAsPrivilegedWorkspace = (
  permissions1: MongoAbility<ProjectPermissionSet> | ProjectPermissionSet,
  permissions2: MongoAbility<ProjectPermissionSet> | ProjectPermissionSet
) => {
  const set1 = new Set(extractPermissions(permissions1));
  const set2 = new Set(extractPermissions(permissions2));

  // eslint-disable-next-line
  for (const perm of set2) {
    if (!set1.has(perm)) {
      return false;
    }
  }

  return set1.size >= set2.size;
};
/* eslint-enable */

export const backfillPermissionV1SchemaToV2Schema = (
  data: z.infer<typeof ProjectPermissionV1Schema>[],
  dontRemoveReadFolderPermission?: boolean
) => {
  let formattedData = UnpackedPermissionSchema.array().parse(data);
  const secretSubjects = formattedData.filter((el) => el.subject === ProjectPermissionSub.Secrets);

  // this means the folder permission as readonly is set
  const hasReadOnlyFolder = formattedData.filter((el) => el.subject === ProjectPermissionSub.SecretFolders);
  const secretImportPolicies = secretSubjects.map(({ subject, ...el }) => ({
    ...el,
    subject: ProjectPermissionSub.SecretImports as const
  }));

  const secretPolicies = secretSubjects.map(({ subject, ...el }) => ({
    subject: ProjectPermissionSub.Secrets as const,
    ...el,
    action:
      el.action.includes(ProjectPermissionActions.Read) && !el.action.includes(ProjectPermissionSecretActions.ReadValue)
        ? el.action.concat(ProjectPermissionSecretActions.ReadValue)
        : el.action
  }));

  const secretFolderPolicies = secretSubjects

    .map(({ subject, ...el }) => ({
      ...el,
      // read permission is not needed anymore
      action: el.action.filter((caslAction) => caslAction !== ProjectPermissionActions.Read),
      subject: ProjectPermissionSub.SecretFolders
    }))
    .filter((el) => el.action?.length > 0);

  const dynamicSecretPolicies = secretSubjects.map(({ subject, ...el }) => {
    const action = el.action.map((e) => {
      switch (e) {
        case ProjectPermissionActions.Edit:
          return ProjectPermissionDynamicSecretActions.EditRootCredential;
        case ProjectPermissionActions.Create:
          return ProjectPermissionDynamicSecretActions.CreateRootCredential;
        case ProjectPermissionActions.Delete:
          return ProjectPermissionDynamicSecretActions.DeleteRootCredential;
        case ProjectPermissionActions.Read:
          return ProjectPermissionDynamicSecretActions.ReadRootCredential;
        default:
          return ProjectPermissionDynamicSecretActions.ReadRootCredential;
      }
    });

    return {
      ...el,
      action: el.action.includes(ProjectPermissionActions.Edit)
        ? [...action, ProjectPermissionDynamicSecretActions.Lease]
        : action,
      subject: ProjectPermissionSub.DynamicSecrets
    };
  });

  if (!dontRemoveReadFolderPermission) {
    formattedData = formattedData.filter((i) => i.subject !== ProjectPermissionSub.SecretFolders);
  }

  return formattedData.concat(
    // eslint-disable-next-line @typescript-eslint/ban-ts-comment
    // @ts-ignore-error this is valid ts
    secretImportPolicies,
    secretPolicies,
    dynamicSecretPolicies,
    hasReadOnlyFolder.length ? [] : secretFolderPolicies
  );
};<|MERGE_RESOLUTION|>--- conflicted
+++ resolved
@@ -725,419 +725,6 @@
 
 export type TProjectPermissionV2Schema = z.infer<typeof ProjectPermissionV2Schema>;
 
-<<<<<<< HEAD
-const buildAdminPermissionRules = () => {
-  const { can, rules } = new AbilityBuilder<MongoAbility<ProjectPermissionSet>>(createMongoAbility);
-
-  // Admins get full access to everything
-  [
-    ProjectPermissionSub.SecretFolders,
-    ProjectPermissionSub.SecretImports,
-    ProjectPermissionSub.SecretApproval,
-    ProjectPermissionSub.Role,
-    ProjectPermissionSub.Integrations,
-    ProjectPermissionSub.Webhooks,
-    ProjectPermissionSub.ServiceTokens,
-    ProjectPermissionSub.Settings,
-    ProjectPermissionSub.Environments,
-    ProjectPermissionSub.Tags,
-    ProjectPermissionSub.AuditLogs,
-    ProjectPermissionSub.IpAllowList,
-    ProjectPermissionSub.CertificateAuthorities,
-    ProjectPermissionSub.CertificateTemplates,
-    ProjectPermissionSub.PkiAlerts,
-    ProjectPermissionSub.PkiCollections,
-    ProjectPermissionSub.SshCertificateAuthorities,
-    ProjectPermissionSub.SshCertificates,
-    ProjectPermissionSub.SshCertificateTemplates,
-    ProjectPermissionSub.SshHostGroups
-  ].forEach((el) => {
-    can(
-      [
-        ProjectPermissionActions.Read,
-        ProjectPermissionActions.Edit,
-        ProjectPermissionActions.Create,
-        ProjectPermissionActions.Delete
-      ],
-      el
-    );
-  });
-
-  can(
-    [
-      ProjectPermissionCertificateActions.Read,
-      ProjectPermissionCertificateActions.Edit,
-      ProjectPermissionCertificateActions.Create,
-      ProjectPermissionCertificateActions.Delete,
-      ProjectPermissionCertificateActions.ReadPrivateKey
-    ],
-    ProjectPermissionSub.Certificates
-  );
-
-  can(
-    [
-      ProjectPermissionSshHostActions.Edit,
-      ProjectPermissionSshHostActions.Read,
-      ProjectPermissionSshHostActions.Create,
-      ProjectPermissionSshHostActions.Delete,
-      ProjectPermissionSshHostActions.IssueHostCert
-    ],
-    ProjectPermissionSub.SshHosts
-  );
-
-  can(
-    [
-      ProjectPermissionPkiSubscriberActions.Read,
-      ProjectPermissionPkiSubscriberActions.Create,
-      ProjectPermissionPkiSubscriberActions.Edit,
-      ProjectPermissionPkiSubscriberActions.Delete,
-      ProjectPermissionPkiSubscriberActions.IssueCert,
-      ProjectPermissionPkiSubscriberActions.ListCerts
-    ],
-    ProjectPermissionSub.PkiSubscribers
-  );
-
-  can(
-    [
-      ProjectPermissionMemberActions.Create,
-      ProjectPermissionMemberActions.Edit,
-      ProjectPermissionMemberActions.Delete,
-      ProjectPermissionMemberActions.Read,
-      ProjectPermissionMemberActions.GrantPrivileges,
-      ProjectPermissionMemberActions.AssumePrivileges
-    ],
-    ProjectPermissionSub.Member
-  );
-
-  can(
-    [
-      ProjectPermissionGroupActions.Create,
-      ProjectPermissionGroupActions.Edit,
-      ProjectPermissionGroupActions.Delete,
-      ProjectPermissionGroupActions.Read,
-      ProjectPermissionGroupActions.GrantPrivileges
-    ],
-    ProjectPermissionSub.Groups
-  );
-
-  can(
-    [
-      ProjectPermissionIdentityActions.Create,
-      ProjectPermissionIdentityActions.Edit,
-      ProjectPermissionIdentityActions.Delete,
-      ProjectPermissionIdentityActions.Read,
-      ProjectPermissionIdentityActions.GrantPrivileges,
-      ProjectPermissionIdentityActions.AssumePrivileges
-    ],
-    ProjectPermissionSub.Identity
-  );
-
-  can(
-    [
-      ProjectPermissionSecretActions.DescribeAndReadValue,
-      ProjectPermissionSecretActions.DescribeSecret,
-      ProjectPermissionSecretActions.ReadValue,
-      ProjectPermissionSecretActions.Create,
-      ProjectPermissionSecretActions.Edit,
-      ProjectPermissionSecretActions.Delete
-    ],
-    ProjectPermissionSub.Secrets
-  );
-
-  can(
-    [
-      ProjectPermissionDynamicSecretActions.ReadRootCredential,
-      ProjectPermissionDynamicSecretActions.EditRootCredential,
-      ProjectPermissionDynamicSecretActions.CreateRootCredential,
-      ProjectPermissionDynamicSecretActions.DeleteRootCredential,
-      ProjectPermissionDynamicSecretActions.Lease
-    ],
-    ProjectPermissionSub.DynamicSecrets
-  );
-
-  can([ProjectPermissionActions.Edit, ProjectPermissionActions.Delete], ProjectPermissionSub.Project);
-  can([ProjectPermissionActions.Read, ProjectPermissionActions.Create], ProjectPermissionSub.SecretRollback);
-  can([ProjectPermissionActions.Edit], ProjectPermissionSub.Kms);
-  can(
-    [
-      ProjectPermissionCmekActions.Create,
-      ProjectPermissionCmekActions.Edit,
-      ProjectPermissionCmekActions.Delete,
-      ProjectPermissionCmekActions.Read,
-      ProjectPermissionCmekActions.Encrypt,
-      ProjectPermissionCmekActions.Decrypt,
-      ProjectPermissionCmekActions.Sign,
-      ProjectPermissionCmekActions.Verify
-    ],
-    ProjectPermissionSub.Cmek
-  );
-  can(
-    [
-      ProjectPermissionSecretSyncActions.Create,
-      ProjectPermissionSecretSyncActions.Edit,
-      ProjectPermissionSecretSyncActions.Delete,
-      ProjectPermissionSecretSyncActions.Read,
-      ProjectPermissionSecretSyncActions.SyncSecrets,
-      ProjectPermissionSecretSyncActions.ImportSecrets,
-      ProjectPermissionSecretSyncActions.RemoveSecrets
-    ],
-    ProjectPermissionSub.SecretSyncs
-  );
-
-  can(
-    [
-      ProjectPermissionKmipActions.CreateClients,
-      ProjectPermissionKmipActions.UpdateClients,
-      ProjectPermissionKmipActions.DeleteClients,
-      ProjectPermissionKmipActions.ReadClients,
-      ProjectPermissionKmipActions.GenerateClientCertificates
-    ],
-    ProjectPermissionSub.Kmip
-  );
-
-  can(
-    [
-      ProjectPermissionSecretRotationActions.Create,
-      ProjectPermissionSecretRotationActions.Edit,
-      ProjectPermissionSecretRotationActions.Delete,
-      ProjectPermissionSecretRotationActions.Read,
-      ProjectPermissionSecretRotationActions.ReadGeneratedCredentials,
-      ProjectPermissionSecretRotationActions.RotateSecrets
-    ],
-    ProjectPermissionSub.SecretRotation
-  );
-
-  return rules;
-};
-
-export const projectAdminPermissions = buildAdminPermissionRules();
-
-const buildMemberPermissionRules = () => {
-  const { can, rules } = new AbilityBuilder<MongoAbility<ProjectPermissionSet>>(createMongoAbility);
-
-  can(
-    [
-      ProjectPermissionSecretActions.DescribeAndReadValue,
-      ProjectPermissionSecretActions.DescribeSecret,
-      ProjectPermissionSecretActions.ReadValue,
-      ProjectPermissionSecretActions.Edit,
-      ProjectPermissionSecretActions.Create,
-      ProjectPermissionSecretActions.Delete
-    ],
-    ProjectPermissionSub.Secrets
-  );
-  can(
-    [
-      ProjectPermissionActions.Read,
-      ProjectPermissionActions.Edit,
-      ProjectPermissionActions.Create,
-      ProjectPermissionActions.Delete
-    ],
-    ProjectPermissionSub.SecretFolders
-  );
-  can(
-    [
-      ProjectPermissionDynamicSecretActions.ReadRootCredential,
-      ProjectPermissionDynamicSecretActions.EditRootCredential,
-      ProjectPermissionDynamicSecretActions.CreateRootCredential,
-      ProjectPermissionDynamicSecretActions.DeleteRootCredential,
-      ProjectPermissionDynamicSecretActions.Lease
-    ],
-    ProjectPermissionSub.DynamicSecrets
-  );
-  can(
-    [
-      ProjectPermissionActions.Read,
-      ProjectPermissionActions.Edit,
-      ProjectPermissionActions.Create,
-      ProjectPermissionActions.Delete
-    ],
-    ProjectPermissionSub.SecretImports
-  );
-
-  can([ProjectPermissionActions.Read], ProjectPermissionSub.SecretApproval);
-  can([ProjectPermissionSecretRotationActions.Read], ProjectPermissionSub.SecretRotation);
-
-  can([ProjectPermissionActions.Read, ProjectPermissionActions.Create], ProjectPermissionSub.SecretRollback);
-
-  can([ProjectPermissionMemberActions.Read, ProjectPermissionMemberActions.Create], ProjectPermissionSub.Member);
-
-  can([ProjectPermissionGroupActions.Read], ProjectPermissionSub.Groups);
-
-  can(
-    [
-      ProjectPermissionActions.Read,
-      ProjectPermissionActions.Edit,
-      ProjectPermissionActions.Create,
-      ProjectPermissionActions.Delete
-    ],
-    ProjectPermissionSub.Integrations
-  );
-
-  can(
-    [
-      ProjectPermissionActions.Read,
-      ProjectPermissionActions.Edit,
-      ProjectPermissionActions.Create,
-      ProjectPermissionActions.Delete
-    ],
-    ProjectPermissionSub.Webhooks
-  );
-
-  can(
-    [
-      ProjectPermissionIdentityActions.Read,
-      ProjectPermissionIdentityActions.Edit,
-      ProjectPermissionIdentityActions.Create,
-      ProjectPermissionIdentityActions.Delete
-    ],
-    ProjectPermissionSub.Identity
-  );
-
-  can(
-    [
-      ProjectPermissionActions.Read,
-      ProjectPermissionActions.Edit,
-      ProjectPermissionActions.Create,
-      ProjectPermissionActions.Delete
-    ],
-    ProjectPermissionSub.ServiceTokens
-  );
-
-  can(
-    [
-      ProjectPermissionActions.Read,
-      ProjectPermissionActions.Edit,
-      ProjectPermissionActions.Create,
-      ProjectPermissionActions.Delete
-    ],
-    ProjectPermissionSub.Settings
-  );
-
-  can(
-    [
-      ProjectPermissionActions.Read,
-      ProjectPermissionActions.Edit,
-      ProjectPermissionActions.Create,
-      ProjectPermissionActions.Delete
-    ],
-    ProjectPermissionSub.Environments
-  );
-
-  can(
-    [
-      ProjectPermissionActions.Read,
-      ProjectPermissionActions.Edit,
-      ProjectPermissionActions.Create,
-      ProjectPermissionActions.Delete
-    ],
-    ProjectPermissionSub.Tags
-  );
-
-  can([ProjectPermissionActions.Read], ProjectPermissionSub.Role);
-  can([ProjectPermissionActions.Read], ProjectPermissionSub.AuditLogs);
-  can([ProjectPermissionActions.Read], ProjectPermissionSub.IpAllowList);
-
-  // double check if all CRUD are needed for CA and Certificates
-  can([ProjectPermissionActions.Read], ProjectPermissionSub.CertificateAuthorities);
-
-  can(
-    [
-      ProjectPermissionCertificateActions.Read,
-      ProjectPermissionCertificateActions.Edit,
-      ProjectPermissionCertificateActions.Create,
-      ProjectPermissionCertificateActions.Delete
-    ],
-    ProjectPermissionSub.Certificates
-  );
-
-  can([ProjectPermissionActions.Read], ProjectPermissionSub.CertificateTemplates);
-
-  can([ProjectPermissionActions.Read], ProjectPermissionSub.PkiAlerts);
-  can([ProjectPermissionActions.Read], ProjectPermissionSub.PkiCollections);
-  can([ProjectPermissionPkiSubscriberActions.Read], ProjectPermissionSub.PkiSubscribers);
-
-  can([ProjectPermissionActions.Read], ProjectPermissionSub.SshCertificates);
-  can([ProjectPermissionActions.Create], ProjectPermissionSub.SshCertificates);
-  can([ProjectPermissionActions.Read], ProjectPermissionSub.SshCertificateTemplates);
-
-  can([ProjectPermissionSshHostActions.Read], ProjectPermissionSub.SshHosts);
-
-  can(
-    [
-      ProjectPermissionCmekActions.Create,
-      ProjectPermissionCmekActions.Edit,
-      ProjectPermissionCmekActions.Delete,
-      ProjectPermissionCmekActions.Read,
-      ProjectPermissionCmekActions.Encrypt,
-      ProjectPermissionCmekActions.Decrypt,
-      ProjectPermissionCmekActions.Sign,
-      ProjectPermissionCmekActions.Verify
-    ],
-    ProjectPermissionSub.Cmek
-  );
-
-  can(
-    [
-      ProjectPermissionSecretSyncActions.Create,
-      ProjectPermissionSecretSyncActions.Edit,
-      ProjectPermissionSecretSyncActions.Delete,
-      ProjectPermissionSecretSyncActions.Read,
-      ProjectPermissionSecretSyncActions.SyncSecrets,
-      ProjectPermissionSecretSyncActions.ImportSecrets,
-      ProjectPermissionSecretSyncActions.RemoveSecrets
-    ],
-    ProjectPermissionSub.SecretSyncs
-  );
-
-  return rules;
-};
-
-export const projectMemberPermissions = buildMemberPermissionRules();
-
-const buildViewerPermissionRules = () => {
-  const { can, rules } = new AbilityBuilder<MongoAbility<ProjectPermissionSet>>(createMongoAbility);
-
-  can(ProjectPermissionSecretActions.DescribeAndReadValue, ProjectPermissionSub.Secrets);
-  can(ProjectPermissionSecretActions.DescribeSecret, ProjectPermissionSub.Secrets);
-  can(ProjectPermissionSecretActions.ReadValue, ProjectPermissionSub.Secrets);
-  can(ProjectPermissionActions.Read, ProjectPermissionSub.SecretFolders);
-  can(ProjectPermissionDynamicSecretActions.ReadRootCredential, ProjectPermissionSub.DynamicSecrets);
-  can(ProjectPermissionActions.Read, ProjectPermissionSub.SecretImports);
-  can(ProjectPermissionActions.Read, ProjectPermissionSub.SecretApproval);
-  can(ProjectPermissionActions.Read, ProjectPermissionSub.SecretRollback);
-  can(ProjectPermissionSecretRotationActions.Read, ProjectPermissionSub.SecretRotation);
-  can(ProjectPermissionMemberActions.Read, ProjectPermissionSub.Member);
-  can(ProjectPermissionGroupActions.Read, ProjectPermissionSub.Groups);
-  can(ProjectPermissionActions.Read, ProjectPermissionSub.Role);
-  can(ProjectPermissionActions.Read, ProjectPermissionSub.Integrations);
-  can(ProjectPermissionActions.Read, ProjectPermissionSub.Webhooks);
-  can(ProjectPermissionIdentityActions.Read, ProjectPermissionSub.Identity);
-  can(ProjectPermissionActions.Read, ProjectPermissionSub.ServiceTokens);
-  can(ProjectPermissionActions.Read, ProjectPermissionSub.Settings);
-  can(ProjectPermissionActions.Read, ProjectPermissionSub.Environments);
-  can(ProjectPermissionActions.Read, ProjectPermissionSub.Tags);
-  can(ProjectPermissionActions.Read, ProjectPermissionSub.AuditLogs);
-  can(ProjectPermissionActions.Read, ProjectPermissionSub.IpAllowList);
-  can(ProjectPermissionActions.Read, ProjectPermissionSub.CertificateAuthorities);
-  can(ProjectPermissionCertificateActions.Read, ProjectPermissionSub.Certificates);
-  can(ProjectPermissionCmekActions.Read, ProjectPermissionSub.Cmek);
-  can(ProjectPermissionActions.Read, ProjectPermissionSub.SshCertificates);
-  can(ProjectPermissionActions.Read, ProjectPermissionSub.SshCertificateTemplates);
-  can(ProjectPermissionSecretSyncActions.Read, ProjectPermissionSub.SecretSyncs);
-
-  return rules;
-};
-
-export const projectViewerPermission = buildViewerPermissionRules();
-
-const buildNoAccessProjectPermission = () => {
-  const { rules } = new AbilityBuilder<MongoAbility<ProjectPermissionSet>>(createMongoAbility);
-  return rules;
-};
-
-=======
->>>>>>> 04a8931c
 export const buildServiceTokenProjectPermission = (
   scopes: Array<{ secretPath: string; environment: string }>,
   permission: string[]
