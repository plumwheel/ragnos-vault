--- conflicted
+++ resolved
@@ -377,21 +377,19 @@
   PROJECT_ASSUME_PRIVILEGE_SESSION_START = "project-assume-privileges-session-start",
   PROJECT_ASSUME_PRIVILEGE_SESSION_END = "project-assume-privileges-session-end",
 
-<<<<<<< HEAD
   GET_PROJECT_PIT_COMMITS = "get-project-pit-commits",
   GET_PROJECT_PIT_COMMIT_CHANGES = "get-project-pit-commit-changes",
   GET_PROJECT_PIT_COMMIT_COUNT = "get-project-pit-commit-count",
   PIT_ROLLBACK_COMMIT = "pit-rollback-commit",
   PIT_REVERT_COMMIT = "pit-revert-commit",
   PIT_GET_FOLDER_STATE = "pit-get-folder-state",
-  PIT_COMPARE_FOLDER_STATES = "pit-compare-folder-states"
-=======
+  PIT_COMPARE_FOLDER_STATES = "pit-compare-folder-states",
+
   UPDATE_ORG = "update-org",
 
   CREATE_PROJECT = "create-project",
   UPDATE_PROJECT = "update-project",
   DELETE_PROJECT = "delete-project"
->>>>>>> be37e27d
 }
 
 export const filterableSecretEvents: EventType[] = [
@@ -2921,7 +2919,6 @@
   };
 }
 
-<<<<<<< HEAD
 interface GetProjectPitCommitsEvent {
   type: EventType.GET_PROJECT_PIT_COMMITS;
   metadata: {
@@ -2991,7 +2988,9 @@
     diffsCount: string;
     environment: string;
     folderPath: string;
-=======
+  }
+}
+
 interface OrgUpdateEvent {
   type: EventType.UPDATE_ORG;
   metadata: {
@@ -3042,7 +3041,6 @@
   metadata: {
     id: string;
     name: string;
->>>>>>> be37e27d
   };
 }
 
@@ -3312,17 +3310,14 @@
   | MicrosoftTeamsWorkflowIntegrationGetEvent
   | MicrosoftTeamsWorkflowIntegrationListEvent
   | MicrosoftTeamsWorkflowIntegrationUpdateEvent
-<<<<<<< HEAD
   | GetProjectPitCommitsEvent
   | GetProjectPitCommitChangesEvent
   | PitRollbackCommitEvent
   | GetProjectPitCommitCountEvent
   | PitRevertCommitEvent
   | PitCompareFolderStatesEvent
-  | PitGetFolderStateEvent;
-=======
+  | PitGetFolderStateEvent
   | OrgUpdateEvent
   | ProjectCreateEvent
   | ProjectUpdateEvent
-  | ProjectDeleteEvent;
->>>>>>> be37e27d
+  | ProjectDeleteEvent;