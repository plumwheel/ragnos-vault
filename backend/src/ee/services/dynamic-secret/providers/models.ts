import { z } from "zod";

export type PasswordRequirements = {
  length: number;
  required: {
    lowercase: number;
    uppercase: number;
    digits: number;
    symbols: number;
  };
  allowedSymbols?: string;
};

export enum SqlProviders {
  Postgres = "postgres",
  MySQL = "mysql2",
  Oracle = "oracledb",
  MsSQL = "mssql",
  SapAse = "sap-ase",
  Vertica = "vertica"
}

export enum AwsIamAuthType {
  AssumeRole = "assume-role",
  AccessKey = "access-key"
}

export enum ElasticSearchAuthTypes {
  User = "user",
  ApiKey = "api-key"
}

export enum LdapCredentialType {
  Dynamic = "dynamic",
  Static = "static"
}

export enum KubernetesCredentialType {
  Static = "static"
}

export enum TotpConfigType {
  URL = "url",
  MANUAL = "manual"
}

export enum TotpAlgorithm {
  SHA1 = "sha1",
  SHA256 = "sha256",
  SHA512 = "sha512"
}

export const DynamicSecretRedisDBSchema = z.object({
  host: z.string().trim().toLowerCase(),
  port: z.number(),
  username: z.string().trim(), // this is often "default".
  password: z.string().trim().optional(),
  creationStatement: z.string().trim(),
  revocationStatement: z.string().trim(),
  renewStatement: z.string().trim().optional(),
  ca: z.string().optional()
});

export const DynamicSecretAwsElastiCacheSchema = z.object({
  clusterName: z.string().trim().min(1),
  accessKeyId: z.string().trim().min(1),
  secretAccessKey: z.string().trim().min(1),

  region: z.string().trim(),
  creationStatement: z.string().trim(),
  revocationStatement: z.string().trim(),
  ca: z.string().optional()
});

export const DynamicSecretElasticSearchSchema = z.object({
  host: z.string().trim().min(1),
  port: z.number(),
  roles: z.array(z.string().trim().min(1)).min(1),

  // two auth types "user, apikey"
  auth: z.discriminatedUnion("type", [
    z.object({
      type: z.literal(ElasticSearchAuthTypes.User),
      username: z.string().trim(),
      password: z.string().trim()
    }),
    z.object({
      type: z.literal(ElasticSearchAuthTypes.ApiKey),
      apiKey: z.string().trim(),
      apiKeyId: z.string().trim()
    })
  ]),

  ca: z.string().optional()
});

export const DynamicSecretRabbitMqSchema = z.object({
  host: z.string().trim().min(1),
  port: z.number(),
  tags: z.array(z.string().trim()).default([]),

  username: z.string().trim().min(1),
  password: z.string().trim().min(1),

  ca: z.string().optional(),

  virtualHost: z.object({
    name: z.string().trim().min(1),
    permissions: z.object({
      read: z.string().trim().min(1),
      write: z.string().trim().min(1),
      configure: z.string().trim().min(1)
    })
  })
});

export const DynamicSecretSqlDBSchema = z.object({
  client: z.nativeEnum(SqlProviders),
  host: z.string().trim().toLowerCase(),
  port: z.number(),
  database: z.string().trim(),
  username: z.string().trim(),
  password: z.string().trim(),
  passwordRequirements: z
    .object({
      length: z.number().min(1).max(250),
      required: z
        .object({
          lowercase: z.number().min(0),
          uppercase: z.number().min(0),
          digits: z.number().min(0),
          symbols: z.number().min(0)
        })
        .refine((data) => {
          const total = Object.values(data).reduce((sum, count) => sum + count, 0);
          return total <= 250;
        }, "Sum of required characters cannot exceed 250"),
      allowedSymbols: z.string().optional()
    })
    .refine((data) => {
      const total = Object.values(data.required).reduce((sum, count) => sum + count, 0);
      return total <= data.length;
    }, "Sum of required characters cannot exceed the total length")
    .optional()
    .describe("Password generation requirements"),
  creationStatement: z.string().trim(),
  revocationStatement: z.string().trim(),
  renewStatement: z.string().trim().optional(),
  ca: z.string().optional(),
  gatewayId: z.string().nullable().optional()
});

export const DynamicSecretCassandraSchema = z.object({
  host: z.string().trim().toLowerCase(),
  port: z.number(),
  localDataCenter: z.string().trim().min(1),
  keyspace: z.string().trim().optional(),
  username: z.string().trim(),
  password: z.string().trim(),
  creationStatement: z.string().trim(),
  revocationStatement: z.string().trim(),
  renewStatement: z.string().trim().optional(),
  ca: z.string().optional()
});

export const DynamicSecretSapAseSchema = z.object({
  host: z.string().trim().toLowerCase(),
  port: z.number(),
  database: z.string().trim(),
  username: z.string().trim(),
  password: z.string().trim(),
  creationStatement: z.string().trim(),
  revocationStatement: z.string().trim()
});

export const DynamicSecretAwsIamSchema = z.preprocess(
  (val) => {
    if (typeof val === "object" && val !== null && !Object.hasOwn(val, "method")) {
      // eslint-disable-next-line no-param-reassign
      (val as { method: string }).method = AwsIamAuthType.AccessKey;
    }
    return val;
  },
  z.discriminatedUnion("method", [
    z.object({
      method: z.literal(AwsIamAuthType.AccessKey),
      accessKey: z.string().trim().min(1),
      secretAccessKey: z.string().trim().min(1),
      region: z.string().trim().min(1),
      awsPath: z.string().trim().optional(),
      permissionBoundaryPolicyArn: z.string().trim().optional(),
      policyDocument: z.string().trim().optional(),
      userGroups: z.string().trim().optional(),
      policyArns: z.string().trim().optional()
    }),
    z.object({
      method: z.literal(AwsIamAuthType.AssumeRole),
      roleArn: z.string().trim().min(1, "Role ARN required"),
      region: z.string().trim().min(1),
      awsPath: z.string().trim().optional(),
      permissionBoundaryPolicyArn: z.string().trim().optional(),
      policyDocument: z.string().trim().optional(),
      userGroups: z.string().trim().optional(),
      policyArns: z.string().trim().optional()
    })
  ])
);

export const DynamicSecretMongoAtlasSchema = z.object({
  adminPublicKey: z.string().trim().min(1).describe("Admin user public api key"),
  adminPrivateKey: z.string().trim().min(1).describe("Admin user private api key"),
  groupId: z
    .string()
    .trim()
    .min(1)
    .describe("Unique 24-hexadecimal digit string that identifies your project. This is same as project id"),
  roles: z
    .object({
      collectionName: z.string().optional().describe("Collection on which this role applies."),
      databaseName: z.string().min(1).describe("Database to which the user is granted access privileges."),
      roleName: z
        .string()
        .min(1)
        .describe(
          ' Enum: "atlasAdmin" "backup" "clusterMonitor" "dbAdmin" "dbAdminAnyDatabase" "enableSharding" "read" "readAnyDatabase" "readWrite" "readWriteAnyDatabase" "<a custom role name>".Human-readable label that identifies a group of privileges assigned to a database user. This value can either be a built-in role or a custom role.'
        )
    })
    .array()
    .min(1),
  scopes: z
    .object({
      name: z
        .string()
        .min(1)
        .describe(
          "Human-readable label that identifies the cluster or MongoDB Atlas Data Lake that this database user can access."
        ),
      type: z
        .string()
        .min(1)
        .describe("Category of resource that this database user can access. Enum: CLUSTER, DATA_LAKE, STREAM")
    })
    .array()
});

export const DynamicSecretMongoDBSchema = z.object({
  host: z.string().min(1).trim().toLowerCase(),
  port: z.number().optional(),
  username: z.string().min(1).trim(),
  password: z.string().min(1).trim(),
  database: z.string().min(1).trim(),
  ca: z.string().min(1).optional(),
  roles: z
    .string()
    .array()
    .min(1)
    .describe(
      'Enum: "atlasAdmin" "backup" "clusterMonitor" "dbAdmin" "dbAdminAnyDatabase" "enableSharding" "read" "readAnyDatabase" "readWrite" "readWriteAnyDatabase" "<a custom role name>".Human-readable label that identifies a group of privileges assigned to a database user. This value can either be a built-in role or a custom role.'
    )
});

export const DynamicSecretSapHanaSchema = z.object({
  host: z.string().trim().toLowerCase(),
  port: z.number(),
  username: z.string().trim(),
  password: z.string().trim(),
  creationStatement: z.string().trim(),
  revocationStatement: z.string().trim(),
  renewStatement: z.string().trim().optional(),
  ca: z.string().optional()
});

export const DynamicSecretSnowflakeSchema = z.object({
  accountId: z.string().trim().min(1),
  orgId: z.string().trim().min(1),
  username: z.string().trim().min(1),
  password: z.string().trim().min(1),
  creationStatement: z.string().trim().min(1),
  revocationStatement: z.string().trim().min(1),
  renewStatement: z.string().trim().optional()
});

export const AzureEntraIDSchema = z.object({
  tenantId: z.string().trim().min(1),
  userId: z.string().trim().min(1),
  email: z.string().trim().min(1),
  applicationId: z.string().trim().min(1),
  clientSecret: z.string().trim().min(1)
});

export const LdapSchema = z.union([
  z.object({
    url: z.string().trim().min(1),
    binddn: z.string().trim().min(1),
    bindpass: z.string().trim().min(1),
    ca: z.string().optional(),
    credentialType: z.literal(LdapCredentialType.Dynamic).optional().default(LdapCredentialType.Dynamic),
    creationLdif: z.string().min(1),
    revocationLdif: z.string().min(1),
    rollbackLdif: z.string().optional()
  }),
  z.object({
    url: z.string().trim().min(1),
    binddn: z.string().trim().min(1),
    bindpass: z.string().trim().min(1),
    ca: z.string().optional(),
    credentialType: z.literal(LdapCredentialType.Static),
    rotationLdif: z.string().min(1)
  })
]);

export const DynamicSecretKubernetesSchema = z.object({
  url: z.string().url().trim().min(1),
  gatewayId: z.string().nullable().optional(),
  sslEnabled: z.boolean().default(true),
  clusterToken: z.string().trim().min(1),
  ca: z.string().optional(),
  serviceAccountName: z.string().trim().min(1),
  credentialType: z.literal(KubernetesCredentialType.Static),
  namespace: z.string().trim().min(1),
  audiences: z.array(z.string().trim().min(1))
});

export const DynamicSecretVerticaSchema = z.object({
  host: z.string().trim().toLowerCase(),
  port: z.number(),
  username: z.string().trim(),
  password: z.string().trim(),
  database: z.string().trim(),
  gatewayId: z.string().nullable().optional(),
  creationStatement: z.string().trim(),
  revocationStatement: z.string().trim(),
  passwordRequirements: z
    .object({
      length: z.number().min(1).max(250),
      required: z
        .object({
          lowercase: z.number().min(0),
          uppercase: z.number().min(0),
          digits: z.number().min(0),
          symbols: z.number().min(0)
        })
        .refine((data) => {
          const total = Object.values(data).reduce((sum, count) => sum + count, 0);
          return total <= 250;
        }, "Sum of required characters cannot exceed 250"),
      allowedSymbols: z.string().optional()
    })
    .refine((data) => {
      const total = Object.values(data.required).reduce((sum, count) => sum + count, 0);
      return total <= data.length;
    }, "Sum of required characters cannot exceed the total length")
    .optional()
    .describe("Password generation requirements")
});

export const DynamicSecretTotpSchema = z.discriminatedUnion("configType", [
  z.object({
    configType: z.literal(TotpConfigType.URL),
    url: z
      .string()
      .url()
      .trim()
      .min(1)
      .refine((val) => {
        const urlObj = new URL(val);
        const secret = urlObj.searchParams.get("secret");

        return Boolean(secret);
      }, "OTP URL must contain secret field")
  }),
  z.object({
    configType: z.literal(TotpConfigType.MANUAL),
    secret: z
      .string()
      .trim()
      .min(1)
      .transform((val) => val.replace(/\s+/g, "")),
    period: z.number().optional(),
    algorithm: z.nativeEnum(TotpAlgorithm).optional(),
    digits: z.number().optional()
  })
]);

export enum DynamicSecretProviders {
  SqlDatabase = "sql-database",
  Cassandra = "cassandra",
  AwsIam = "aws-iam",
  Redis = "redis",
  AwsElastiCache = "aws-elasticache",
  MongoAtlas = "mongo-db-atlas",
  ElasticSearch = "elastic-search",
  MongoDB = "mongo-db",
  RabbitMq = "rabbit-mq",
  AzureEntraID = "azure-entra-id",
  Ldap = "ldap",
  SapHana = "sap-hana",
  Snowflake = "snowflake",
  Totp = "totp",
  SapAse = "sap-ase",
  Kubernetes = "kubernetes",
  Vertica = "vertica"
}

export const DynamicSecretProviderSchema = z.discriminatedUnion("type", [
  z.object({ type: z.literal(DynamicSecretProviders.SqlDatabase), inputs: DynamicSecretSqlDBSchema }),
  z.object({ type: z.literal(DynamicSecretProviders.Cassandra), inputs: DynamicSecretCassandraSchema }),
  z.object({ type: z.literal(DynamicSecretProviders.SapAse), inputs: DynamicSecretSapAseSchema }),
  z.object({ type: z.literal(DynamicSecretProviders.AwsIam), inputs: DynamicSecretAwsIamSchema }),
  z.object({ type: z.literal(DynamicSecretProviders.Redis), inputs: DynamicSecretRedisDBSchema }),
  z.object({ type: z.literal(DynamicSecretProviders.SapHana), inputs: DynamicSecretSapHanaSchema }),
  z.object({ type: z.literal(DynamicSecretProviders.AwsElastiCache), inputs: DynamicSecretAwsElastiCacheSchema }),
  z.object({ type: z.literal(DynamicSecretProviders.MongoAtlas), inputs: DynamicSecretMongoAtlasSchema }),
  z.object({ type: z.literal(DynamicSecretProviders.ElasticSearch), inputs: DynamicSecretElasticSearchSchema }),
  z.object({ type: z.literal(DynamicSecretProviders.MongoDB), inputs: DynamicSecretMongoDBSchema }),
  z.object({ type: z.literal(DynamicSecretProviders.RabbitMq), inputs: DynamicSecretRabbitMqSchema }),
  z.object({ type: z.literal(DynamicSecretProviders.AzureEntraID), inputs: AzureEntraIDSchema }),
  z.object({ type: z.literal(DynamicSecretProviders.Ldap), inputs: LdapSchema }),
  z.object({ type: z.literal(DynamicSecretProviders.Snowflake), inputs: DynamicSecretSnowflakeSchema }),
  z.object({ type: z.literal(DynamicSecretProviders.Totp), inputs: DynamicSecretTotpSchema }),
  z.object({ type: z.literal(DynamicSecretProviders.Kubernetes), inputs: DynamicSecretKubernetesSchema }),
  z.object({ type: z.literal(DynamicSecretProviders.Vertica), inputs: DynamicSecretVerticaSchema })
]);

export type TDynamicProviderFns = {
  create: (arg: {
    inputs: unknown;
    expireAt: number;
    usernameTemplate?: string | null;
<<<<<<< HEAD
    identity?: {
      name: string;
    };
=======
    metadata: { projectId: string };
>>>>>>> 7ba79dec
  }) => Promise<{ entityId: string; data: unknown }>;
  validateConnection: (inputs: unknown, metadata: { projectId: string }) => Promise<boolean>;
  validateProviderInputs: (inputs: object, metadata: { projectId: string }) => Promise<unknown>;
  revoke: (inputs: unknown, entityId: string, metadata: { projectId: string }) => Promise<{ entityId: string }>;
  renew: (
    inputs: unknown,
    entityId: string,
    expireAt: number,
    metadata: { projectId: string }
  ) => Promise<{ entityId: string }>;
};<|MERGE_RESOLUTION|>--- conflicted
+++ resolved
@@ -427,13 +427,10 @@
     inputs: unknown;
     expireAt: number;
     usernameTemplate?: string | null;
-<<<<<<< HEAD
     identity?: {
       name: string;
     };
-=======
     metadata: { projectId: string };
->>>>>>> 7ba79dec
   }) => Promise<{ entityId: string; data: unknown }>;
   validateConnection: (inputs: unknown, metadata: { projectId: string }) => Promise<boolean>;
   validateProviderInputs: (inputs: object, metadata: { projectId: string }) => Promise<unknown>;
