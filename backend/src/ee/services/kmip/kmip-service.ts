--- conflicted
+++ resolved
@@ -1,11 +1,7 @@
 import { ForbiddenError } from "@casl/ability";
 import * as x509 from "@peculiar/x509";
 
-<<<<<<< HEAD
-import { ActionProjectType } from "@app/db/schemas";
 import { crypto } from "@app/lib/crypto/cryptography";
-=======
->>>>>>> 06f5af12
 import { BadRequestError, InternalServerError, NotFoundError } from "@app/lib/errors";
 import { isValidIp } from "@app/lib/ip";
 import { ms } from "@app/lib/ms";
