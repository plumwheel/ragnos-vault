import { z } from "zod";

import { EventType } from "@app/ee/services/audit-log/audit-log-types";
import { OCIVaultSyncListItemSchema, OCIVaultSyncSchema } from "@app/ee/services/secret-sync/oci-vault";
import { ApiDocsTags, SecretSyncs } from "@app/lib/api-docs";
import { readLimit } from "@app/server/config/rateLimiter";
import { verifyAuth } from "@app/server/plugins/auth/verify-auth";
import { AuthMode } from "@app/services/auth/auth-type";
import { OnePassSyncListItemSchema, OnePassSyncSchema } from "@app/services/secret-sync/1password";
import {
  AwsParameterStoreSyncListItemSchema,
  AwsParameterStoreSyncSchema
} from "@app/services/secret-sync/aws-parameter-store";
import {
  AwsSecretsManagerSyncListItemSchema,
  AwsSecretsManagerSyncSchema
} from "@app/services/secret-sync/aws-secrets-manager";
import {
  AzureAppConfigurationSyncListItemSchema,
  AzureAppConfigurationSyncSchema
} from "@app/services/secret-sync/azure-app-configuration";
import { AzureDevOpsSyncListItemSchema, AzureDevOpsSyncSchema } from "@app/services/secret-sync/azure-devops";
import { AzureKeyVaultSyncListItemSchema, AzureKeyVaultSyncSchema } from "@app/services/secret-sync/azure-key-vault";
import { CamundaSyncListItemSchema, CamundaSyncSchema } from "@app/services/secret-sync/camunda";
import { DatabricksSyncListItemSchema, DatabricksSyncSchema } from "@app/services/secret-sync/databricks";
import { FlyioSyncListItemSchema, FlyioSyncSchema } from "@app/services/secret-sync/flyio";
import { GcpSyncListItemSchema, GcpSyncSchema } from "@app/services/secret-sync/gcp";
import { GitHubSyncListItemSchema, GitHubSyncSchema } from "@app/services/secret-sync/github";
import { HCVaultSyncListItemSchema, HCVaultSyncSchema } from "@app/services/secret-sync/hc-vault";
import { HerokuSyncListItemSchema, HerokuSyncSchema } from "@app/services/secret-sync/heroku";
import { HumanitecSyncListItemSchema, HumanitecSyncSchema } from "@app/services/secret-sync/humanitec";
import { RenderSyncListItemSchema, RenderSyncSchema } from "@app/services/secret-sync/render/render-sync-schemas";
import { TeamCitySyncListItemSchema, TeamCitySyncSchema } from "@app/services/secret-sync/teamcity";
import { TerraformCloudSyncListItemSchema, TerraformCloudSyncSchema } from "@app/services/secret-sync/terraform-cloud";
import { VercelSyncListItemSchema, VercelSyncSchema } from "@app/services/secret-sync/vercel";
import { WindmillSyncListItemSchema, WindmillSyncSchema } from "@app/services/secret-sync/windmill";

const SecretSyncSchema = z.discriminatedUnion("destination", [
  AwsParameterStoreSyncSchema,
  AwsSecretsManagerSyncSchema,
  GitHubSyncSchema,
  GcpSyncSchema,
  AzureKeyVaultSyncSchema,
  AzureAppConfigurationSyncSchema,
  AzureDevOpsSyncSchema,
  DatabricksSyncSchema,
  HumanitecSyncSchema,
  TerraformCloudSyncSchema,
  CamundaSyncSchema,
  VercelSyncSchema,
  WindmillSyncSchema,
  HCVaultSyncSchema,
  TeamCitySyncSchema,
  OCIVaultSyncSchema,
  OnePassSyncSchema,
<<<<<<< HEAD
  HerokuSyncSchema
=======
  RenderSyncSchema,
  FlyioSyncSchema
>>>>>>> f385386a
]);

const SecretSyncOptionsSchema = z.discriminatedUnion("destination", [
  AwsParameterStoreSyncListItemSchema,
  AwsSecretsManagerSyncListItemSchema,
  GitHubSyncListItemSchema,
  GcpSyncListItemSchema,
  AzureKeyVaultSyncListItemSchema,
  AzureAppConfigurationSyncListItemSchema,
  AzureDevOpsSyncListItemSchema,
  DatabricksSyncListItemSchema,
  HumanitecSyncListItemSchema,
  TerraformCloudSyncListItemSchema,
  CamundaSyncListItemSchema,
  VercelSyncListItemSchema,
  WindmillSyncListItemSchema,
  HCVaultSyncListItemSchema,
  TeamCitySyncListItemSchema,
  OCIVaultSyncListItemSchema,
  OnePassSyncListItemSchema,
<<<<<<< HEAD
  HerokuSyncListItemSchema
=======
  RenderSyncListItemSchema,
  FlyioSyncListItemSchema
>>>>>>> f385386a
]);

export const registerSecretSyncRouter = async (server: FastifyZodProvider) => {
  server.route({
    method: "GET",
    url: "/options",
    config: {
      rateLimit: readLimit
    },
    schema: {
      hide: false,
      tags: [ApiDocsTags.SecretSyncs],
      description: "List the available Secret Sync Options.",
      response: {
        200: z.object({
          secretSyncOptions: SecretSyncOptionsSchema.array()
        })
      }
    },
    onRequest: verifyAuth([AuthMode.JWT, AuthMode.IDENTITY_ACCESS_TOKEN]),
    handler: () => {
      const secretSyncOptions = server.services.secretSync.listSecretSyncOptions();
      return { secretSyncOptions };
    }
  });

  server.route({
    method: "GET",
    url: "/",
    config: {
      rateLimit: readLimit
    },
    schema: {
      hide: false,
      tags: [ApiDocsTags.SecretSyncs],
      description: "List all the Secret Syncs for the specified project.",
      querystring: z.object({
        projectId: z.string().trim().min(1, "Project ID required").describe(SecretSyncs.LIST().projectId)
      }),
      response: {
        200: z.object({ secretSyncs: SecretSyncSchema.array() })
      }
    },
    onRequest: verifyAuth([AuthMode.JWT, AuthMode.IDENTITY_ACCESS_TOKEN]),
    handler: async (req) => {
      const {
        query: { projectId },
        permission
      } = req;

      const secretSyncs = await server.services.secretSync.listSecretSyncsByProjectId({ projectId }, permission);

      await server.services.auditLog.createAuditLog({
        ...req.auditLogInfo,
        projectId,
        event: {
          type: EventType.GET_SECRET_SYNCS,
          metadata: {
            syncIds: secretSyncs.map((sync) => sync.id),
            count: secretSyncs.length
          }
        }
      });

      return { secretSyncs };
    }
  });
};<|MERGE_RESOLUTION|>--- conflicted
+++ resolved
@@ -53,12 +53,9 @@
   TeamCitySyncSchema,
   OCIVaultSyncSchema,
   OnePassSyncSchema,
-<<<<<<< HEAD
-  HerokuSyncSchema
-=======
+  HerokuSyncSchema,
   RenderSyncSchema,
   FlyioSyncSchema
->>>>>>> f385386a
 ]);
 
 const SecretSyncOptionsSchema = z.discriminatedUnion("destination", [
@@ -79,12 +76,9 @@
   TeamCitySyncListItemSchema,
   OCIVaultSyncListItemSchema,
   OnePassSyncListItemSchema,
-<<<<<<< HEAD
-  HerokuSyncListItemSchema
-=======
+  HerokuSyncListItemSchema,
   RenderSyncListItemSchema,
   FlyioSyncListItemSchema
->>>>>>> f385386a
 ]);
 
 export const registerSecretSyncRouter = async (server: FastifyZodProvider) => {
