import { z } from "zod";

import { EventType } from "@app/ee/services/audit-log/audit-log-types";
import { OCIVaultSyncListItemSchema, OCIVaultSyncSchema } from "@app/ee/services/secret-sync/oci-vault";
import { ApiDocsTags, SecretSyncs } from "@app/lib/api-docs";
import { readLimit } from "@app/server/config/rateLimiter";
import { verifyAuth } from "@app/server/plugins/auth/verify-auth";
import { AuthMode } from "@app/services/auth/auth-type";
import { OnePassSyncListItemSchema, OnePassSyncSchema } from "@app/services/secret-sync/1password";
import {
  AwsParameterStoreSyncListItemSchema,
  AwsParameterStoreSyncSchema
} from "@app/services/secret-sync/aws-parameter-store";
import {
  AwsSecretsManagerSyncListItemSchema,
  AwsSecretsManagerSyncSchema
} from "@app/services/secret-sync/aws-secrets-manager";
import {
  AzureAppConfigurationSyncListItemSchema,
  AzureAppConfigurationSyncSchema
} from "@app/services/secret-sync/azure-app-configuration";
import { AzureDevOpsSyncListItemSchema, AzureDevOpsSyncSchema } from "@app/services/secret-sync/azure-devops";
import { AzureKeyVaultSyncListItemSchema, AzureKeyVaultSyncSchema } from "@app/services/secret-sync/azure-key-vault";
import { CamundaSyncListItemSchema, CamundaSyncSchema } from "@app/services/secret-sync/camunda";
import {
  CloudflarePagesSyncListItemSchema,
  CloudflarePagesSyncSchema
} from "@app/services/secret-sync/cloudflare-pages/cloudflare-pages-schema";
import {
  CloudflareWorkersSyncListItemSchema,
  CloudflareWorkersSyncSchema
} from "@app/services/secret-sync/cloudflare-workers/cloudflare-workers-schemas";
import { DatabricksSyncListItemSchema, DatabricksSyncSchema } from "@app/services/secret-sync/databricks";
import { FlyioSyncListItemSchema, FlyioSyncSchema } from "@app/services/secret-sync/flyio";
import { GcpSyncListItemSchema, GcpSyncSchema } from "@app/services/secret-sync/gcp";
import { GitHubSyncListItemSchema, GitHubSyncSchema } from "@app/services/secret-sync/github";
import { GitLabSyncListItemSchema, GitLabSyncSchema } from "@app/services/secret-sync/gitlab";
import { HCVaultSyncListItemSchema, HCVaultSyncSchema } from "@app/services/secret-sync/hc-vault";
import { HerokuSyncListItemSchema, HerokuSyncSchema } from "@app/services/secret-sync/heroku";
import { HumanitecSyncListItemSchema, HumanitecSyncSchema } from "@app/services/secret-sync/humanitec";
import { RailwaySyncListItemSchema, RailwaySyncSchema } from "@app/services/secret-sync/railway/railway-sync-schemas";
import { RenderSyncListItemSchema, RenderSyncSchema } from "@app/services/secret-sync/render/render-sync-schemas";
import { TeamCitySyncListItemSchema, TeamCitySyncSchema } from "@app/services/secret-sync/teamcity";
import { TerraformCloudSyncListItemSchema, TerraformCloudSyncSchema } from "@app/services/secret-sync/terraform-cloud";
import { VercelSyncListItemSchema, VercelSyncSchema } from "@app/services/secret-sync/vercel";
import { WindmillSyncListItemSchema, WindmillSyncSchema } from "@app/services/secret-sync/windmill";
import { ZabbixSyncListItemSchema, ZabbixSyncSchema } from "@app/services/secret-sync/zabbix";

const SecretSyncSchema = z.discriminatedUnion("destination", [
  AwsParameterStoreSyncSchema,
  AwsSecretsManagerSyncSchema,
  GitHubSyncSchema,
  GcpSyncSchema,
  AzureKeyVaultSyncSchema,
  AzureAppConfigurationSyncSchema,
  AzureDevOpsSyncSchema,
  DatabricksSyncSchema,
  HumanitecSyncSchema,
  TerraformCloudSyncSchema,
  CamundaSyncSchema,
  VercelSyncSchema,
  WindmillSyncSchema,
  HCVaultSyncSchema,
  TeamCitySyncSchema,
  OCIVaultSyncSchema,
  OnePassSyncSchema,
  HerokuSyncSchema,
  RenderSyncSchema,
  FlyioSyncSchema,
  GitLabSyncSchema,
  CloudflarePagesSyncSchema,
<<<<<<< HEAD
  CloudflareWorkersSyncSchema,
  ZabbixSyncSchema
=======
  ZabbixSyncSchema,
  RailwaySyncSchema
>>>>>>> 6d91297c
]);

const SecretSyncOptionsSchema = z.discriminatedUnion("destination", [
  AwsParameterStoreSyncListItemSchema,
  AwsSecretsManagerSyncListItemSchema,
  GitHubSyncListItemSchema,
  GcpSyncListItemSchema,
  AzureKeyVaultSyncListItemSchema,
  AzureAppConfigurationSyncListItemSchema,
  AzureDevOpsSyncListItemSchema,
  DatabricksSyncListItemSchema,
  HumanitecSyncListItemSchema,
  TerraformCloudSyncListItemSchema,
  CamundaSyncListItemSchema,
  VercelSyncListItemSchema,
  WindmillSyncListItemSchema,
  HCVaultSyncListItemSchema,
  TeamCitySyncListItemSchema,
  OCIVaultSyncListItemSchema,
  OnePassSyncListItemSchema,
  HerokuSyncListItemSchema,
  RenderSyncListItemSchema,
  FlyioSyncListItemSchema,
  GitLabSyncListItemSchema,
  CloudflarePagesSyncListItemSchema,
<<<<<<< HEAD
  CloudflareWorkersSyncListItemSchema,
  ZabbixSyncListItemSchema
=======
  ZabbixSyncListItemSchema,
  RailwaySyncListItemSchema
>>>>>>> 6d91297c
]);

export const registerSecretSyncRouter = async (server: FastifyZodProvider) => {
  server.route({
    method: "GET",
    url: "/options",
    config: {
      rateLimit: readLimit
    },
    schema: {
      hide: false,
      tags: [ApiDocsTags.SecretSyncs],
      description: "List the available Secret Sync Options.",
      response: {
        200: z.object({
          secretSyncOptions: SecretSyncOptionsSchema.array()
        })
      }
    },
    onRequest: verifyAuth([AuthMode.JWT, AuthMode.IDENTITY_ACCESS_TOKEN]),
    handler: () => {
      const secretSyncOptions = server.services.secretSync.listSecretSyncOptions();
      return { secretSyncOptions };
    }
  });

  server.route({
    method: "GET",
    url: "/",
    config: {
      rateLimit: readLimit
    },
    schema: {
      hide: false,
      tags: [ApiDocsTags.SecretSyncs],
      description: "List all the Secret Syncs for the specified project.",
      querystring: z.object({
        projectId: z.string().trim().min(1, "Project ID required").describe(SecretSyncs.LIST().projectId)
      }),
      response: {
        200: z.object({ secretSyncs: SecretSyncSchema.array() })
      }
    },
    onRequest: verifyAuth([AuthMode.JWT, AuthMode.IDENTITY_ACCESS_TOKEN]),
    handler: async (req) => {
      const {
        query: { projectId },
        permission
      } = req;

      const secretSyncs = await server.services.secretSync.listSecretSyncsByProjectId({ projectId }, permission);

      await server.services.auditLog.createAuditLog({
        ...req.auditLogInfo,
        projectId,
        event: {
          type: EventType.GET_SECRET_SYNCS,
          metadata: {
            syncIds: secretSyncs.map((sync) => sync.id),
            count: secretSyncs.length
          }
        }
      });

      return { secretSyncs };
    }
  });
};<|MERGE_RESOLUTION|>--- conflicted
+++ resolved
@@ -69,13 +69,10 @@
   FlyioSyncSchema,
   GitLabSyncSchema,
   CloudflarePagesSyncSchema,
-<<<<<<< HEAD
   CloudflareWorkersSyncSchema,
-  ZabbixSyncSchema
-=======
+
   ZabbixSyncSchema,
   RailwaySyncSchema
->>>>>>> 6d91297c
 ]);
 
 const SecretSyncOptionsSchema = z.discriminatedUnion("destination", [
@@ -101,13 +98,10 @@
   FlyioSyncListItemSchema,
   GitLabSyncListItemSchema,
   CloudflarePagesSyncListItemSchema,
-<<<<<<< HEAD
   CloudflareWorkersSyncListItemSchema,
-  ZabbixSyncListItemSchema
-=======
+
   ZabbixSyncListItemSchema,
   RailwaySyncListItemSchema
->>>>>>> 6d91297c
 ]);
 
 export const registerSecretSyncRouter = async (server: FastifyZodProvider) => {
