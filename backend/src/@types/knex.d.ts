--- conflicted
+++ resolved
@@ -890,17 +890,15 @@
       TProjectSplitBackfillIdsInsert,
       TProjectSplitBackfillIdsUpdate
     >;
-<<<<<<< HEAD
     [TableName.ResourceMetadata]: KnexOriginal.CompositeTableType<
       TResourceMetadata,
       TResourceMetadataInsert,
       TResourceMetadataUpdate
-=======
+    >;
     [TableName.AppConnection]: KnexOriginal.CompositeTableType<
       TAppConnections,
       TAppConnectionsInsert,
       TAppConnectionsUpdate
->>>>>>> 5ab0c66d
     >;
   }
 }