import "fastify";

import { Redis } from "ioredis";

import { TUsers } from "@app/db/schemas";
import { TAccessApprovalPolicyServiceFactory } from "@app/ee/services/access-approval-policy/access-approval-policy-service";
import { TAccessApprovalRequestServiceFactory } from "@app/ee/services/access-approval-request/access-approval-request-service";
import { TAssumePrivilegeServiceFactory } from "@app/ee/services/assume-privilege/assume-privilege-service";
import { TAuditLogServiceFactory } from "@app/ee/services/audit-log/audit-log-service";
import { TCreateAuditLogDTO } from "@app/ee/services/audit-log/audit-log-types";
import { TAuditLogStreamServiceFactory } from "@app/ee/services/audit-log-stream/audit-log-stream-service";
import { TCertificateAuthorityCrlServiceFactory } from "@app/ee/services/certificate-authority-crl/certificate-authority-crl-service";
import { TCertificateEstServiceFactory } from "@app/ee/services/certificate-est/certificate-est-service";
import { TDynamicSecretServiceFactory } from "@app/ee/services/dynamic-secret/dynamic-secret-service";
import { TDynamicSecretLeaseServiceFactory } from "@app/ee/services/dynamic-secret-lease/dynamic-secret-lease-service";
import { TExternalKmsServiceFactory } from "@app/ee/services/external-kms/external-kms-service";
import { TGatewayServiceFactory } from "@app/ee/services/gateway/gateway-service";
import { TGithubOrgSyncServiceFactory } from "@app/ee/services/github-org-sync/github-org-sync-service";
import { TGroupServiceFactory } from "@app/ee/services/group/group-service";
import { TIdentityProjectAdditionalPrivilegeServiceFactory } from "@app/ee/services/identity-project-additional-privilege/identity-project-additional-privilege-service";
import { TIdentityProjectAdditionalPrivilegeV2ServiceFactory } from "@app/ee/services/identity-project-additional-privilege-v2/identity-project-additional-privilege-v2-service";
import { TKmipClientDALFactory } from "@app/ee/services/kmip/kmip-client-dal";
import { TKmipOperationServiceFactory } from "@app/ee/services/kmip/kmip-operation-service";
import { TKmipServiceFactory } from "@app/ee/services/kmip/kmip-service";
import { TLdapConfigServiceFactory } from "@app/ee/services/ldap-config/ldap-config-service";
import { TLicenseServiceFactory } from "@app/ee/services/license/license-service";
import { TOidcConfigServiceFactory } from "@app/ee/services/oidc/oidc-config-service";
import { TPermissionServiceFactory } from "@app/ee/services/permission/permission-service";
import { TProjectTemplateServiceFactory } from "@app/ee/services/project-template/project-template-service";
import { TProjectUserAdditionalPrivilegeServiceFactory } from "@app/ee/services/project-user-additional-privilege/project-user-additional-privilege-service";
import { TRateLimitServiceFactory } from "@app/ee/services/rate-limit/rate-limit-service";
import { RateLimitConfiguration } from "@app/ee/services/rate-limit/rate-limit-types";
import { TSamlConfigServiceFactory } from "@app/ee/services/saml-config/saml-config-service";
import { TScimServiceFactory } from "@app/ee/services/scim/scim-service";
import { TSecretApprovalPolicyServiceFactory } from "@app/ee/services/secret-approval-policy/secret-approval-policy-service";
import { TSecretApprovalRequestServiceFactory } from "@app/ee/services/secret-approval-request/secret-approval-request-service";
import { TSecretRotationServiceFactory } from "@app/ee/services/secret-rotation/secret-rotation-service";
import { TSecretRotationV2ServiceFactory } from "@app/ee/services/secret-rotation-v2/secret-rotation-v2-service";
import { TSecretScanningServiceFactory } from "@app/ee/services/secret-scanning/secret-scanning-service";
import { TSecretScanningV2ServiceFactory } from "@app/ee/services/secret-scanning-v2/secret-scanning-v2-service";
import { TSecretSnapshotServiceFactory } from "@app/ee/services/secret-snapshot/secret-snapshot-service";
import { TSshCertificateAuthorityServiceFactory } from "@app/ee/services/ssh/ssh-certificate-authority-service";
import { TSshCertificateTemplateServiceFactory } from "@app/ee/services/ssh-certificate-template/ssh-certificate-template-service";
import { TSshHostServiceFactory } from "@app/ee/services/ssh-host/ssh-host-service";
import { TSshHostGroupServiceFactory } from "@app/ee/services/ssh-host-group/ssh-host-group-service";
import { TTrustedIpServiceFactory } from "@app/ee/services/trusted-ip/trusted-ip-service";
import { TAuthMode } from "@app/server/plugins/auth/inject-identity";
import { TApiKeyServiceFactory } from "@app/services/api-key/api-key-service";
import { TAppConnectionServiceFactory } from "@app/services/app-connection/app-connection-service";
import { TAuthLoginFactory } from "@app/services/auth/auth-login-service";
import { TAuthPasswordFactory } from "@app/services/auth/auth-password-service";
import { TAuthSignupFactory } from "@app/services/auth/auth-signup-service";
import { ActorAuthMethod, ActorType } from "@app/services/auth/auth-type";
import { TAuthTokenServiceFactory } from "@app/services/auth-token/auth-token-service";
import { TCertificateServiceFactory } from "@app/services/certificate/certificate-service";
import { TCertificateAuthorityServiceFactory } from "@app/services/certificate-authority/certificate-authority-service";
import { TInternalCertificateAuthorityServiceFactory } from "@app/services/certificate-authority/internal/internal-certificate-authority-service";
import { TCertificateTemplateServiceFactory } from "@app/services/certificate-template/certificate-template-service";
import { TCmekServiceFactory } from "@app/services/cmek/cmek-service";
import { TExternalGroupOrgRoleMappingServiceFactory } from "@app/services/external-group-org-role-mapping/external-group-org-role-mapping-service";
import { TExternalMigrationServiceFactory } from "@app/services/external-migration/external-migration-service";
import { TGroupProjectServiceFactory } from "@app/services/group-project/group-project-service";
import { THsmServiceFactory } from "@app/services/hsm/hsm-service";
import { TIdentityServiceFactory } from "@app/services/identity/identity-service";
import { TIdentityAccessTokenServiceFactory } from "@app/services/identity-access-token/identity-access-token-service";
import { TIdentityAwsAuthServiceFactory } from "@app/services/identity-aws-auth/identity-aws-auth-service";
import { TIdentityAzureAuthServiceFactory } from "@app/services/identity-azure-auth/identity-azure-auth-service";
import { TIdentityGcpAuthServiceFactory } from "@app/services/identity-gcp-auth/identity-gcp-auth-service";
import { TIdentityJwtAuthServiceFactory } from "@app/services/identity-jwt-auth/identity-jwt-auth-service";
import { TIdentityKubernetesAuthServiceFactory } from "@app/services/identity-kubernetes-auth/identity-kubernetes-auth-service";
import { TIdentityLdapAuthServiceFactory } from "@app/services/identity-ldap-auth/identity-ldap-auth-service";
import { TAllowedFields } from "@app/services/identity-ldap-auth/identity-ldap-auth-types";
import { TIdentityOciAuthServiceFactory } from "@app/services/identity-oci-auth/identity-oci-auth-service";
import { TIdentityOidcAuthServiceFactory } from "@app/services/identity-oidc-auth/identity-oidc-auth-service";
import { TIdentityProjectServiceFactory } from "@app/services/identity-project/identity-project-service";
import { TIdentityTokenAuthServiceFactory } from "@app/services/identity-token-auth/identity-token-auth-service";
import { TIdentityUaServiceFactory } from "@app/services/identity-ua/identity-ua-service";
import { TIntegrationServiceFactory } from "@app/services/integration/integration-service";
import { TIntegrationAuthServiceFactory } from "@app/services/integration-auth/integration-auth-service";
import { TMicrosoftTeamsServiceFactory } from "@app/services/microsoft-teams/microsoft-teams-service";
import { TOrgRoleServiceFactory } from "@app/services/org/org-role-service";
import { TOrgServiceFactory } from "@app/services/org/org-service";
import { TOrgAdminServiceFactory } from "@app/services/org-admin/org-admin-service";
import { TPkiAlertServiceFactory } from "@app/services/pki-alert/pki-alert-service";
import { TPkiCollectionServiceFactory } from "@app/services/pki-collection/pki-collection-service";
import { TPkiSubscriberServiceFactory } from "@app/services/pki-subscriber/pki-subscriber-service";
import { TPkiTemplatesServiceFactory } from "@app/services/pki-templates/pki-templates-service";
import { TProjectServiceFactory } from "@app/services/project/project-service";
import { TProjectBotServiceFactory } from "@app/services/project-bot/project-bot-service";
import { TProjectEnvServiceFactory } from "@app/services/project-env/project-env-service";
import { TProjectKeyServiceFactory } from "@app/services/project-key/project-key-service";
import { TProjectMembershipServiceFactory } from "@app/services/project-membership/project-membership-service";
import { TProjectRoleServiceFactory } from "@app/services/project-role/project-role-service";
import { TSecretServiceFactory } from "@app/services/secret/secret-service";
import { TSecretBlindIndexServiceFactory } from "@app/services/secret-blind-index/secret-blind-index-service";
import { TSecretFolderServiceFactory } from "@app/services/secret-folder/secret-folder-service";
import { TSecretImportServiceFactory } from "@app/services/secret-import/secret-import-service";
import { TSecretReplicationServiceFactory } from "@app/services/secret-replication/secret-replication-service";
import { TSecretSharingServiceFactory } from "@app/services/secret-sharing/secret-sharing-service";
import { TSecretSyncServiceFactory } from "@app/services/secret-sync/secret-sync-service";
import { TSecretTagServiceFactory } from "@app/services/secret-tag/secret-tag-service";
import { TServiceTokenServiceFactory } from "@app/services/service-token/service-token-service";
import { TSlackServiceFactory } from "@app/services/slack/slack-service";
import { TSuperAdminServiceFactory } from "@app/services/super-admin/super-admin-service";
import { TTelemetryServiceFactory } from "@app/services/telemetry/telemetry-service";
import { TTotpServiceFactory } from "@app/services/totp/totp-service";
import { TUserDALFactory } from "@app/services/user/user-dal";
import { TUserServiceFactory } from "@app/services/user/user-service";
import { TUserEngagementServiceFactory } from "@app/services/user-engagement/user-engagement-service";
import { TWebhookServiceFactory } from "@app/services/webhook/webhook-service";
import { TWorkflowIntegrationServiceFactory } from "@app/services/workflow-integration/workflow-integration-service";

declare module "@fastify/request-context" {
  interface RequestContextData {
    reqId: string;
    orgId?: string;
    identityAuthInfo?: {
      identityId: string;
      oidc?: {
        claims: Record<string, string>;
      };
    };
    identityPermissionMetadata?: Record<string, unknown>; // filled by permission service
    assumedPrivilegeDetails?: { requesterId: string; actorId: string; actorType: ActorType; projectId: string };
  }
}

declare module "fastify" {
  interface Session {
    callbackPort: string;
    isAdminLogin: boolean;
  }

  interface FastifyRequest {
    realIp: string;
    // used for mfa session authentication
    mfa: {
      userId: string;
      orgId?: string;
      user: TUsers;
    };
    // identity injection. depending on which kinda of token the information is filled in auth
    auth: TAuthMode;
    permission: {
      authMethod: ActorAuthMethod;
      type: ActorType;
      id: string;
      orgId: string;
    };
    rateLimits: RateLimitConfiguration;
    // passport data
    passportUser: {
      isUserCompleted: boolean;
      providerAuthToken: string;
      externalProviderAccessToken?: string;
    };
    passportMachineIdentity: {
      identityId: string;
      user: {
        uid: string;
        mail?: string;
      };
    };
    kmipUser: {
      projectId: string;
      clientId: string;
      name: string;
    };
    auditLogInfo: Pick<TCreateAuditLogDTO, "userAgent" | "userAgentType" | "ipAddress" | "actor">;
    ssoConfig: Awaited<ReturnType<TSamlConfigServiceFactory["getSaml"]>>;
    ldapConfig: Awaited<ReturnType<TLdapConfigServiceFactory["getLdapCfg"]>> & {
      allowedFields?: TAllowedFields[];
    };
  }

  interface FastifyInstance {
    redis: Redis;
    services: {
      login: TAuthLoginFactory;
      password: TAuthPasswordFactory;
      signup: TAuthSignupFactory;
      authToken: TAuthTokenServiceFactory;
      permission: TPermissionServiceFactory;
      org: TOrgServiceFactory;
      orgRole: TOrgRoleServiceFactory;
      oidc: TOidcConfigServiceFactory;
      superAdmin: TSuperAdminServiceFactory;
      user: TUserServiceFactory;
      group: TGroupServiceFactory;
      groupProject: TGroupProjectServiceFactory;
      apiKey: TApiKeyServiceFactory;
      pkiAlert: TPkiAlertServiceFactory;
      project: TProjectServiceFactory;
      projectMembership: TProjectMembershipServiceFactory;
      projectEnv: TProjectEnvServiceFactory;
      projectKey: TProjectKeyServiceFactory;
      projectRole: TProjectRoleServiceFactory;
      secret: TSecretServiceFactory;
      secretReplication: TSecretReplicationServiceFactory;
      secretTag: TSecretTagServiceFactory;
      secretImport: TSecretImportServiceFactory;
      projectBot: TProjectBotServiceFactory;
      folder: TSecretFolderServiceFactory;
      integration: TIntegrationServiceFactory;
      integrationAuth: TIntegrationAuthServiceFactory;
      webhook: TWebhookServiceFactory;
      serviceToken: TServiceTokenServiceFactory;
      identity: TIdentityServiceFactory;
      identityAccessToken: TIdentityAccessTokenServiceFactory;
      identityProject: TIdentityProjectServiceFactory;
      identityTokenAuth: TIdentityTokenAuthServiceFactory;
      identityUa: TIdentityUaServiceFactory;
      identityKubernetesAuth: TIdentityKubernetesAuthServiceFactory;
      identityGcpAuth: TIdentityGcpAuthServiceFactory;
      identityAwsAuth: TIdentityAwsAuthServiceFactory;
      identityAzureAuth: TIdentityAzureAuthServiceFactory;
      identityOciAuth: TIdentityOciAuthServiceFactory;
      identityOidcAuth: TIdentityOidcAuthServiceFactory;
      identityJwtAuth: TIdentityJwtAuthServiceFactory;
      identityLdapAuth: TIdentityLdapAuthServiceFactory;
      accessApprovalPolicy: TAccessApprovalPolicyServiceFactory;
      accessApprovalRequest: TAccessApprovalRequestServiceFactory;
      secretApprovalPolicy: TSecretApprovalPolicyServiceFactory;
      secretApprovalRequest: TSecretApprovalRequestServiceFactory;
      secretRotation: TSecretRotationServiceFactory;
      snapshot: TSecretSnapshotServiceFactory;
      saml: TSamlConfigServiceFactory;
      scim: TScimServiceFactory;
      ldap: TLdapConfigServiceFactory;
      auditLog: TAuditLogServiceFactory;
      auditLogStream: TAuditLogStreamServiceFactory;
      certificate: TCertificateServiceFactory;
      certificateTemplate: TCertificateTemplateServiceFactory;
      sshCertificateAuthority: TSshCertificateAuthorityServiceFactory;
      sshCertificateTemplate: TSshCertificateTemplateServiceFactory;
      sshHost: TSshHostServiceFactory;
      sshHostGroup: TSshHostGroupServiceFactory;
      certificateAuthority: TCertificateAuthorityServiceFactory;
      certificateAuthorityCrl: TCertificateAuthorityCrlServiceFactory;
      certificateEst: TCertificateEstServiceFactory;
      pkiCollection: TPkiCollectionServiceFactory;
      pkiSubscriber: TPkiSubscriberServiceFactory;
      secretScanning: TSecretScanningServiceFactory;
      license: TLicenseServiceFactory;
      trustedIp: TTrustedIpServiceFactory;
      secretBlindIndex: TSecretBlindIndexServiceFactory;
      telemetry: TTelemetryServiceFactory;
      dynamicSecret: TDynamicSecretServiceFactory;
      dynamicSecretLease: TDynamicSecretLeaseServiceFactory;
      projectUserAdditionalPrivilege: TProjectUserAdditionalPrivilegeServiceFactory;
      identityProjectAdditionalPrivilege: TIdentityProjectAdditionalPrivilegeServiceFactory;
      identityProjectAdditionalPrivilegeV2: TIdentityProjectAdditionalPrivilegeV2ServiceFactory;
      secretSharing: TSecretSharingServiceFactory;
      rateLimit: TRateLimitServiceFactory;
      userEngagement: TUserEngagementServiceFactory;
      externalKms: TExternalKmsServiceFactory;
      hsm: THsmServiceFactory;
      orgAdmin: TOrgAdminServiceFactory;
      slack: TSlackServiceFactory;
      workflowIntegration: TWorkflowIntegrationServiceFactory;
      cmek: TCmekServiceFactory;
      migration: TExternalMigrationServiceFactory;
      externalGroupOrgRoleMapping: TExternalGroupOrgRoleMappingServiceFactory;
      projectTemplate: TProjectTemplateServiceFactory;
      totp: TTotpServiceFactory;
      appConnection: TAppConnectionServiceFactory;
      secretSync: TSecretSyncServiceFactory;
      kmip: TKmipServiceFactory;
      kmipOperation: TKmipOperationServiceFactory;
      gateway: TGatewayServiceFactory;
      secretRotationV2: TSecretRotationV2ServiceFactory;
      microsoftTeams: TMicrosoftTeamsServiceFactory;
      assumePrivileges: TAssumePrivilegeServiceFactory;
      githubOrgSync: TGithubOrgSyncServiceFactory;
<<<<<<< HEAD
      secretScanningV2: TSecretScanningV2ServiceFactory;
=======
      internalCertificateAuthority: TInternalCertificateAuthorityServiceFactory;
      pkiTemplate: TPkiTemplatesServiceFactory;
>>>>>>> 739ef8e0
    };
    // this is exclusive use for middlewares in which we need to inject data
    // everywhere else access using service layer
    store: {
      user: Pick<TUserDALFactory, "findById">;
      kmipClient: Pick<TKmipClientDALFactory, "findByProjectAndClientId">;
    };
  }
}<|MERGE_RESOLUTION|>--- conflicted
+++ resolved
@@ -272,12 +272,9 @@
       microsoftTeams: TMicrosoftTeamsServiceFactory;
       assumePrivileges: TAssumePrivilegeServiceFactory;
       githubOrgSync: TGithubOrgSyncServiceFactory;
-<<<<<<< HEAD
       secretScanningV2: TSecretScanningV2ServiceFactory;
-=======
       internalCertificateAuthority: TInternalCertificateAuthorityServiceFactory;
       pkiTemplate: TPkiTemplatesServiceFactory;
->>>>>>> 739ef8e0
     };
     // this is exclusive use for middlewares in which we need to inject data
     // everywhere else access using service layer
