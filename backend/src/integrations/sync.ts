--- conflicted
+++ resolved
@@ -235,10 +235,6 @@
         accessToken,
       });
       break;
-<<<<<<< HEAD
-    case INTEGRATION_NORTHFLANK:
-      await syncSecretsNorthflank({
-=======
     case INTEGRATION_DIGITAL_OCEAN_APP_PLATFORM:
       await syncSecretsDigitalOceanAppPlatform({
         integration,
@@ -248,7 +244,13 @@
       break;
     case INTEGRATION_CLOUD_66:
       await syncSecretsCloud66({
->>>>>>> 8331cd4d
+        integration,
+        secrets,
+        accessToken
+      });
+      break;
+    case INTEGRATION_NORTHFLANK:
+      await syncSecretsNorthflank({
         integration,
         secrets,
         accessToken
@@ -2236,15 +2238,6 @@
   ); 
 };
 
-<<<<<<< HEAD
- /* Sync/push [secrets] to Northflank
- * @param {Object} obj
- * @param {IIntegration} obj.integration - integration details
- * @param {Object} obj.secrets - secrets to push to integration (object where keys are secret keys and values are secret values)
- * @param {String} obj.accessToken - access token for Northflank integration
- */
-const syncSecretsNorthflank = async ({
-=======
 /**
  * Sync/push [secrets] to DigitalOcean App Platform application with name [integration.app]
  * @param {Object} obj
@@ -2254,7 +2247,6 @@
  * @param {String} obj.accessToken - personal access token for DigitalOcean
  */
 const syncSecretsDigitalOceanAppPlatform = async ({
->>>>>>> 8331cd4d
   integration,
   secrets,
   accessToken
@@ -2263,25 +2255,6 @@
   secrets: any;
   accessToken: string;
 }) => {
-<<<<<<< HEAD
-
-  const modifiedFormatForSecretInjection = {
-    secrets: {
-      variables: secrets
-    }
-  }
-
-  await standardRequest.post(
-    `${INTEGRATION_NORTHFLANK_API_URL}/v1/projects/${integration.appId}/secrets/${integration.secretGroup}`,
-    modifiedFormatForSecretInjection,
-    {
-      headers: {
-          Authorization: `Bearer ${accessToken}`,
-          "Accept-Encoding": "application/json"
-      }
-    }
-  );
-=======
   await standardRequest.put(
     `${INTEGRATION_DIGITAL_OCEAN_API_URL}/v2/apps/${integration.appId}`,
     {
@@ -2400,7 +2373,40 @@
         );
     }
   }
->>>>>>> 8331cd4d
 };
 
+ /* Sync/push [secrets] to Northflank
+ * @param {Object} obj
+ * @param {IIntegration} obj.integration - integration details
+ * @param {Object} obj.secrets - secrets to push to integration (object where keys are secret keys and values are secret values)
+ * @param {String} obj.accessToken - access token for Northflank integration
+ */
+const syncSecretsNorthflank = async ({
+  integration,
+  secrets,
+  accessToken
+}: {
+  integration: IIntegration;
+  secrets: any;
+  accessToken: string;
+}) => {
+
+  const modifiedFormatForSecretInjection = {
+    secrets: {
+      variables: secrets
+    }
+  }
+
+  await standardRequest.post(
+    `${INTEGRATION_NORTHFLANK_API_URL}/v1/projects/${integration.appId}/secrets/${integration.secretGroup}`,
+    modifiedFormatForSecretInjection,
+    {
+      headers: {
+          Authorization: `Bearer ${accessToken}`,
+          "Accept-Encoding": "application/json"
+      }
+    }
+  );
+};
+
 export { syncSecrets };