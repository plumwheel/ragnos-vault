import _ from "lodash";
import AWS from "aws-sdk";
import { 
  CreateSecretCommand, 
  GetSecretValueCommand,
  ResourceNotFoundException,
  SecretsManagerClient,
  UpdateSecretCommand,
} from "@aws-sdk/client-secrets-manager";
import { Octokit } from "@octokit/rest";
import sodium from "libsodium-wrappers";
import { IIntegration, IIntegrationAuth } from "../models";
import {
  INTEGRATION_AWS_PARAMETER_STORE,
  INTEGRATION_AWS_SECRET_MANAGER,
  INTEGRATION_AZURE_KEY_VAULT,
  INTEGRATION_CHECKLY,
  INTEGRATION_CHECKLY_API_URL,
  INTEGRATION_CIRCLECI,
  INTEGRATION_CIRCLECI_API_URL,
  INTEGRATION_CLOUDFLARE_PAGES,
  INTEGRATION_CLOUDFLARE_PAGES_API_URL,
  INTEGRATION_FLYIO,
  INTEGRATION_FLYIO_API_URL,
  INTEGRATION_GITHUB,
  INTEGRATION_GITLAB,
  INTEGRATION_GITLAB_API_URL,
  INTEGRATION_HASHICORP_VAULT,
  INTEGRATION_HEROKU,
  INTEGRATION_HEROKU_API_URL,
  INTEGRATION_LARAVELFORGE,
  INTEGRATION_LARAVELFORGE_API_URL,
  INTEGRATION_NETLIFY,
  INTEGRATION_NETLIFY_API_URL,
  INTEGRATION_NORTHFLANK,
  INTEGRATION_NORTHFLANK_API_URL,
  INTEGRATION_RAILWAY,
  INTEGRATION_RAILWAY_API_URL,
  INTEGRATION_RENDER,
  INTEGRATION_RENDER_API_URL,
  INTEGRATION_SUPABASE,
  INTEGRATION_SUPABASE_API_URL,
  INTEGRATION_TRAVISCI,
  INTEGRATION_TRAVISCI_API_URL,
  INTEGRATION_VERCEL,
  INTEGRATION_VERCEL_API_URL,
} from "../variables";
import { standardRequest} from "../config/request";

/**
 * Sync/push [secrets] to [app] in integration named [integration]
 * @param {Object} obj
 * @param {IIntegration} obj.integration - integration details
 * @param {IIntegrationAuth} obj.integrationAuth - integration auth details
 * @param {Object} obj.secrets - secrets to push to integration (object where keys are secret keys and values are secret values)
 * @param {String} obj.accessId - access id for integration
 * @param {String} obj.accessToken - access token for integration
 */
const syncSecrets = async ({
  integration,
  integrationAuth,
  secrets,
  accessId,
  accessToken,
}: {
  integration: IIntegration;
  integrationAuth: IIntegrationAuth;
  secrets: any;
  accessId: string | null;
  accessToken: string;
}) => {
  switch (integration.integration) {
    case INTEGRATION_AZURE_KEY_VAULT:
      await syncSecretsAzureKeyVault({
        integration,
        secrets,
        accessToken,
      });
      break;
    case INTEGRATION_AWS_PARAMETER_STORE:
      await syncSecretsAWSParameterStore({
        integration,
        secrets,
        accessId,
        accessToken,
      });
      break;
    case INTEGRATION_AWS_SECRET_MANAGER:
      await syncSecretsAWSSecretManager({
        integration,
        secrets,
        accessId,
        accessToken,
      });
      break;
    case INTEGRATION_HEROKU:
      await syncSecretsHeroku({
        integration,
        secrets,
        accessToken,
      });
      break;
    case INTEGRATION_VERCEL:
      await syncSecretsVercel({
        integration,
        integrationAuth,
        secrets,
        accessToken,
      });
      break;
    case INTEGRATION_NETLIFY:
      await syncSecretsNetlify({
        integration,
        integrationAuth,
        secrets,
        accessToken,
      });
      break;
    case INTEGRATION_GITHUB:
      await syncSecretsGitHub({
        integration,
        secrets,
        accessToken,
      });
      break;
    case INTEGRATION_GITLAB:
      await syncSecretsGitLab({
        integration,
        secrets,
        accessToken,
      });
      break;
    case INTEGRATION_RENDER:
      await syncSecretsRender({
        integration,
        secrets,
        accessToken,
      });
      break;
    case INTEGRATION_RAILWAY:
      await syncSecretsRailway({
        integration,
        secrets,
        accessToken,
      });
      break;
    case INTEGRATION_FLYIO:
      await syncSecretsFlyio({
        integration,
        secrets,
        accessToken,
      });
      break;
    case INTEGRATION_CIRCLECI:
      await syncSecretsCircleCI({
        integration,
        secrets,
        accessToken,
      });
      break;
    case INTEGRATION_LARAVELFORGE:
      await syncSecretsLaravelForge({
        integration,
        secrets,
        accessId,
        accessToken,
      });
      break;
    case INTEGRATION_TRAVISCI:
      await syncSecretsTravisCI({
        integration,
        secrets,
        accessToken,
      });
      break;
    case INTEGRATION_SUPABASE:
      await syncSecretsSupabase({
          integration,
          secrets,
          accessToken,
        });
        break;
<<<<<<< HEAD
      case INTEGRATION_CHECKLY:
        await syncSecretsCheckly({
          integration,
          secrets,
          accessToken,
        });
        break;
      case INTEGRATION_HASHICORP_VAULT:
        await syncSecretsHashiCorpVault({
=======
    case INTEGRATION_CHECKLY:
      await syncSecretsCheckly({
        integration,
        secrets,
        accessToken,
      });
      break;
    case INTEGRATION_HASHICORP_VAULT:
      await syncSecretsHashiCorpVault({
        integration,
        integrationAuth,
        secrets,
        accessId,
        accessToken,
      });
      break;
    case INTEGRATION_CLOUDFLARE_PAGES:
      await syncSecretsCloudflarePages({
>>>>>>> 25b16733
          integration,
          secrets,
          accessId,
<<<<<<< HEAD
          accessToken,
        });
        break;
      case INTEGRATION_CLOUDFLARE_PAGES:
        await syncSecretsCloudflarePages({
            integration,
            secrets,
            accessId,
            accessToken
        });
        break;
      case INTEGRATION_NORTHFLANK:
        await syncSecretsNorthflank({
          integration,
          secrets,
          accessToken
        });
        break;
=======
          accessToken
      });
      break;
>>>>>>> 25b16733
    }
};

/**
 * Sync/push [secrets] to Azure Key Vault with vault URI [integration.app]
 * @param {Object} obj
 * @param {IIntegration} obj.integration - integration details
 * @param {Object} obj.secrets - secrets to push to integration (object where keys are secret keys and values are secret values)
 * @param {String} obj.accessToken - access token for Azure Key Vault integration
 */
const syncSecretsAzureKeyVault = async ({
  integration,
  secrets,
  accessToken,
}: {
  integration: IIntegration;
  secrets: any;
  accessToken: string;
}) => {
  interface GetAzureKeyVaultSecret {
    id: string; // secret URI
    attributes: {
      enabled: true,
      created: number;
      updated: number;
      recoveryLevel: string;
      recoverableDays: number;
    }
  }
  
  interface AzureKeyVaultSecret extends GetAzureKeyVaultSecret {
    key: string;
  }
  
  /**
   * Return all secrets from Azure Key Vault by paginating through URL [url]
   * @param {String} url - pagination URL to get next set of secrets from Azure Key Vault
   * @returns 
   */
  const paginateAzureKeyVaultSecrets = async (url: string) => {
    let result: GetAzureKeyVaultSecret[] = [];
    while (url) {
      const res = await standardRequest.get(url, {
        headers: {
          Authorization: `Bearer ${accessToken}`,
        },
      });
      
      result = result.concat(res.data.value);
      
      url = res.data.nextLink;
    }
    
    return result;
  }
  
  const getAzureKeyVaultSecrets = await paginateAzureKeyVaultSecrets(`${integration.app}/secrets?api-version=7.3`);
  
  let lastSlashIndex: number;
  const res = (await Promise.all(getAzureKeyVaultSecrets.map(async (getAzureKeyVaultSecret) => {
    if (!lastSlashIndex) {
      lastSlashIndex = getAzureKeyVaultSecret.id.lastIndexOf("/");
    }
    
    const azureKeyVaultSecret = await standardRequest.get(`${getAzureKeyVaultSecret.id}?api-version=7.3`, {
      headers: {
        "Authorization": `Bearer ${accessToken}`,
      },
    });

    return ({
      ...azureKeyVaultSecret.data,
      key: getAzureKeyVaultSecret.id.substring(lastSlashIndex + 1),
    });
  })))
  .reduce((obj: any, secret: any) => ({
      ...obj,
      [secret.key]: secret,
  }), {});
  
  const setSecrets: {
    key: string;
    value: string;
  }[] = [];

  Object.keys(secrets).forEach((key) => {
    const hyphenatedKey = key.replace(/_/g, "-");
    if (!(hyphenatedKey in res)) {
      // case: secret has been created
      setSecrets.push({
        key: hyphenatedKey,
        value: secrets[key],
      });
    } else {
      if (secrets[key] !== res[hyphenatedKey].value) {
        // case: secret has been updated
        setSecrets.push({
          key: hyphenatedKey,
          value: secrets[key],
        });
      }
    }
  });
  
  const deleteSecrets: AzureKeyVaultSecret[] = [];
  
  Object.keys(res).forEach((key) => {
    const underscoredKey = key.replace(/-/g, "_");
    if (!(underscoredKey in secrets)) {
      deleteSecrets.push(res[key]);
    }
  });

  const setSecretAzureKeyVault = async ({
    key,
    value,
    integration,
    accessToken,
  }: {
    key: string;
    value: string;
    integration: IIntegration;
    accessToken: string;
  }) => {
    let isSecretSet = false;
    let maxTries = 6;
    
    while (!isSecretSet && maxTries > 0) {
      // try to set secret
      try {
        await standardRequest.put(
          `${integration.app}/secrets/${key}?api-version=7.3`,
          {
            value,
          },
          {
            headers: {
              Authorization: `Bearer ${accessToken}`,
            },
          }
        );

        isSecretSet = true;
      
      } catch (err) {
        const error: any = err;
        if (error?.response?.data?.error?.innererror?.code === "ObjectIsDeletedButRecoverable") {
          await standardRequest.post(
            `${integration.app}/deletedsecrets/${key}/recover?api-version=7.3`, {},
            {
              headers: {
                Authorization: `Bearer ${accessToken}`,
              },
            }
          );
          await new Promise(resolve => setTimeout(resolve, 10000));
        } else {
          await new Promise(resolve => setTimeout(resolve, 10000));
          maxTries--;
        }
      }
    }
  }
  
  // Sync/push set secrets
  for await (const setSecret of setSecrets) {
    const { key, value } = setSecret;
    setSecretAzureKeyVault({
      key,
      value,
      integration,
      accessToken,
    });
  }
  
  for await (const deleteSecret of deleteSecrets) {
    const { key } = deleteSecret;
    await standardRequest.delete(`${integration.app}/secrets/${key}?api-version=7.3`, {
      headers: {
        "Authorization": `Bearer ${accessToken}`,
      },
    });
  }
};

/**
 * Sync/push [secrets] to AWS parameter store
 * @param {Object} obj
 * @param {IIntegration} obj.integration - integration details
 * @param {Object} obj.secrets - secrets to push to integration (object where keys are secret keys and values are secret values)
 * @param {String} obj.accessId - access id for AWS parameter store integration
 * @param {String} obj.accessToken - access token for AWS parameter store integration
 */
const syncSecretsAWSParameterStore = async ({
  integration,
  secrets,
  accessId,
  accessToken,
}: {
  integration: IIntegration;
  secrets: any;
  accessId: string | null;
  accessToken: string;
}) => {
  if (!accessId) return;

  AWS.config.update({
    region: integration.region,
    accessKeyId: accessId,
    secretAccessKey: accessToken,
  });

  const ssm = new AWS.SSM({
    apiVersion: "2014-11-06",
    region: integration.region,
  });
  
  const params = {
    Path: integration.path,
    Recursive: true,
    WithDecryption: true,
  };

  const parameterList = (await ssm.getParametersByPath(params).promise()).Parameters
  
  let awsParameterStoreSecretsObj: {
    [key: string]: any // TODO: fix type
  } = {};

  if (parameterList) {
    awsParameterStoreSecretsObj = parameterList.reduce((obj: any, secret: any) => ({
        ...obj,
        [secret.Name.split("/").pop()]: secret,
    }), {});
  }

  // Identify secrets to create
  Object.keys(secrets).map(async (key) => {
      if (!(key in awsParameterStoreSecretsObj)) {
        // case: secret does not exist in AWS parameter store
        // -> create secret
        await ssm.putParameter({
          Name: `${integration.path}${key}`,
          Type: "SecureString",
          Value: secrets[key],
          Overwrite: true,
        }).promise();
      } else {
        // case: secret exists in AWS parameter store
        
        if (awsParameterStoreSecretsObj[key].Value !== secrets[key]) {
          // case: secret value doesn't match one in AWS parameter store
          // -> update secret
          await ssm.putParameter({
            Name: `${integration.path}${key}`,
            Type: "SecureString",
            Value: secrets[key],
            Overwrite: true,
          }).promise();
        }
      }
  });

  // Identify secrets to delete
  Object.keys(awsParameterStoreSecretsObj).map(async (key) => {
      if (!(key in secrets)) {
        // case: 
        // -> delete secret
        await ssm.deleteParameter({
          Name: awsParameterStoreSecretsObj[key].Name,
        }).promise();
      }
  });

  AWS.config.update({
    region: undefined,
    accessKeyId: undefined,
    secretAccessKey: undefined,
  }); 
}

/**
 * Sync/push [secrets] to AWS secret manager
 * @param {Object} obj
 * @param {IIntegration} obj.integration - integration details
 * @param {Object} obj.secrets - secrets to push to integration (object where keys are secret keys and values are secret values)
 * @param {String} obj.accessId - access id for AWS secret manager integration
 * @param {String} obj.accessToken - access token for AWS secret manager integration
 */
const syncSecretsAWSSecretManager = async ({
  integration,
  secrets,
  accessId,
  accessToken,
}: {
  integration: IIntegration;
  secrets: any;
  accessId: string | null;
  accessToken: string;
}) => {
  let secretsManager;
  try {
    if (!accessId) return;

    AWS.config.update({
      region: integration.region,
      accessKeyId: accessId,
      secretAccessKey: accessToken,
    });
    
    secretsManager = new SecretsManagerClient({
      region: integration.region,
      credentials: {
        accessKeyId: accessId,
        secretAccessKey: accessToken,
      },
    });

    const awsSecretManagerSecret = await secretsManager.send(
      new GetSecretValueCommand({
        SecretId: integration.app,
      })
    );
    
    let awsSecretManagerSecretObj: { [key: string]: any } = {};
    
    if (awsSecretManagerSecret?.SecretString) {
      awsSecretManagerSecretObj = JSON.parse(awsSecretManagerSecret.SecretString);
    }
    
    if (!_.isEqual(awsSecretManagerSecretObj, secrets)) {
      await secretsManager.send(new UpdateSecretCommand({
        SecretId: integration.app,
        SecretString: JSON.stringify(secrets),
      }));
    }

    AWS.config.update({
      region: undefined,
      accessKeyId: undefined,
      secretAccessKey: undefined,
    }); 
  } catch (err) {
    if (err instanceof ResourceNotFoundException && secretsManager) {
      await secretsManager.send(new CreateSecretCommand({
        Name: integration.app,
        SecretString: JSON.stringify(secrets),
      }));
    } 
    AWS.config.update({
      region: undefined,
      accessKeyId: undefined,
      secretAccessKey: undefined,
    }); 
  }
}

/**
 * Sync/push [secrets] to Heroku app named [integration.app]
 * @param {Object} obj
 * @param {IIntegration} obj.integration - integration details
 * @param {Object} obj.secrets - secrets to push to integration (object where keys are secret keys and values are secret values)
 * @param {String} obj.accessToken - access token for Heroku integration
 */
const syncSecretsHeroku = async ({
  integration,
  secrets,
  accessToken,
}: {
  integration: IIntegration;
  secrets: any;
  accessToken: string;
}) => {
  const herokuSecrets = (
    await standardRequest.get(
      `${INTEGRATION_HEROKU_API_URL}/apps/${integration.app}/config-vars`,
      {
        headers: {
          Accept: "application/vnd.heroku+json; version=3",
          Authorization: `Bearer ${accessToken}`,
          "Accept-Encoding": "application/json",
        },
      }
    )
  ).data;

  Object.keys(herokuSecrets).forEach((key) => {
    if (!(key in secrets)) {
      secrets[key] = null;
    }
  });

  await standardRequest.patch(
    `${INTEGRATION_HEROKU_API_URL}/apps/${integration.app}/config-vars`,
    secrets,
    {
      headers: {
        Accept: "application/vnd.heroku+json; version=3",
        Authorization: `Bearer ${accessToken}`,
        "Accept-Encoding": "application/json",
      },
    }
  );
};

/**
 * Sync/push [secrets] to Vercel project named [integration.app]
 * @param {Object} obj
 * @param {IIntegration} obj.integration - integration details
 * @param {Object} obj.secrets - secrets to push to integration (object where keys are secret keys and values are secret values)
 */
const syncSecretsVercel = async ({
  integration,
  integrationAuth,
  secrets,
  accessToken,
}: {
  integration: IIntegration;
  integrationAuth: IIntegrationAuth;
  secrets: any;
  accessToken: string;
}) => {
  interface VercelSecret {
    id?: string;
    type: string;
    key: string;
    value: string;
    target: string[];
    gitBranch?: string;
  }
  // Get all (decrypted) secrets back from Vercel in
  // decrypted format
  const params: { [key: string]: string } = {
    decrypt: "true",
    ...(integrationAuth?.teamId
      ? {
          teamId: integrationAuth.teamId,
        }
      : {}),
  };
    
  const vercelSecrets: VercelSecret[] = (await standardRequest.get(
    `${INTEGRATION_VERCEL_API_URL}/v9/projects/${integration.app}/env`,
    {
      params,
      headers: {
          Authorization: `Bearer ${accessToken}`,
          "Accept-Encoding": "application/json",
      },
    }
  ))
  .data
  .envs
  .filter((secret: VercelSecret) => { 
    if (!secret.target.includes(integration.targetEnvironment)) {
      // case: secret does not have the same target environment
      return false;
    }

    if (integration.targetEnvironment === "preview" && integration.path && integration.path !== secret.gitBranch) {
      // case: secret on preview environment does not have same target git branch
      return false;
    }

    return true;
  });

  // return secret.target.includes(integration.targetEnvironment);

  const res: { [key: string]: VercelSecret } = {};

  for await (const vercelSecret of vercelSecrets) {
    if (vercelSecret.type === "encrypted") {
      // case: secret is encrypted -> need to decrypt
      const decryptedSecret = (await standardRequest.get(
          `${INTEGRATION_VERCEL_API_URL}/v9/projects/${integration.app}/env/${vercelSecret.id}`,
          {
            params,
            headers: {
                Authorization: `Bearer ${accessToken}`,
                "Accept-Encoding": "application/json",
            },
          }
      )).data;

      res[vercelSecret.key] = decryptedSecret;
    } else {
      res[vercelSecret.key] = vercelSecret;
    }
  }
  
  const updateSecrets: VercelSecret[] = [];
  const deleteSecrets: VercelSecret[] = [];
  const newSecrets: VercelSecret[] = [];

  // Identify secrets to create
  Object.keys(secrets).map((key) => {
    if (!(key in res)) {
      // case: secret has been created
      newSecrets.push({
        key: key,
        value: secrets[key],
        type: "encrypted",
        target: [integration.targetEnvironment],
        ...(integration.path ? {
          gitBranch: integration.path,
        } : {}),
      });
    }
  });

  // Identify secrets to update and delete
  Object.keys(res).map((key) => {
    if (key in secrets) {
      if (res[key].value !== secrets[key]) {
        // case: secret value has changed
        updateSecrets.push({
          id: res[key].id,
          key: key,
          value: secrets[key],
          type: res[key].type,
          target: res[key].target.includes(integration.targetEnvironment) 
          ? [...res[key].target] 
          : [...res[key].target, integration.targetEnvironment],
          ...(integration.path ? {
            gitBranch: integration.path,
          } : {}),
        });
      }
    } else {
      // case: secret has been deleted
      deleteSecrets.push({
        id: res[key].id,
        key: key,
        value: res[key].value,
        type: "encrypted", // value doesn't matter
        target: [integration.targetEnvironment],
        ...(integration.path ? {
          gitBranch: integration.path,
        } : {}),
      });
    }
  });

  // Sync/push new secrets
  if (newSecrets.length > 0) {
    await standardRequest.post(
      `${INTEGRATION_VERCEL_API_URL}/v10/projects/${integration.app}/env`,
      newSecrets,
      {
        params,
        headers: {
          Authorization: `Bearer ${accessToken}`,
          "Accept-Encoding": "application/json",
        },
      }
    );
  }

  for await (const secret of updateSecrets) {
    if (secret.type !== "sensitive") {
      const { id, ...updatedSecret } = secret;
      await standardRequest.patch(
        `${INTEGRATION_VERCEL_API_URL}/v9/projects/${integration.app}/env/${secret.id}`,
        updatedSecret,
        {
          params,
          headers: {
            Authorization: `Bearer ${accessToken}`,
            "Accept-Encoding": "application/json",
          },
        }
      );
    } 
  }

  for await (const secret of deleteSecrets) {
    await standardRequest.delete(
      `${INTEGRATION_VERCEL_API_URL}/v9/projects/${integration.app}/env/${secret.id}`,
      {
        params,
        headers: {
          Authorization: `Bearer ${accessToken}`,
          "Accept-Encoding": "application/json",
        },
      }
    ); 
  }
};

/**
 * Sync/push [secrets] to Netlify site with id [integration.appId]
 * @param {Object} obj
 * @param {IIntegration} obj.integration - integration details
 * @param {IIntegrationAuth} obj.integrationAuth - integration auth details
 * @param {Object} obj.secrets - secrets to push to integration (object where keys are secret keys and values are secret values)
 * @param {Object} obj.accessToken - access token for Netlify integration
 */
const syncSecretsNetlify = async ({
  integration,
  integrationAuth,
  secrets,
  accessToken,
}: {
  integration: IIntegration;
  integrationAuth: IIntegrationAuth;
  secrets: any;
  accessToken: string;
}) => {
  interface NetlifyValue {
    id?: string;
    context: string; // 'dev' | 'branch-deploy' | 'deploy-preview' | 'production',
    value: string;
  }

  interface NetlifySecret {
    key: string;
    values: NetlifyValue[];
  }

  interface NetlifySecretsRes {
    [index: string]: NetlifySecret;
  }

  const getParams = new URLSearchParams({
    context_name: "all", // integration.context or all
    site_id: integration.appId,
  });

  const res = (
    await standardRequest.get(
      `${INTEGRATION_NETLIFY_API_URL}/api/v1/accounts/${integrationAuth.accountId}/env`,
      {
        params: getParams,
        headers: {
          Authorization: `Bearer ${accessToken}`,
          "Accept-Encoding": "application/json",
        },
      }
    )
  ).data.reduce(
    (obj: any, secret: any) => ({
      ...obj,
      [secret.key]: secret,
    }),
    {}
  );

  const newSecrets: NetlifySecret[] = []; // createEnvVars
  const deleteSecrets: string[] = []; // deleteEnvVar
  const deleteSecretValues: NetlifySecret[] = []; // deleteEnvVarValue
  const updateSecrets: NetlifySecret[] = []; // setEnvVarValue

  // identify secrets to create and update
  Object.keys(secrets).map((key) => {
    if (!(key in res)) {
      // case: Infisical secret does not exist in Netlify -> create secret
      newSecrets.push({
        key,
        values: [
          {
            value: secrets[key],
            context: integration.targetEnvironment,
          },
        ],
      });
    } else {
      // case: Infisical secret exists in Netlify
      const contexts = res[key].values.reduce(
        (obj: any, value: NetlifyValue) => ({
          ...obj,
          [value.context]: value,
        }),
        {}
      );

      if (integration.targetEnvironment in contexts) {
        // case: Netlify secret value exists in integration context
        if (secrets[key] !== contexts[integration.targetEnvironment].value) {
          // case: Infisical and Netlify secret values are different
          // -> update Netlify secret context and value
          updateSecrets.push({
            key,
            values: [
              {
                context: integration.targetEnvironment,
                value: secrets[key],
              },
            ],
          });
        }
      } else {
        // case: Netlify secret value does not exist in integration context
        // -> add the new Netlify secret context and value
        updateSecrets.push({
          key,
          values: [
            {
              context: integration.targetEnvironment,
              value: secrets[key],
            },
          ],
        });
      }
    }
  });

  // identify secrets to delete
  // TODO: revise (patch case where 1 context was deleted but others still there
  Object.keys(res).map((key) => {
    // loop through each key's context
    if (!(key in secrets)) {
      // case: Netlify secret does not exist in Infisical

      const numberOfValues = res[key].values.length;

      res[key].values.forEach((value: NetlifyValue) => {
        if (value.context === integration.targetEnvironment) {
          if (numberOfValues <= 1) {
            // case: Netlify secret value has less than 1 context -> delete secret
            deleteSecrets.push(key);
          } else {
            // case: Netlify secret value has more than 1 context -> delete secret value context
            deleteSecretValues.push({
              key,
              values: [
                {
                  id: value.id,
                  context: integration.targetEnvironment,
                  value: value.value,
                },
              ],
            });
          }
        }
      });
    }
  });

  const syncParams = new URLSearchParams({
    site_id: integration.appId,
  });

  if (newSecrets.length > 0) {
    await standardRequest.post(
      `${INTEGRATION_NETLIFY_API_URL}/api/v1/accounts/${integrationAuth.accountId}/env`,
      newSecrets,
      {
        params: syncParams,
        headers: {
          Authorization: `Bearer ${accessToken}`,
          "Accept-Encoding": "application/json",
        },
      }
    );
  }

  if (updateSecrets.length > 0) {
    updateSecrets.forEach(async (secret: NetlifySecret) => {
      await standardRequest.patch(
        `${INTEGRATION_NETLIFY_API_URL}/api/v1/accounts/${integrationAuth.accountId}/env/${secret.key}`,
        {
          context: secret.values[0].context,
          value: secret.values[0].value,
        },
        {
          params: syncParams,
          headers: {
            Authorization: `Bearer ${accessToken}`,
            "Accept-Encoding": "application/json",
          },
        }
      );
    });
  }

  if (deleteSecrets.length > 0) {
    deleteSecrets.forEach(async (key: string) => {
      await standardRequest.delete(
        `${INTEGRATION_NETLIFY_API_URL}/api/v1/accounts/${integrationAuth.accountId}/env/${key}`,
        {
          params: syncParams,
          headers: {
            Authorization: `Bearer ${accessToken}`,
            "Accept-Encoding": "application/json",
          },
        }
      );
    });
  }

  if (deleteSecretValues.length > 0) {
    deleteSecretValues.forEach(async (secret: NetlifySecret) => {
      await standardRequest.delete(
        `${INTEGRATION_NETLIFY_API_URL}/api/v1/accounts/${integrationAuth.accountId}/env/${secret.key}/value/${secret.values[0].id}`,
        {
          params: syncParams,
          headers: {
            Authorization: `Bearer ${accessToken}`,
            "Accept-Encoding": "application/json",
          },
        }
      );
    });
  }
};

/**
 * Sync/push [secrets] to GitHub repo with name [integration.app]
 * @param {Object} obj
 * @param {IIntegration} obj.integration - integration details
 * @param {IIntegrationAuth} obj.integrationAuth - integration auth details
 * @param {Object} obj.secrets - secrets to push to integration (object where keys are secret keys and values are secret values)
 * @param {String} obj.accessToken - access token for GitHub integration
 */
const syncSecretsGitHub = async ({
  integration,
  secrets,
  accessToken,
}: {
  integration: IIntegration;
  secrets: any;
  accessToken: string;
}) => {
  interface GitHubRepoKey {
    key_id: string;
    key: string;
  }

  interface GitHubSecret {
    name: string;
    created_at: string;
    updated_at: string;
  }

  interface GitHubSecretRes {
    [index: string]: GitHubSecret;
  }

  const deleteSecrets: GitHubSecret[] = [];

  const octokit = new Octokit({
    auth: accessToken,
  });

  // const user = (await octokit.request('GET /user', {})).data;
  const repoPublicKey: GitHubRepoKey = (
    await octokit.request(
      "GET /repos/{owner}/{repo}/actions/secrets/public-key",
      {
        owner: integration.owner,
        repo: integration.app,
      }
    )
  ).data;

  // Get local copy of decrypted secrets. We cannot decrypt them as we dont have access to GH private key
  const encryptedSecrets: GitHubSecretRes = (
    await octokit.request("GET /repos/{owner}/{repo}/actions/secrets", {
      owner: integration.owner,
      repo: integration.app,
    })
  ).data.secrets.reduce(
    (obj: any, secret: any) => ({
      ...obj,
      [secret.name]: secret,
    }),
    {}
  );

  Object.keys(encryptedSecrets).map(async (key) => {
    if (!(key in secrets)) {
      await octokit.request(
        "DELETE /repos/{owner}/{repo}/actions/secrets/{secret_name}",
        {
          owner: integration.owner,
          repo: integration.app,
          secret_name: key,
        }
      );
    }
  });

  Object.keys(secrets).map((key) => {
    // let encryptedSecret;
    sodium.ready.then(async () => {
      // convert secret & base64 key to Uint8Array.
      const binkey = sodium.from_base64(
        repoPublicKey.key,
        sodium.base64_variants.ORIGINAL
      );
      const binsec = sodium.from_string(secrets[key]);

      // encrypt secret using libsodium
      const encBytes = sodium.crypto_box_seal(binsec, binkey);

      // convert encrypted Uint8Array to base64
      const encryptedSecret = sodium.to_base64(
        encBytes,
        sodium.base64_variants.ORIGINAL
      );

      await octokit.request(
        "PUT /repos/{owner}/{repo}/actions/secrets/{secret_name}",
        {
          owner: integration.owner,
          repo: integration.app,
          secret_name: key,
          encrypted_value: encryptedSecret,
          key_id: repoPublicKey.key_id,
        }
      );
    });
  });
};

/**
 * Sync/push [secrets] to Render service with id [integration.appId]
 * @param {Object} obj
 * @param {IIntegration} obj.integration - integration details
 * @param {Object} obj.secrets - secrets to push to integration (object where keys are secret keys and values are secret values)
 * @param {String} obj.accessToken - access token for Render integration
 */
const syncSecretsRender = async ({
  integration,
  secrets,
  accessToken,
}: {
  integration: IIntegration;
  secrets: any;
  accessToken: string;
}) => {
  await standardRequest.put(
    `${INTEGRATION_RENDER_API_URL}/v1/services/${integration.appId}/env-vars`,
    Object.keys(secrets).map((key) => ({
      key,
      value: secrets[key],
    })),
    {
      headers: {
        Authorization: `Bearer ${accessToken}`,
        "Accept-Encoding": "application/json",
      },
    }
  );
};

/**
 * Sync/push [secrets] to Laravel Forge sites with id [integration.appId]
 * @param {Object} obj
 * @param {IIntegration} obj.integration - integration details
 * @param {Object} obj.secrets - secrets to push to integration (object where keys are secret keys and values are secret values)
 * @param {String} obj.accessToken - access token for Laravel Forge integration
 */
const syncSecretsLaravelForge = async ({
  integration,
  secrets,
  accessId,
  accessToken,
}: {
  integration: IIntegration;
  secrets: any;
  accessId: string | null;
  accessToken: string;
}) => {

  function transformObjectToString(obj: any) {
    let result = "";
    for (const key in obj) {
      result += `${key}=${obj[key]}\n`;
    }
    return result;
  }
  
  await standardRequest.put(
    `${INTEGRATION_LARAVELFORGE_API_URL}/api/v1/servers/${accessId}/sites/${integration.appId}/env`,
    {
      content: transformObjectToString(secrets),
    },
    {
      headers: {
        Authorization: `Bearer ${accessToken}`,
        Accept: "application/json",
        "Content-Type": "application/json",
      },
    }
  );
};

/**
 * Sync/push [secrets] to Railway project with id [integration.appId]
 * @param {Object} obj
 * @param {IIntegration} obj.integration - integration details
 * @param {Object} obj.secrets - secrets to push to integration (object where keys are secret keys and values are secret values)
 * @param {String} obj.accessToken - access token for Railway integration
 */
const syncSecretsRailway = async ({
  integration,
  secrets,
  accessToken,
}: {
  integration: IIntegration;
  secrets: any;
  accessToken: string;
}) => {
  const query = `
    mutation UpsertVariables($input: VariableCollectionUpsertInput!) {
      variableCollectionUpsert(input: $input)
    }
  `;

  const input = {
    projectId: integration.appId,
    environmentId: integration.targetEnvironmentId,
    ...(integration.targetServiceId ? { serviceId: integration.targetServiceId } : {}),
    replace: true,
    variables: secrets,
  };

  await standardRequest.post(INTEGRATION_RAILWAY_API_URL, {
    query,
    variables: {
      input,
    },
  }, {
    headers: {
      "Authorization": `Bearer ${accessToken}`,
      "Content-Type": "application/json",
      "Accept-Encoding": "application/json",
    },
  });
}

/**
 * Sync/push [secrets] to Fly.io app
 * @param {Object} obj
 * @param {IIntegration} obj.integration - integration details
 * @param {Object} obj.secrets - secrets to push to integration (object where keys are secret keys and values are secret values)
 * @param {String} obj.accessToken - access token for Render integration
 */
const syncSecretsFlyio = async ({
  integration,
  secrets,
  accessToken,
}: {
  integration: IIntegration;
  secrets: any;
  accessToken: string;
}) => {
  // set secrets
  const SetSecrets = `
    mutation($input: SetSecretsInput!) {
      setSecrets(input: $input) {
        release {
          id
          version
          reason
          description
          user {
            id
            email
            name
          }
          evaluationId
          createdAt
        }
      }
    }
  `;

  await standardRequest.post(INTEGRATION_FLYIO_API_URL, {
    query: SetSecrets,
    variables: {
      input: {
        appId: integration.app,
        secrets: Object.entries(secrets).map(([key, value]) => ({
          key,
          value,
        })),
      },
    },
  }, {
    headers: {
      Authorization: "Bearer " + accessToken,
      "Accept-Encoding": "application/json",
    },
  });

  // get secrets
  interface FlyioSecret {
    name: string;
    digest: string;
    createdAt: string;
  }

  const GetSecrets = `query ($appName: String!) {
      app(name: $appName) {
          secrets {
              name
              digest
              createdAt
          }
      }
  }`;

  const getSecretsRes = (await standardRequest.post(INTEGRATION_FLYIO_API_URL, {
    query: GetSecrets,
    variables: {
      appName: integration.app,
    },
  }, {
    headers: {
      Authorization: "Bearer " + accessToken,
      "Content-Type": "application/json",
      "Accept-Encoding": "application/json",
    },
  })).data.data.app.secrets;

  const deleteSecretsKeys = getSecretsRes
    .filter((secret: FlyioSecret) => !(secret.name in secrets))
    .map((secret: FlyioSecret) => secret.name);

  // unset (delete) secrets
  const DeleteSecrets = `mutation($input: UnsetSecretsInput!) {
      unsetSecrets(input: $input) {
          release {
              id
              version
              reason
              description
              user {
                  id
                  email
                  name
              }
              evaluationId
              createdAt
          }
      }
  }`;

  await standardRequest.post(INTEGRATION_FLYIO_API_URL, {
    query: DeleteSecrets,
    variables: {
      input: {
        appId: integration.app,
        keys: deleteSecretsKeys,
      },
    },
  }, {
    headers: {
      Authorization: "Bearer " + accessToken,
      "Content-Type": "application/json",
      "Accept-Encoding": "application/json",
    },
  });
};

/**
 * Sync/push [secrets] to CircleCI project
 * @param {Object} obj
 * @param {IIntegration} obj.integration - integration details
 * @param {Object} obj.secrets - secrets to push to integration (object where keys are secret keys and values are secret values)
 * @param {String} obj.accessToken - access token for CircleCI integration
 */
const syncSecretsCircleCI = async ({
  integration,
  secrets,
  accessToken,
}: {
  integration: IIntegration;
  secrets: any;
  accessToken: string;
}) => {  
  const circleciOrganizationDetail = (
    await standardRequest.get(`${INTEGRATION_CIRCLECI_API_URL}/v2/me/collaborations`, {
      headers: {
        "Circle-Token": accessToken,
        "Accept-Encoding": "application/json",
      },
    })
  ).data[0];

  const { slug } = circleciOrganizationDetail;

  // sync secrets to CircleCI
  Object.keys(secrets).forEach(
    async (key) =>
      await standardRequest.post(
        `${INTEGRATION_CIRCLECI_API_URL}/v2/project/${slug}/${integration.app}/envvar`,
        {
          name: key,
          value: secrets[key],
        },
        {
          headers: {
            "Circle-Token": accessToken,
            "Content-Type": "application/json",
          },
        }
      )
  );

  // get secrets from CircleCI
  const getSecretsRes = (
    await standardRequest.get(
      `${INTEGRATION_CIRCLECI_API_URL}/v2/project/${slug}/${integration.app}/envvar`,
      {
        headers: {
          "Circle-Token": accessToken,
          "Accept-Encoding": "application/json",
        },
      }
    )
  ).data?.items;

  // delete secrets from CircleCI
  getSecretsRes.forEach(async (sec: any) => {
    if (!(sec.name in secrets)) {
      await standardRequest.delete(
        `${INTEGRATION_CIRCLECI_API_URL}/v2/project/${slug}/${integration.app}/envvar/${sec.name}`,
        {
          headers: {
            "Circle-Token": accessToken,
            "Content-Type": "application/json",
          },
        }
      );
    }
  });
};

/**
 * Sync/push [secrets] to TravisCI project 
 * @param {Object} obj
 * @param {IIntegration} obj.integration - integration details
 * @param {Object} obj.secrets - secrets to push to integration (object where keys are secret keys and values are secret values)
 * @param {String} obj.accessToken - access token for TravisCI integration
 */
const syncSecretsTravisCI = async ({
  integration,
  secrets,
  accessToken,
}: {
  integration: IIntegration;
  secrets: any;
  accessToken: string;
}) => {
  // get secrets from travis-ci  
  const getSecretsRes = (
    await standardRequest.get(
      `${INTEGRATION_TRAVISCI_API_URL}/settings/env_vars?repository_id=${integration.appId}`,
      {
        headers: {
          "Authorization": `token ${accessToken}`,
          "Accept-Encoding": "application/json",
        },
      }
    )
  )
  .data
  ?.env_vars
  .reduce((obj: any, secret: any) => ({
      ...obj,
      [secret.name]: secret,
  }), {});
  
  // add secrets
  for await (const key of Object.keys(secrets)) {
    if (!(key in getSecretsRes)) {
      // case: secret does not exist in travis ci
      // -> add secret
      await standardRequest.post(
        `${INTEGRATION_TRAVISCI_API_URL}/settings/env_vars?repository_id=${integration.appId}`,
        {
          env_var: {
            name: key,
            value: secrets[key],
          },
        },
        {
          headers: {
            "Authorization": `token ${accessToken}`,
            "Content-Type": "application/json",
            "Accept-Encoding": "application/json",
          },
        }
      );
    } else {
      // case: secret exists in travis ci
      // -> update/set secret
      await standardRequest.patch(
        `${INTEGRATION_TRAVISCI_API_URL}/settings/env_vars/${getSecretsRes[key].id}?repository_id=${getSecretsRes[key].repository_id}`,
        {
          env_var: {
            name: key,
            value: secrets[key],
          },
        },
        {
          headers: {
            "Authorization": `token ${accessToken}`,
            "Content-Type": "application/json",
            "Accept-Encoding": "application/json",
          },
        }
      );
    }
  }

  for await (const key of Object.keys(getSecretsRes)) {
    if (!(key in secrets)){
      // delete secret
      await standardRequest.delete(
        `${INTEGRATION_TRAVISCI_API_URL}/settings/env_vars/${getSecretsRes[key].id}?repository_id=${getSecretsRes[key].repository_id}`,
        {
          headers: {
            "Authorization": `token ${accessToken}`,
            "Content-Type": "application/json",
            "Accept-Encoding": "application/json",
          },
        }
      );
    }
  }
}

/**
 * Sync/push [secrets] to GitLab repo with name [integration.app]
 * @param {Object} obj
 * @param {IIntegration} obj.integration - integration details
 * @param {IIntegrationAuth} obj.integrationAuth - integration auth details
 * @param {Object} obj.secrets - secrets to push to integration (object where keys are secret keys and values are secret values)
 * @param {String} obj.accessToken - access token for GitLab integration
 */
const syncSecretsGitLab = async ({
  integration,
  secrets,
  accessToken,
}: {
  integration: IIntegration;
  secrets: any;
  accessToken: string;
}) => {
  interface GitLabSecret {
    key: string;
    value: string;
    environment_scope: string;
  }

  const getAllEnvVariables = async (integrationAppId: string, accessToken: string) => {
    const gitLabApiUrl = `${INTEGRATION_GITLAB_API_URL}/v4/projects/${integrationAppId}/variables`;
    const headers = {
      "Authorization": `Bearer ${accessToken}`,
      "Accept-Encoding": "application/json",
    };
  
    let allEnvVariables: GitLabSecret[] = [];
    let url: string | null = `${gitLabApiUrl}?per_page=100`;
  
    while (url) {
      const response: any = await standardRequest.get(url, { headers });
      allEnvVariables = [...allEnvVariables, ...response.data];
  
      const linkHeader = response.headers.link;
      const nextLink = linkHeader?.split(",").find((part: string) => part.includes('rel="next"'));
  
      if (nextLink) {
        url = nextLink.trim().split(";")[0].slice(1, -1);
      } else {
        url = null;
      }
    }
  
    return allEnvVariables;
  };

  const allEnvVariables = await getAllEnvVariables(integration?.appId, accessToken);
  const getSecretsRes: GitLabSecret[] = allEnvVariables.filter((secret: GitLabSecret) => 
    secret.environment_scope === integration.targetEnvironment
  );

  for await (const key of Object.keys(secrets)) {
    const existingSecret = getSecretsRes.find((s: any) => s.key == key);
    if (!existingSecret) {
      await standardRequest.post(
        `${INTEGRATION_GITLAB_API_URL}/v4/projects/${integration?.appId}/variables`,
        {
          key: key,
          value: secrets[key],
          protected: false,
          masked: false,
          raw: false,
          environment_scope: integration.targetEnvironment,
        },
        {
          headers: {
            "Authorization": `Bearer ${accessToken}`,
            "Content-Type": "application/json",
            "Accept-Encoding": "application/json",
          },
        }
      )
    } else {
      // update secret 
      if (secrets[key] !== existingSecret.value) {
        await standardRequest.put(
          `${INTEGRATION_GITLAB_API_URL}/v4/projects/${integration?.appId}/variables/${existingSecret.key}?filter[environment_scope]=${integration.targetEnvironment}`,
          {
            ...existingSecret,
            value: secrets[existingSecret.key],
          },
          {
            headers: {
              "Authorization": `Bearer ${accessToken}`,
              "Content-Type": "application/json",
              "Accept-Encoding": "application/json",
            },
          }
        );
      }
    }
  }

  // delete secrets 
  for await (const sec of getSecretsRes) {
    if (!(sec.key in secrets)) {
      await standardRequest.delete(
        `${INTEGRATION_GITLAB_API_URL}/v4/projects/${integration?.appId}/variables/${sec.key}?filter[environment_scope]=${integration.targetEnvironment}`,
        {
          headers: {
            "Authorization": `Bearer ${accessToken}`,
          },
        }
      );
    }
  }
}

/**
 * Sync/push [secrets] to Supabase with name [integration.app]
 * @param {Object} obj
 * @param {IIntegration} obj.integration - integration details
 * @param {IIntegrationAuth} obj.integrationAuth - integration auth details
 * @param {Object} obj.secrets - secrets to push to integration (object where keys are secret keys and values are secret values)
 * @param {String} obj.accessToken - access token for Supabase integration
 */
const syncSecretsSupabase = async ({
  integration,
  secrets,
  accessToken,
}: {
  integration: IIntegration;
  secrets: any;
  accessToken: string;
}) => {
  const { data: getSecretsRes } = await standardRequest.get(
    `${INTEGRATION_SUPABASE_API_URL}/v1/projects/${integration.appId}/secrets`,
    {
      headers: {
          Authorization: `Bearer ${accessToken}`,
          "Accept-Encoding": "application/json",
      },
    }
  );

  // convert the secrets to [{}] format
  const modifiedFormatForSecretInjection = Object.keys(secrets).map(
    (key) => {
      return {
          name: key,
          value: secrets[key],
      };
    }
  );

  await standardRequest.post(
    `${INTEGRATION_SUPABASE_API_URL}/v1/projects/${integration.appId}/secrets`,
    modifiedFormatForSecretInjection,
    {
      headers: {
          Authorization: `Bearer ${accessToken}`,
          "Accept-Encoding": "application/json",
      },
    }
  );

  const secretsToDelete: any = [];
  getSecretsRes?.forEach((secretObj: any) => {
    if (!(secretObj.name in secrets)) {
        secretsToDelete.push(secretObj.name);
    }
  });

  await standardRequest.delete(
    `${INTEGRATION_SUPABASE_API_URL}/v1/projects/${integration.appId}/secrets`,
    {
      headers: {
        Authorization: `Bearer ${accessToken}`,
        "Content-Type": "application/json",
        "Accept-Encoding": "application/json",
      },
      data: secretsToDelete,
    }
  );
};


/**
 * Sync/push [secrets] to Checkly app
 * @param {Object} obj
 * @param {IIntegration} obj.integration - integration details
 * @param {Object} obj.secrets - secrets to push to integration (object where keys are secret keys and values are secret values)
 * @param {String} obj.accessToken - access token for Checkly integration
 */
const syncSecretsCheckly = async ({
  integration,
  secrets,
  accessToken,
}: {
  integration: IIntegration;
  secrets: any;
  accessToken: string;
}) => {
  // get secrets from travis-ci  
  const getSecretsRes = (
    await standardRequest.get(
      `${INTEGRATION_CHECKLY_API_URL}/v1/variables`,
      {
        headers: {
          "Authorization": `Bearer ${accessToken}`,
          "Accept-Encoding": "application/json",
          "X-Checkly-Account": integration.appId,
        },
      }
    )
  )
  .data
  .reduce((obj: any, secret: any) => ({
      ...obj,
      [secret.key]: secret.value,
  }), {});
  
  // add secrets
  for await (const key of Object.keys(secrets)) {
    if (!(key in getSecretsRes)) {
      // case: secret does not exist in checkly
      // -> add secret
      
      await standardRequest.post(
        `${INTEGRATION_CHECKLY_API_URL}/v1/variables`,
        {
          key,
          value: secrets[key],
        },
        {
          headers: {
            "Authorization": `Bearer ${accessToken}`,
            "Accept": "application/json",
            "Content-Type": "application/json",
            "X-Checkly-Account": integration.appId,
          },
        }
      );
    } else {
      // case: secret exists in checkly
      // -> update/set secret
      
      if (secrets[key] !== getSecretsRes[key]) {
        await standardRequest.put(
          `${INTEGRATION_CHECKLY_API_URL}/v1/variables/${key}`,
          {
            value: secrets[key],
          },
          {
            headers: {
              "Authorization": `Bearer ${accessToken}`,
              "Content-Type": "application/json",
              "Accept": "application/json",
              "X-Checkly-Account": integration.appId,
            },
          }
        );
      }
    }
  }

  for await (const key of Object.keys(getSecretsRes)) {
    if (!(key in secrets)){
      // delete secret
      await standardRequest.delete(
        `${INTEGRATION_CHECKLY_API_URL}/v1/variables/${key}`,
        {
          headers: {
            "Authorization": `Bearer ${accessToken}`,
            "Accept": "application/json",
            "X-Checkly-Account": integration.appId,
          },
        }
      );
    }
  }
};

/**
 * Sync/push [secrets] to HashiCorp Vault path
 * @param {Object} obj
 * @param {IIntegration} obj.integration - integration details
 * @param {Object} obj.secrets - secrets to push to integration (object where keys are secret keys and values are secret values)
 * @param {String} obj.accessToken - access token for HashiCorp Vault integration
 */
const syncSecretsHashiCorpVault = async ({
  integration,
  integrationAuth,
  secrets,
  accessId,
  accessToken,
}: {
  integration: IIntegration;
  integrationAuth: IIntegrationAuth;
  secrets: any;
  accessId: string | null;
  accessToken: string;
}) => {
  if (!accessId) return;
  
  interface LoginAppRoleRes {
    auth: {
      client_token: string;
    }
  }
  
  // get Vault client token (could be optimized)
  const { data }: { data: LoginAppRoleRes } = await standardRequest.post(
    `${integrationAuth.url}/v1/auth/approle/login`,
    {
      "role_id": accessId,
      "secret_id": accessToken,
    },
    {
      headers: {
        "X-Vault-Namespace": integrationAuth.namespace,
      },
    }
  );
  
  const clientToken = data.auth.client_token;

  await standardRequest.post(
    `${integrationAuth.url}/v1/${integration.app}/data/${integration.path}`,
    {
      data: secrets,
    },
    {
      headers: {
        "Authorization": `Bearer ${accessToken}`,
        "Accept": "application/json",
        "Content-Type": "application/json",
        "X-Vault-Token": clientToken,
        "X-Vault-Namespace": integrationAuth.namespace,
      },
    }
  );
};

/**
 * Sync/push [secrets] to Cloudflare Pages project with name [integration.app]
 * @param {Object} obj
 * @param {IIntegration} obj.integration - integration details
 * @param {Object} obj.secrets - secrets to push to integration (object where keys are secret keys and values are secret values)
 * @param {String} obj.accessToken - API token for Cloudflare
 */
const syncSecretsCloudflarePages = async ({
    integration,
    secrets,
    accessId,
    accessToken,
}: {
    integration: IIntegration;
    secrets: any;
    accessId: string | null;
    accessToken: string;
}) => {

  // get secrets from cloudflare pages
  const getSecretsRes = (
      await standardRequest.get(
          `${INTEGRATION_CLOUDFLARE_PAGES_API_URL}/client/v4/accounts/${accessId}/pages/projects/${integration.app}`,
          {
              headers: {
                  Authorization: `Bearer ${accessToken}`,
                  "Accept": "application/json",
              },
          }
      )
  )
  .data.result["deployment_configs"][integration.targetEnvironment]["env_vars"];

  // copy the secrets object, so we can set deleted keys to null
  const secretsObj: any = {...secrets};

  for (const [key, val] of Object.entries(secretsObj)) {
      secretsObj[key] = { type: "secret_text", value: val };
  }

  if (getSecretsRes) {
      for await (const key of Object.keys(getSecretsRes)) {
          if (!(key in secrets)) {
              // case: secret does not exist in infisical
              // -> delete secret from cloudflare pages
              secretsObj[key] = null;
          }
      }
  }

  const data = {
    "deployment_configs": {
      [integration.targetEnvironment]: {
        "env_vars": secretsObj
      }
    }
  };

  await standardRequest.patch(
      `${INTEGRATION_CLOUDFLARE_PAGES_API_URL}/client/v4/accounts/${accessId}/pages/projects/${integration.app}`,
      data,
      {
          headers: {
              Authorization: `Bearer ${accessToken}`,
              "Accept": "application/json",
          },
      }
  );
}
 /* Sync/push [secrets] to Northflank
 * @param {Object} obj
 * @param {IIntegration} obj.integration - integration details
 * @param {Object} obj.secrets - secrets to push to integration (object where keys are secret keys and values are secret values)
 * @param {String} obj.accessToken - access token for Northflank integration
 */
const syncSecretsNorthflank = async ({
  integration,
  secrets,
  accessToken
}: {
  integration: IIntegration;
  secrets: any;
  accessToken: string;
}) => {
  
//  secrets: {
//   secretGroupID: 'some_id',
//   secretGroupName: 'some_name',
//   data: {}
//  }

  const {
    data: {
      secrets: getSecretsRes
    }
  } = await standardRequest.get(
    `${INTEGRATION_NORTHFLANK_API_URL}/v1/projects/${integration.appId}/secrets`,
    {
      headers: {
          Authorization: `Bearer ${accessToken}`,
          "Accept-Encoding": "application/json"
      }
    }
  );

  const secretGroups = getSecretsRes.map((group: any) => {
    return {
      id: group.id,
      name: group.name
    };
  })

  for await (const group of secretGroups) {
       if (group.id === secrets.secretGroupID) {
        // add secret to existing group
        let {
          data: {
            secrets: {
              variables
            }
          }
        } = await standardRequest.get(
          `${INTEGRATION_NORTHFLANK_API_URL}/v1/projects/${integration.appId}/secrets/${secrets.secretGroupID}`,
          {
            headers: {
                Authorization: `Bearer ${accessToken}`,
                "Accept-Encoding": "application/json"
            }
          }
        );

        variables = { ...secrets.data }

        const modifiedFormatForSecretInjection = {
          secrets: {
            variables
          }
        }

        await standardRequest.post(
          `${INTEGRATION_NORTHFLANK_API_URL}/v1/projects/${integration.appId}/secrets/${secrets.secretGroupID}`,
          modifiedFormatForSecretInjection,
          {
            headers: {
                Authorization: `Bearer ${accessToken}`,
                "Accept-Encoding": "application/json"
            }
          }
        );
      } else {
        // create new secret group
        const modifiedFormatForSecretInjection = {
          name: secrets.secretGroupName,
          secretType: "environment",
          priority: 10,
          secrets: {
            variables: secrets.data
          }
        };

        await standardRequest.post(
          `${INTEGRATION_NORTHFLANK_API_URL}/v1/projects/${integration.appId}/secrets`,
          modifiedFormatForSecretInjection,
          {
            headers: {
                Authorization: `Bearer ${accessToken}`,
                "Accept-Encoding": "application/json"
            }
          }
        );
      }
  }

  // TODO:: figure out delete business logic for secret groups
};

export { syncSecrets };<|MERGE_RESOLUTION|>--- conflicted
+++ resolved
@@ -180,17 +180,6 @@
           accessToken,
         });
         break;
-<<<<<<< HEAD
-      case INTEGRATION_CHECKLY:
-        await syncSecretsCheckly({
-          integration,
-          secrets,
-          accessToken,
-        });
-        break;
-      case INTEGRATION_HASHICORP_VAULT:
-        await syncSecretsHashiCorpVault({
-=======
     case INTEGRATION_CHECKLY:
       await syncSecretsCheckly({
         integration,
@@ -209,34 +198,19 @@
       break;
     case INTEGRATION_CLOUDFLARE_PAGES:
       await syncSecretsCloudflarePages({
->>>>>>> 25b16733
           integration,
           secrets,
           accessId,
-<<<<<<< HEAD
-          accessToken,
-        });
-        break;
-      case INTEGRATION_CLOUDFLARE_PAGES:
-        await syncSecretsCloudflarePages({
-            integration,
-            secrets,
-            accessId,
-            accessToken
-        });
-        break;
-      case INTEGRATION_NORTHFLANK:
-        await syncSecretsNorthflank({
-          integration,
-          secrets,
           accessToken
-        });
-        break;
-=======
-          accessToken
       });
       break;
->>>>>>> 25b16733
+    case INTEGRATION_NORTHFLANK:
+      await syncSecretsNorthflank({
+        integration,
+        secrets,
+        accessToken
+      });
+      break;
     }
 };
 
