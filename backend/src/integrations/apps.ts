--- conflicted
+++ resolved
@@ -32,14 +32,10 @@
   INTEGRATION_TRAVISCI_API_URL,
   INTEGRATION_VERCEL,
   INTEGRATION_VERCEL_API_URL,
-<<<<<<< HEAD
+  INTEGRATION_CODEFRESH,
+  INTEGRATION_CODEFRESH_API_URL,
   INTEGRATION_WINDMILL,
   INTEGRATION_WINDMILL_API_URL,
-=======
-  INTEGRATION_CODEFRESH,
-  INTEGRATION_CODEFRESH_API_URL
-
->>>>>>> df256577
 } from "../variables";
 
 interface App {
@@ -153,13 +149,13 @@
         accountId: accessId
       })
       break;
-<<<<<<< HEAD
+    case INTEGRATION_CODEFRESH:
+      apps = await getAppsCodefresh({
+        accessToken,
+      });
+      break;
     case INTEGRATION_WINDMILL:
       apps = await getAppsWindmill({
-=======
-    case INTEGRATION_CODEFRESH:
-      apps = await getAppsCodefresh({
->>>>>>> df256577
         accessToken,
       });
       break;
@@ -739,20 +735,6 @@
   return apps;
 }
 
-<<<<<<< HEAD
-/**
- * Return list of projects for Windmill integration
- * @param {Object} obj
- * @param {String} obj.accessToken - access token for Windmill API
- * @returns {Object[]} apps - names of Windmill workspaces
- * @returns {String} apps.name - name of Windmill workspace
- */
-const getAppsWindmill = async ({ accessToken }: { accessToken: string }) => {
-  const { data } = await standardRequest.get(
-    `${INTEGRATION_WINDMILL_API_URL}/workspaces/list`,
-    {
-=======
-
 /**
  * Return list of projects for Supabase integration
  * @param {Object} obj
@@ -768,12 +750,38 @@
 }) => {
   const res = (
     await standardRequest.get(`${INTEGRATION_CODEFRESH_API_URL}/projects`, {
->>>>>>> df256577
       headers: {
         Authorization: `Bearer ${accessToken}`,
         "Accept-Encoding": "application/json",
       },
-<<<<<<< HEAD
+    })
+  ).data;
+
+  const apps = res.projects.map((a: any) => ({
+    name: a.projectName,
+    appId: a.id,
+  }));
+
+  return apps;
+
+};
+
+
+/**
+ * Return list of projects for Windmill integration
+ * @param {Object} obj
+ * @param {String} obj.accessToken - access token for Windmill API
+ * @returns {Object[]} apps - names of Windmill workspaces
+ * @returns {String} apps.name - name of Windmill workspace
+ */
+const getAppsWindmill = async ({ accessToken }: { accessToken: string }) => {
+  const { data } = await standardRequest.get(
+    `${INTEGRATION_WINDMILL_API_URL}/workspaces/list`,
+    {
+      headers: {
+        Authorization: `Bearer ${accessToken}`,
+        "Accept-Encoding": "application/json",
+      },
     }
   );
 
@@ -819,17 +827,4 @@
 };
 
 
-=======
-    })
-  ).data;
-
-  const apps = res.projects.map((a: any) => ({
-    name: a.projectName,
-    appId: a.id,
-  }));
-
-  return apps;
-
-};
->>>>>>> df256577
 export { getApps };