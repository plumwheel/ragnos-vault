--- conflicted
+++ resolved
@@ -38,12 +38,7 @@
   membership as v1MembershipRouter,
   organization as v1OrganizationRouter,
   password as v1PasswordRouter,
-<<<<<<< HEAD
-  role as v1RoleRouter,
   secretImps as v1SecretImpsRouter,
-=======
-  secretImport as v1SecretImportRouter,
->>>>>>> 8f93141d
   secret as v1SecretRouter,
   secretsFolder as v1SecretsFolder,
   serviceToken as v1ServiceTokenRouter,
