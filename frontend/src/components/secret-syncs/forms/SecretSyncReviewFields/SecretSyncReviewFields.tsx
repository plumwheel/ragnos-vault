import { ReactNode } from "react";
import { useFormContext } from "react-hook-form";

import { GenericFieldLabel } from "@app/components/secret-syncs";
import { TSecretSyncForm } from "@app/components/secret-syncs/forms/schemas";
import { Badge } from "@app/components/v2";
import { SECRET_SYNC_INITIAL_SYNC_BEHAVIOR_MAP, SECRET_SYNC_MAP } from "@app/helpers/secretSyncs";
import { SecretSync } from "@app/hooks/api/secretSyncs";

import {
  AwsParameterStoreDestinationReviewFields,
  AwsParameterStoreSyncOptionsReviewFields
} from "./AwsParameterStoreSyncReviewFields";
import {
  AwsSecretsManagerSyncOptionsReviewFields,
  AwsSecretsManagerSyncReviewFields
} from "./AwsSecretsManagerSyncReviewFields";
import { AzureAppConfigurationSyncReviewFields } from "./AzureAppConfigurationSyncReviewFields";
import { AzureDevOpsSyncReviewFields } from "./AzureDevOpsSyncReviewFields";
import { AzureKeyVaultSyncReviewFields } from "./AzureKeyVaultSyncReviewFields";
import { CamundaSyncReviewFields } from "./CamundaSyncReviewFields";
import { CloudflarePagesSyncReviewFields } from "./CloudflarePagesReviewFields";
import { DatabricksSyncReviewFields } from "./DatabricksSyncReviewFields";
import { FlyioSyncReviewFields } from "./FlyioSyncReviewFields";
import { GcpSyncReviewFields } from "./GcpSyncReviewFields";
import { GitHubSyncReviewFields } from "./GitHubSyncReviewFields";
import { GitLabSyncReviewFields } from "./GitLabSyncReviewFields";
import { HCVaultSyncReviewFields } from "./HCVaultSyncReviewFields";
import { HerokuSyncReviewFields } from "./HerokuSyncReviewFields";
import { HumanitecSyncReviewFields } from "./HumanitecSyncReviewFields";
import { OCIVaultSyncReviewFields } from "./OCIVaultSyncReviewFields";
import { OnePassSyncReviewFields } from "./OnePassSyncReviewFields";
import { RenderSyncReviewFields } from "./RenderSyncReviewFields";
import { TeamCitySyncReviewFields } from "./TeamCitySyncReviewFields";
import { TerraformCloudSyncReviewFields } from "./TerraformCloudSyncReviewFields";
import { VercelSyncReviewFields } from "./VercelSyncReviewFields";
import { WindmillSyncReviewFields } from "./WindmillSyncReviewFields";

export const SecretSyncReviewFields = () => {
  const { watch } = useFormContext<TSecretSyncForm>();

  let DestinationFieldsComponent: ReactNode;
  let AdditionalSyncOptionsFieldsComponent: ReactNode;

  const {
    name,
    description,
    connection,
    environment,
    secretPath,
    syncOptions: { disableSecretDeletion, initialSyncBehavior, keySchema },
    destination,
    isAutoSyncEnabled
  } = watch();

  const destinationName = SECRET_SYNC_MAP[destination].name;

  switch (destination) {
    case SecretSync.AWSParameterStore:
      DestinationFieldsComponent = <AwsParameterStoreDestinationReviewFields />;
      AdditionalSyncOptionsFieldsComponent = <AwsParameterStoreSyncOptionsReviewFields />;
      break;
    case SecretSync.AWSSecretsManager:
      DestinationFieldsComponent = <AwsSecretsManagerSyncReviewFields />;
      AdditionalSyncOptionsFieldsComponent = <AwsSecretsManagerSyncOptionsReviewFields />;
      break;
    case SecretSync.GitHub:
      DestinationFieldsComponent = <GitHubSyncReviewFields />;
      break;
    case SecretSync.GCPSecretManager:
      DestinationFieldsComponent = <GcpSyncReviewFields />;
      break;
    case SecretSync.AzureKeyVault:
      DestinationFieldsComponent = <AzureKeyVaultSyncReviewFields />;
      break;
    case SecretSync.AzureAppConfiguration:
      DestinationFieldsComponent = <AzureAppConfigurationSyncReviewFields />;
      break;
    case SecretSync.AzureDevOps:
      DestinationFieldsComponent = <AzureDevOpsSyncReviewFields />;
      break;
    case SecretSync.Databricks:
      DestinationFieldsComponent = <DatabricksSyncReviewFields />;
      break;
    case SecretSync.Humanitec:
      DestinationFieldsComponent = <HumanitecSyncReviewFields />;
      break;
    case SecretSync.TerraformCloud:
      DestinationFieldsComponent = <TerraformCloudSyncReviewFields />;
      break;
    case SecretSync.Camunda:
      DestinationFieldsComponent = <CamundaSyncReviewFields />;
      break;
    case SecretSync.Vercel:
      DestinationFieldsComponent = <VercelSyncReviewFields />;
      break;
    case SecretSync.Windmill:
      DestinationFieldsComponent = <WindmillSyncReviewFields />;
      break;
    case SecretSync.HCVault:
      DestinationFieldsComponent = <HCVaultSyncReviewFields />;
      break;
    case SecretSync.TeamCity:
      DestinationFieldsComponent = <TeamCitySyncReviewFields />;
      break;
    case SecretSync.OCIVault:
      DestinationFieldsComponent = <OCIVaultSyncReviewFields />;
      break;
    case SecretSync.OnePass:
      DestinationFieldsComponent = <OnePassSyncReviewFields />;
      break;
    case SecretSync.Heroku:
      DestinationFieldsComponent = <HerokuSyncReviewFields />;
      break;
    case SecretSync.Render:
      DestinationFieldsComponent = <RenderSyncReviewFields />;
      break;
    case SecretSync.Flyio:
      DestinationFieldsComponent = <FlyioSyncReviewFields />;
      break;
<<<<<<< HEAD
    case SecretSync.GitLab:
      DestinationFieldsComponent = <GitLabSyncReviewFields />;
=======
    case SecretSync.CloudflarePages:
      DestinationFieldsComponent = <CloudflarePagesSyncReviewFields />;
>>>>>>> b59fa14b
      break;
    default:
      throw new Error(`Unhandled Destination Review Fields: ${destination}`);
  }

  return (
    <div className="mb-4 flex flex-col gap-6">
      <div className="flex flex-col gap-3">
        <div className="w-full border-b border-mineshaft-600">
          <span className="text-sm text-mineshaft-300">Source</span>
        </div>
        <div className="flex flex-wrap gap-x-8 gap-y-2">
          <GenericFieldLabel label="Environment">{environment.name}</GenericFieldLabel>
          <GenericFieldLabel label="Secret Path">{secretPath}</GenericFieldLabel>
        </div>
      </div>
      <div className="flex flex-col gap-3">
        <div className="w-full border-b border-mineshaft-600">
          <span className="text-sm text-mineshaft-300">Destination</span>
        </div>
        <div className="flex flex-wrap gap-x-8 gap-y-2">
          <GenericFieldLabel label="Connection">{connection.name}</GenericFieldLabel>
          {DestinationFieldsComponent}
        </div>
      </div>
      <div className="flex flex-col gap-3">
        <div className="w-full border-b border-mineshaft-600">
          <span className="text-sm text-mineshaft-300">Sync Options</span>
        </div>
        <div className="flex flex-wrap gap-x-8 gap-y-2">
          <GenericFieldLabel label="Auto-Sync">
            <Badge variant={isAutoSyncEnabled ? "success" : "danger"}>
              {isAutoSyncEnabled ? "Enabled" : "Disabled"}
            </Badge>
          </GenericFieldLabel>
          <GenericFieldLabel label="Initial Sync Behavior">
            {SECRET_SYNC_INITIAL_SYNC_BEHAVIOR_MAP[initialSyncBehavior](destinationName).name}
          </GenericFieldLabel>
          <GenericFieldLabel label="Key Schema">{keySchema}</GenericFieldLabel>
          {AdditionalSyncOptionsFieldsComponent}
          {disableSecretDeletion && (
            <GenericFieldLabel label="Secret Deletion">
              <Badge variant="primary">Disabled</Badge>
            </GenericFieldLabel>
          )}
        </div>
      </div>
      <div className="flex flex-col gap-3">
        <div className="w-full border-b border-mineshaft-600">
          <span className="text-sm text-mineshaft-300">Details</span>
        </div>
        <div className="flex flex-wrap gap-x-8 gap-y-2">
          <GenericFieldLabel label="Name">{name}</GenericFieldLabel>
          <GenericFieldLabel label="Description">{description}</GenericFieldLabel>
        </div>
      </div>
    </div>
  );
};<|MERGE_RESOLUTION|>--- conflicted
+++ resolved
@@ -118,13 +118,11 @@
     case SecretSync.Flyio:
       DestinationFieldsComponent = <FlyioSyncReviewFields />;
       break;
-<<<<<<< HEAD
     case SecretSync.GitLab:
       DestinationFieldsComponent = <GitLabSyncReviewFields />;
-=======
+      break;
     case SecretSync.CloudflarePages:
       DestinationFieldsComponent = <CloudflarePagesSyncReviewFields />;
->>>>>>> b59fa14b
       break;
     default:
       throw new Error(`Unhandled Destination Review Fields: ${destination}`);
