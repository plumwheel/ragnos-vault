--- conflicted
+++ resolved
@@ -74,13 +74,11 @@
     case SecretSync.Humanitec:
       DestinationFieldsComponent = <HumanitecSyncReviewFields />;
       break;
-<<<<<<< HEAD
     case SecretSync.Camunda:
       DestinationFieldsComponent = <CamundaSyncReviewFields />;
-=======
+      break;
     case SecretSync.Vercel:
       DestinationFieldsComponent = <VercelSyncReviewFields />;
->>>>>>> 1ce155e2
       break;
     default:
       throw new Error(`Unhandled Destination Review Fields: ${destination}`);
