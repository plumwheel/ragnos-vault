--- conflicted
+++ resolved
@@ -72,13 +72,10 @@
       return <RenderSyncFields />;
     case SecretSync.Flyio:
       return <FlyioSyncFields />;
-<<<<<<< HEAD
     case SecretSync.GitLab:
       return <GitLabSyncFields />;
-=======
     case SecretSync.CloudflarePages:
       return <CloudflarePagesSyncFields />;
->>>>>>> b59fa14b
     default:
       throw new Error(`Unhandled Destination Config Field: ${destination}`);
   }
