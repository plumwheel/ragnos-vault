import { useFormContext } from "react-hook-form";

import { SecretSync } from "@app/hooks/api/secretSyncs";

import { TSecretSyncForm } from "../schemas";
import { AwsParameterStoreSyncFields } from "./AwsParameterStoreSyncFields";
import { AwsSecretsManagerSyncFields } from "./AwsSecretsManagerSyncFields";
import { AzureAppConfigurationSyncFields } from "./AzureAppConfigurationSyncFields";
import { AzureKeyVaultSyncFields } from "./AzureKeyVaultSyncFields";
import { CamundaSyncFields } from "./CamundaSyncFields";
import { DatabricksSyncFields } from "./DatabricksSyncFields";
import { GcpSyncFields } from "./GcpSyncFields";
import { GitHubSyncFields } from "./GitHubSyncFields";
import { HCVaultSyncFields } from "./HCVaultSyncFields";
import { HumanitecSyncFields } from "./HumanitecSyncFields";
import { TeamCitySyncFields } from "./TeamCitySyncFields";
import { TerraformCloudSyncFields } from "./TerraformCloudSyncFields";
import { VercelSyncFields } from "./VercelSyncFields";
import { WindmillSyncFields } from "./WindmillSyncFields";

export const SecretSyncDestinationFields = () => {
  const { watch } = useFormContext<TSecretSyncForm>();

  const destination = watch("destination");

  switch (destination) {
    case SecretSync.AWSParameterStore:
      return <AwsParameterStoreSyncFields />;
    case SecretSync.AWSSecretsManager:
      return <AwsSecretsManagerSyncFields />;
    case SecretSync.GitHub:
      return <GitHubSyncFields />;
    case SecretSync.GCPSecretManager:
      return <GcpSyncFields />;
    case SecretSync.AzureKeyVault:
      return <AzureKeyVaultSyncFields />;
    case SecretSync.AzureAppConfiguration:
      return <AzureAppConfigurationSyncFields />;
    case SecretSync.Databricks:
      return <DatabricksSyncFields />;
    case SecretSync.Humanitec:
      return <HumanitecSyncFields />;
    case SecretSync.TerraformCloud:
      return <TerraformCloudSyncFields />;
    case SecretSync.Camunda:
      return <CamundaSyncFields />;
    case SecretSync.Vercel:
      return <VercelSyncFields />;
    case SecretSync.Windmill:
      return <WindmillSyncFields />;
<<<<<<< HEAD
    case SecretSync.HCVault:
      return <HCVaultSyncFields />;
=======
    case SecretSync.TeamCity:
      return <TeamCitySyncFields />;
>>>>>>> f93edbb3
    default:
      throw new Error(`Unhandled Destination Config Field: ${destination}`);
  }
};<|MERGE_RESOLUTION|>--- conflicted
+++ resolved
@@ -48,13 +48,10 @@
       return <VercelSyncFields />;
     case SecretSync.Windmill:
       return <WindmillSyncFields />;
-<<<<<<< HEAD
     case SecretSync.HCVault:
       return <HCVaultSyncFields />;
-=======
     case SecretSync.TeamCity:
       return <TeamCitySyncFields />;
->>>>>>> f93edbb3
     default:
       throw new Error(`Unhandled Destination Config Field: ${destination}`);
   }
