--- conflicted
+++ resolved
@@ -36,13 +36,10 @@
       return <DatabricksSyncFields />;
     case SecretSync.Humanitec:
       return <HumanitecSyncFields />;
-<<<<<<< HEAD
     case SecretSync.Camunda:
       return <CamundaSyncFields />;
-=======
     case SecretSync.Vercel:
       return <VercelSyncFields />;
->>>>>>> 1ce155e2
     default:
       throw new Error(`Unhandled Destination Config Field: ${destination}`);
   }
