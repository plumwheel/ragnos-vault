import { ReactNode } from "react";
import { Controller, useFormContext } from "react-hook-form";
import {
  faCircleInfo,
  faQuestionCircle,
  faTriangleExclamation
} from "@fortawesome/free-solid-svg-icons";
import { FontAwesomeIcon } from "@fortawesome/react-fontawesome";

import { FormControl, Input, Select, SelectItem, Switch, Tooltip } from "@app/components/v2";
import { SECRET_SYNC_INITIAL_SYNC_BEHAVIOR_MAP, SECRET_SYNC_MAP } from "@app/helpers/secretSyncs";
import { SecretSync, useSecretSyncOption } from "@app/hooks/api/secretSyncs";

import { TSecretSyncForm } from "../schemas";
import { AwsParameterStoreSyncOptionsFields } from "./AwsParameterStoreSyncOptionsFields";
import { AwsSecretsManagerSyncOptionsFields } from "./AwsSecretsManagerSyncOptionsFields";

type Props = {
  hideInitialSync?: boolean;
};

export const SecretSyncOptionsFields = ({ hideInitialSync }: Props) => {
  const { control, watch } = useFormContext<TSecretSyncForm>();

  const destination = watch("destination");

  const destinationName = SECRET_SYNC_MAP[destination].name;

  const { syncOption } = useSecretSyncOption(destination);

  let AdditionalSyncOptionsFieldsComponent: ReactNode;

  switch (destination) {
    case SecretSync.AWSParameterStore:
      AdditionalSyncOptionsFieldsComponent = <AwsParameterStoreSyncOptionsFields />;
      break;
    case SecretSync.AWSSecretsManager:
      AdditionalSyncOptionsFieldsComponent = <AwsSecretsManagerSyncOptionsFields />;
      break;
    case SecretSync.GitHub:
    case SecretSync.GCPSecretManager:
    case SecretSync.AzureKeyVault:
    case SecretSync.AzureAppConfiguration:
    case SecretSync.AzureDevOps:
    case SecretSync.Databricks:
    case SecretSync.Humanitec:
    case SecretSync.TerraformCloud:
    case SecretSync.Camunda:
    case SecretSync.Vercel:
    case SecretSync.Windmill:
    case SecretSync.HCVault:
    case SecretSync.TeamCity:
    case SecretSync.OnePass:
    case SecretSync.OCIVault:
    case SecretSync.Heroku:
    case SecretSync.Render:
    case SecretSync.Flyio:
<<<<<<< HEAD
    case SecretSync.GitLab:
=======
    case SecretSync.CloudflarePages:
>>>>>>> b59fa14b
      AdditionalSyncOptionsFieldsComponent = null;
      break;
    default:
      throw new Error(`Unhandled Additional Sync Options Fields: ${destination}`);
  }

  return (
    <>
      <p className="mb-4 text-sm text-bunker-300">Configure how secrets should be synced.</p>
      {!hideInitialSync && (
        <>
          <Controller
            name="syncOptions.initialSyncBehavior"
            control={control}
            render={({ field: { value, onChange }, fieldState: { error } }) => (
              <FormControl
                tooltipClassName="max-w-lg py-3"
                tooltipText={
                  syncOption?.canImportSecrets ? (
                    <div className="flex flex-col gap-3">
                      <p>
                        Specify how Infisical should resolve the initial sync to {destinationName}.
                        The following options are available:
                      </p>
                      <ul className="flex list-disc flex-col gap-3 pl-4">
                        {Object.values(SECRET_SYNC_INITIAL_SYNC_BEHAVIOR_MAP).map((details) => {
                          const { name, description } = details(destinationName);

                          return (
                            <li key={name}>
                              <p className="text-mineshaft-300">
                                <span className="font-medium text-bunker-200">{name}</span>:{" "}
                                {description}
                              </p>
                            </li>
                          );
                        })}
                      </ul>
                    </div>
                  ) : undefined
                }
                errorText={error?.message}
                isError={Boolean(error?.message)}
                label="Initial Sync Behavior"
              >
                <Select
                  isDisabled={!syncOption?.canImportSecrets}
                  value={value}
                  onValueChange={(val) => onChange(val)}
                  className="w-full border border-mineshaft-500"
                  position="popper"
                  placeholder="Select an option..."
                  dropdownContainerClassName="max-w-none"
                >
                  {Object.entries(SECRET_SYNC_INITIAL_SYNC_BEHAVIOR_MAP).map(([key, details]) => {
                    const { name } = details(destinationName);

                    return (
                      <SelectItem value={key} key={key}>
                        {name}
                      </SelectItem>
                    );
                  })}
                </Select>
              </FormControl>
            )}
          />
          {!syncOption?.canImportSecrets && (
            <p className="-mt-2.5 mb-2.5 text-xs text-yellow">
              <FontAwesomeIcon className="mr-1" size="xs" icon={faTriangleExclamation} />
              {destinationName} only supports overwriting destination secrets. Secrets not present
              in Infisical will be removed from the destination.
            </p>
          )}
        </>
      )}
      <Controller
        render={({ field: { value, onChange }, fieldState: { error } }) => (
          <FormControl
            tooltipClassName="max-w-md"
            tooltipText={
              <div className="flex flex-col gap-3">
                <span>
                  When a secret is synced, values will be injected into the key schema before it
                  reaches the destination. This is useful for organization.
                </span>

                <div className="flex flex-col">
                  <span>Available keys:</span>
                  <ul className="list-disc pl-4 text-sm">
                    <li>
                      <code>{"{{secretKey}}"}</code> - The key of the secret
                    </li>
                    <li>
                      <code>{"{{environment}}"}</code> - The environment which the secret is in
                      (e.g. dev, staging, prod)
                    </li>
                  </ul>
                </div>
              </div>
            }
            isError={Boolean(error)}
            isOptional
            errorText={error?.message}
            label="Key Schema"
            helperText={
              <Tooltip
                className="max-w-md"
                content={
                  <span>
                    We highly recommend using a{" "}
                    <a
                      href="https://infisical.com/docs/integrations/secret-syncs/overview#key-schemas"
                      target="_blank"
                      rel="noopener noreferrer"
                      className="underline"
                    >
                      Key Schema
                    </a>{" "}
                    to ensure that Infisical only manages the specific keys you intend, keeping
                    everything else untouched.
                    <br />
                    <br />
                    Destination secrets that do not match the schema will not be deleted or updated.
                  </span>
                }
              >
                <div>
                  <span>Infisical strongly advises setting a Key Schema</span>{" "}
                  <FontAwesomeIcon icon={faCircleInfo} className="text-mineshaft-400" />
                </div>
              </Tooltip>
            }
          >
            <Input value={value} onChange={onChange} placeholder="INFISICAL_{{secretKey}}" />
          </FormControl>
        )}
        control={control}
        name="syncOptions.keySchema"
      />
      {AdditionalSyncOptionsFieldsComponent}
      <Controller
        control={control}
        name="syncOptions.disableSecretDeletion"
        render={({ field: { value, onChange }, fieldState: { error } }) => {
          return (
            <FormControl isError={Boolean(error)} errorText={error?.message}>
              <Switch
                className="bg-mineshaft-400/80 shadow-inner data-[state=checked]:bg-green/80"
                id="auto-sync-enabled"
                thumbClassName="bg-mineshaft-800"
                onCheckedChange={onChange}
                isChecked={value}
              >
                <p className="w-[11rem]">
                  Disable Secret Deletion{" "}
                  <Tooltip
                    className="max-w-md"
                    content={
                      <>
                        <p>
                          When enabled, Infisical will <span className="font-semibold">not</span>{" "}
                          remove secrets from the destination during a sync.
                        </p>
                        <p className="mt-4">
                          Enable this option if you intend to manage some secrets manually outside
                          of Infisical.
                        </p>
                      </>
                    }
                  >
                    <FontAwesomeIcon icon={faQuestionCircle} size="sm" className="ml-1" />
                  </Tooltip>
                </p>
              </Switch>
            </FormControl>
          );
        }}
      />
    </>
  );
};<|MERGE_RESOLUTION|>--- conflicted
+++ resolved
@@ -55,11 +55,8 @@
     case SecretSync.Heroku:
     case SecretSync.Render:
     case SecretSync.Flyio:
-<<<<<<< HEAD
     case SecretSync.GitLab:
-=======
     case SecretSync.CloudflarePages:
->>>>>>> b59fa14b
       AdditionalSyncOptionsFieldsComponent = null;
       break;
     default:
