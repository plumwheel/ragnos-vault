import { ChangeEventHandler, useState } from "react";
import { DayPicker, DayPickerProps, getDefaultClassNames, TZDate, UI } from "react-day-picker";
import { faCalendar } from "@fortawesome/free-solid-svg-icons";
import { FontAwesomeIcon } from "@fortawesome/react-fontawesome";
import { PopoverContentProps, PopoverProps } from "@radix-ui/react-popover";
import { format, setHours, setMinutes } from "date-fns";
import { twMerge } from "tailwind-merge";

import { formatDateTime, Timezone } from "@app/helpers/datetime";

import { Button } from "../Button";
import { Input } from "../Input";
import { Popover, PopoverContent, PopoverTrigger } from "../Popoverv2";

const defaultClassNames = getDefaultClassNames();

export type DatePickerProps = Omit<DayPickerProps, "selected"> & {
  value?: Date;
  onChange: (date?: Date) => void;
  popUpProps: PopoverProps;
  popUpContentProps: PopoverContentProps;
  dateFormat?: "PPP" | "PP" | "P"; // extend as needed
<<<<<<< HEAD
  hideTime?: boolean;
=======
  buttonClassName?: string;
  timezone?: Timezone;
};

const localTimeToUTC = (timeString: string) => {
  const today = new Date();
  const [hours, minutes] = timeString.split(":").map(Number);

  today.setHours(hours, minutes, 0, 0);

  const utcHours = today.getUTCHours().toString().padStart(2, "0");
  const utcMinutes = today.getUTCMinutes().toString().padStart(2, "0");

  return `${utcHours}:${utcMinutes}`;
};

const utcTimeToLocal = (utcTimeString: string) => {
  const today = new Date();
  const [hours, minutes] = utcTimeString.split(":").map(Number);

  today.setUTCHours(hours, minutes, 0, 0);

  const localHours = today.getHours().toString().padStart(2, "0");
  const localMinutes = today.getMinutes().toString().padStart(2, "0");

  return `${localHours}:${localMinutes}`;
>>>>>>> 95b997c1
};

// Doc: https://react-day-picker.js.org/
export const DatePicker = ({
  value,
  onChange,
  popUpProps,
  popUpContentProps,
  dateFormat = "PPP",
<<<<<<< HEAD
  hideTime = false,
=======
  buttonClassName,
  timezone,
>>>>>>> 95b997c1
  ...props
}: DatePickerProps) => {
  const [timeValue, setTimeValue] = useState<string>(value ? format(value, "HH:mm") : "00:00");
  const displayUtc = timezone === Timezone.UTC;

  const handleTimeChange: ChangeEventHandler<HTMLInputElement> = (e) => {
    const time = displayUtc ? utcTimeToLocal(e.target.value) : e.target.value;

    if (time) {
      setTimeValue(time);
      if (value) {
        const [hours, minutes] = time.split(":").map((str) => parseInt(str, 10));
        const newSelectedDate = setHours(setMinutes(value, minutes), hours);
        onChange(newSelectedDate);
      }
    }
  };

  const handleDaySelect = (date: Date | undefined) => {
    if (!timeValue || !date) {
      onChange(date);
      return;
    }

    const [hours, minutes] = timeValue.split(":").map((str) => parseInt(str, 10));
    const newDate = new Date(date.getFullYear(), date.getMonth(), date.getDate(), hours, minutes);
    onChange(newDate);
  };

  return (
    <Popover {...popUpProps}>
      <PopoverTrigger asChild>
        <Button
          className={buttonClassName}
          variant="outline_bg"
          leftIcon={<FontAwesomeIcon icon={faCalendar} />}
        >
          {value
            ? formatDateTime({ timestamp: value, timezone, dateFormat })
            : "Pick a date and time"}
        </Button>
      </PopoverTrigger>
      <PopoverContent
        {...popUpContentProps}
        className={twMerge(
          "w-fit border border-mineshaft-600 bg-mineshaft-800 p-2 font-inter",
          popUpContentProps.className
        )}
      >
        <div className="px-2 pt-4">
          <DayPicker
            {...props}
            mode="single"
            selected={value ? new TZDate(value, displayUtc ? "UTC" : undefined) : undefined}
            onSelect={(date) => handleDaySelect(date ? new TZDate(date, undefined) : undefined)}
            className="font-inter text-mineshaft-200"
            timeZone={displayUtc ? "UTC" : undefined}
            classNames={{
              today: "text-primary border-primary",
              selected: " text-mineshaft-100 bg-mineshaft-500",
              root: `text-mineshaft-300  ${defaultClassNames}`,
              [UI.DayButton]: "p-3 rounded hover:text-mineshaft-100",
              [UI.Weekday]: "px-3 pt-3",
              [UI.Chevron]: "fill-mineshaft-300"
            }}
          />
        </div>
<<<<<<< HEAD
        {!hideTime && (
          <div className="mx-4 my-4">
            <Input
              type="time"
              value={timeValue}
              onChange={handleTimeChange}
              className="bg-mineshaft-700 text-white [color-scheme:dark]"
            />
          </div>
        )}
=======
        <div className="mx-4 my-4">
          <Input
            type="time"
            value={displayUtc ? localTimeToUTC(timeValue) : timeValue}
            onChange={handleTimeChange}
            className="bg-mineshaft-700 text-white [color-scheme:dark]"
          />
        </div>
>>>>>>> 95b997c1
      </PopoverContent>
    </Popover>
  );
};<|MERGE_RESOLUTION|>--- conflicted
+++ resolved
@@ -20,9 +20,7 @@
   popUpProps: PopoverProps;
   popUpContentProps: PopoverContentProps;
   dateFormat?: "PPP" | "PP" | "P"; // extend as needed
-<<<<<<< HEAD
   hideTime?: boolean;
-=======
   buttonClassName?: string;
   timezone?: Timezone;
 };
@@ -49,7 +47,6 @@
   const localMinutes = today.getMinutes().toString().padStart(2, "0");
 
   return `${localHours}:${localMinutes}`;
->>>>>>> 95b997c1
 };
 
 // Doc: https://react-day-picker.js.org/
@@ -59,12 +56,9 @@
   popUpProps,
   popUpContentProps,
   dateFormat = "PPP",
-<<<<<<< HEAD
   hideTime = false,
-=======
   buttonClassName,
   timezone,
->>>>>>> 95b997c1
   ...props
 }: DatePickerProps) => {
   const [timeValue, setTimeValue] = useState<string>(value ? format(value, "HH:mm") : "00:00");
@@ -132,27 +126,16 @@
             }}
           />
         </div>
-<<<<<<< HEAD
         {!hideTime && (
           <div className="mx-4 my-4">
             <Input
               type="time"
-              value={timeValue}
+              value={displayUtc ? localTimeToUTC(timeValue) : timeValue}
               onChange={handleTimeChange}
               className="bg-mineshaft-700 text-white [color-scheme:dark]"
             />
           </div>
         )}
-=======
-        <div className="mx-4 my-4">
-          <Input
-            type="time"
-            value={displayUtc ? localTimeToUTC(timeValue) : timeValue}
-            onChange={handleTimeChange}
-            className="bg-mineshaft-700 text-white [color-scheme:dark]"
-          />
-        </div>
->>>>>>> 95b997c1
       </PopoverContent>
     </Popover>
   );
