--- conflicted
+++ resolved
@@ -1,13 +1,8 @@
 import crypto from 'crypto';
 
 import React, { useState } from 'react';
-<<<<<<< HEAD
-import { useTranslation } from 'next-i18next';
+import { useTranslation } from 'react-i18next';
 import { faCheck, faXmark } from '@fortawesome/free-solid-svg-icons';
-=======
-import { useTranslation } from 'react-i18next';
-import { faCheck, faX } from '@fortawesome/free-solid-svg-icons';
->>>>>>> 9cb4d5ab
 import { FontAwesomeIcon } from '@fortawesome/react-fontawesome';
 import jsrp from 'jsrp';
 import nacl from 'tweetnacl';
@@ -65,7 +60,7 @@
   setName,
   organizationName,
   setOrganizationName,
-  attributionSource, 
+  attributionSource,
   setAttributionSource,
   providerAuthToken,
 }: UserInfoStepProps): JSX.Element {
@@ -210,10 +205,9 @@
   };
 
   return (
-<<<<<<< HEAD
-    <div className="w-max mx-auto h-full px-8 mb-36 md:mb-16">
-      <p className="text-xl font-medium flex justify-center mb-6 mx-8 md:mx-16 text-transparent bg-clip-text bg-gradient-to-b from-white to-bunker-200">
-        Tell us a bit about yourself
+    <div className="h-7/12 mx-auto mb-36 w-max rounded-xl bg-bunker py-10 px-8 drop-shadow-xl md:mb-16">
+      <p className="mx-8 mb-6 flex justify-center text-4xl font-bold text-primary md:mx-16">
+        {t('signup.step3-message')}
       </p>
       <div className="relative z-0 flex flex-col items-center justify-end w-full md:p-2 rounded-lg max-h-24">
         <p className='text-left w-full text-sm text-bunker-300 mb-1 ml-1 font-medium'>Your Name</p>
@@ -222,31 +216,11 @@
           onChange={(e) => setName(e.target.value)}
           value={name}
           isRequired
-=======
-    <div className="h-7/12 mx-auto mb-36 w-max rounded-xl bg-bunker py-10 px-8 drop-shadow-xl md:mb-16">
-      <p className="mx-8 mb-6 flex justify-center text-4xl font-bold text-primary md:mx-16">
-        {t('signup.step3-message')}
-      </p>
-      <div className="relative z-0 flex max-h-24 w-full items-center justify-end rounded-lg md:p-2">
-        <InputField
-          label={t('common.first-name')}
-          onChangeHandler={setFirstName}
-          type="name"
-          value={firstName}
-          isRequired
-          errorText={
-            t('common.validate-required', {
-              name: t('common.first-name')
-            }) as string
-          }
-          error={firstNameError}
->>>>>>> 9cb4d5ab
           autoComplete="given-name"
           className="h-12"
         />
         {nameError && <p className='text-left w-full text-xs text-red-600 mt-1 ml-1'>Please, specify your name</p>}
       </div>
-<<<<<<< HEAD
       <div className="relative z-0 flex flex-col items-center justify-end w-full md:p-2 rounded-lg max-h-24">
         <p className='text-left w-full text-sm text-bunker-300 mb-1 ml-1 font-medium'>Organization Name</p>
         <Input
@@ -268,26 +242,7 @@
           className="h-12"
         />
       </div>
-      <div className="flex flex-col items-center justify-center w-full md:p-2 rounded-lg max-h-60">
-=======
-      <div className="mt-2 flex max-h-24 w-full items-center justify-center rounded-lg md:p-2">
-        <InputField
-          label={t('common.last-name')}
-          onChangeHandler={setLastName}
-          type="name"
-          value={lastName}
-          isRequired
-          errorText={
-            t('common.validate-required', {
-              name: t('common.last-name')
-            }) as string
-          }
-          error={lastNameError}
-          autoComplete="family-name"
-        />
-      </div>
       <div className="mt-2 flex max-h-60 w-full flex-col items-center justify-center rounded-lg md:p-2">
->>>>>>> 9cb4d5ab
         <InputField
           label={t('section.password.password')}
           onChangeHandler={(pass: string) => {
@@ -312,11 +267,7 @@
             <div className="mb-1 text-sm text-gray-400">{t('section.password.validate-base')}</div>
             <div className="ml-1 flex flex-row items-center justify-start">
               {passwordErrorLength ? (
-<<<<<<< HEAD
                 <FontAwesomeIcon icon={faXmark} className="text-md text-red ml-0.5 mr-2.5" />
-=======
-                <FontAwesomeIcon icon={faX} className="text-md mr-2.5 text-red" />
->>>>>>> 9cb4d5ab
               ) : (
                 <FontAwesomeIcon icon={faCheck} className="text-md mr-2 text-primary" />
               )}
@@ -326,11 +277,7 @@
             </div>
             <div className="ml-1 flex flex-row items-center justify-start">
               {passwordErrorLowerCase ? (
-<<<<<<< HEAD
                 <FontAwesomeIcon icon={faXmark} className="text-md text-red ml-0.5 mr-2.5" />
-=======
-                <FontAwesomeIcon icon={faX} className="text-md mr-2.5 text-red" />
->>>>>>> 9cb4d5ab
               ) : (
                 <FontAwesomeIcon icon={faCheck} className="text-md mr-2 text-primary" />
               )}
@@ -342,11 +289,7 @@
             </div>
             <div className="ml-1 flex flex-row items-center justify-start">
               {passwordErrorNumber ? (
-<<<<<<< HEAD
                 <FontAwesomeIcon icon={faXmark} className="text-md text-red ml-0.5 mr-2.5" />
-=======
-                <FontAwesomeIcon icon={faX} className="text-md mr-2.5 text-red" />
->>>>>>> 9cb4d5ab
               ) : (
                 <FontAwesomeIcon icon={faCheck} className="text-md mr-2 text-primary" />
               )}
