/* eslint-disable react/jsx-props-no-spreading */
<<<<<<< HEAD
import React, { useState } from 'react';
import ReactCodeInput from 'react-code-input';
import { useTranslation } from 'react-i18next';
import { useRouter } from 'next/router';
import axios from "axios"

import attemptLoginMfa from '@app/components/utilities/attemptLoginMfa';
import attemptCliLoginMfa from '@app/components/utilities/attemptCliLoginMfa'
import { useSendMfaToken } from '@app/hooks/api/auth';
=======
import React, { useState } from "react";
import ReactCodeInput from "react-code-input";
import { useTranslation } from "react-i18next";
import { useRouter } from "next/router";

import attemptLoginMfa from "@app/components/utilities/attemptLoginMfa";
import { useSendMfaToken } from "@app/hooks/api/auth";
>>>>>>> f3e84dc6

import Error from "../basic/Error";
import { Button } from "../v2";

// The style for the verification code input
const props = {
  inputStyle: {
    fontFamily: "monospace",
    margin: "4px",
    MozAppearance: "textfield",
    width: "48px",
    borderRadius: "5px",
    fontSize: "24px",
    height: "48px",
    paddingLeft: "7",
    backgroundColor: "#0d1117",
    color: "white",
    border: "1px solid #2d2f33",
    textAlign: "center",
    outlineColor: "#8ca542",
    borderColor: "#2d2f33"
  }
} as const;

interface VerifyMfaTokenError {
  response: {
    data: {
      context: {
        code: string;
        triesLeft: number;
      };
    };
    status: number;
  };
}

/**
 * 2nd step of login - users enter their MFA code
 * @param {Object} obj
 * @param {String} obj.email - email of user
 * @param {String} obj.password - password of user
 * @param {Function} obj.setStep - function to set the login flow step
 * @returns
 */
export default function MFAStep({
  email,
  password,
  providerAuthToken,
}: {
  email: string;
  password: string;
  providerAuthToken?: string;
}): JSX.Element {
  const router = useRouter();
  const [isLoading, setIsLoading] = useState(false);
  const [isLoadingResend, setIsLoadingResend] = useState(false);
  const [mfaCode, setMfaCode] = useState("");
  const [triesLeft, setTriesLeft] = useState<number | undefined>(undefined);

  const { t } = useTranslation();

  const sendMfaToken = useSendMfaToken();

  const handleLoginMfa = async () => {
    try {
      if (mfaCode.length !== 6) {
        return;
      }

      setIsLoading(true);
<<<<<<< HEAD
      const queryParams = new URLSearchParams(location.search)
      if (queryParams && queryParams.get("callback_port")){
        const callbackPort = queryParams.get("callback_port")

        //attemptCliLogin
        const isCliLoginSuccessful = await attemptCliLoginMfa({
          email,
          password,
          providerAuthToken,
          mfaToken: mfaCode
        })

        if (isCliLoginSuccessful && isCliLoginSuccessful.success){
          // case: login was successful
          const cliUrl = `http://localhost:${callbackPort}`

          //send request to server endpoint 
          const instance = axios.create()
          const cliResp = await instance.post(cliUrl,{...isCliLoginSuccessful.loginResponse,email})

          //cli page
          router.push("/cli-redirect");
        }
      }else{
        const isLoginSuccessful = await attemptLoginMfa({
          email,
          password,
          providerAuthToken,
          mfaToken: mfaCode
        });
  
        if (isLoginSuccessful) {
          setIsLoading(false);
          router.push(`/dashboard/${localStorage.getItem('projectData.id')}`);
        }
=======
      const isLoginSuccessful = await attemptLoginMfa({
        email,
        password,
        providerAuthToken,
        mfaToken: mfaCode
      });

      if (isLoginSuccessful) {
        setIsLoading(false);
        router.push(`/dashboard/${localStorage.getItem("projectData.id")}`);
>>>>>>> f3e84dc6
      }
      
    } catch (err) {
      const error = err as VerifyMfaTokenError;

      if (error?.response?.status === 500) {
        window.location.reload();
      } else if (error?.response?.data?.context?.triesLeft) {
        setTriesLeft(error?.response?.data?.context?.triesLeft);
        if (error.response.data.context.triesLeft === 0) {
          window.location.reload();
        }
      }

      setIsLoading(false);
    }
  };

  const handleResendMfaCode = async () => {
    try {
      setIsLoadingResend(true);
      await sendMfaToken.mutateAsync({ email });
      setIsLoadingResend(false);
    } catch (err) {
      console.error(err);
      setIsLoadingResend(false);
    }
  };

  return (
    <form className="mx-auto w-max md:px-8 pb-4 pt-4 md:mb-16">
      <p className="text-l flex justify-center text-bunker-300">{t("mfa.step2-message")}</p>
      <p className="text-l my-1 flex justify-center font-semibold text-bunker-300">{email} </p>
      <div className="hidden md:block w-max min-w-[20rem] mx-auto">
        <ReactCodeInput
          name=""
          inputMode="tel"
          type="text"
          fields={6}
          onChange={setMfaCode}
          {...props}
          className="mt-6 mb-2"
        />
      </div>
      <div className="block md:hidden w-max mt-4 mx-auto">
        <ReactCodeInput
          name=""
          inputMode="tel"
          type="text"
          fields={6}
          onChange={setMfaCode}
          {...props}
          className="mt-2 mb-2"
        />
      </div>
      {typeof triesLeft === "number" && (
        <Error text={`${t("mfa.step2-code-error")} ${triesLeft}`} />
      )}
      <div className="flex flex-col mt-6 items-center justify-center lg:w-[19%] w-1/4 min-w-[20rem] mt-2 max-w-xs md:max-w-md mx-auto text-sm text-center md:text-left">
        <div className="text-l py-1 text-lg w-full">
          <Button
            onClick={() => handleLoginMfa()}
            size="sm"
            isFullWidth
            className='h-14'
            colorSchema="primary"
            variant="outline_bg"
          > {String(t("mfa.verify"))} </Button>
        </div>
      </div>
      <div className="flex flex-col items-center justify-center w-full max-h-24 max-w-md mx-auto pt-2">
        <div className="flex flex-row items-baseline gap-1 text-sm">
          <span className="text-bunker-400">{t("signup.step2-resend-alert")}</span>
          <div className="mt-2 text-bunker-400 text-md flex flex-row">
            <button disabled={isLoading} onClick={handleResendMfaCode} type="button">
              <span className='hover:underline hover:underline-offset-4 hover:decoration-primary-700 hover:text-bunker-200 duration-200 cursor-pointer'>
                {isLoadingResend
                  ? t("signup.step2-resend-progress")
                  : t("signup.step2-resend-submit")}
              </span>
            </button>
          </div>
        </div>
        <p className="text-sm text-bunker-400 pb-2">{t("signup.step2-spam-alert")}</p>
      </div>
    </form>
  );
}<|MERGE_RESOLUTION|>--- conflicted
+++ resolved
@@ -1,5 +1,4 @@
 /* eslint-disable react/jsx-props-no-spreading */
-<<<<<<< HEAD
 import React, { useState } from 'react';
 import ReactCodeInput from 'react-code-input';
 import { useTranslation } from 'react-i18next';
@@ -9,15 +8,6 @@
 import attemptLoginMfa from '@app/components/utilities/attemptLoginMfa';
 import attemptCliLoginMfa from '@app/components/utilities/attemptCliLoginMfa'
 import { useSendMfaToken } from '@app/hooks/api/auth';
-=======
-import React, { useState } from "react";
-import ReactCodeInput from "react-code-input";
-import { useTranslation } from "react-i18next";
-import { useRouter } from "next/router";
-
-import attemptLoginMfa from "@app/components/utilities/attemptLoginMfa";
-import { useSendMfaToken } from "@app/hooks/api/auth";
->>>>>>> f3e84dc6
 
 import Error from "../basic/Error";
 import { Button } from "../v2";
@@ -88,7 +78,6 @@
       }
 
       setIsLoading(true);
-<<<<<<< HEAD
       const queryParams = new URLSearchParams(location.search)
       if (queryParams && queryParams.get("callback_port")){
         const callbackPort = queryParams.get("callback_port")
@@ -124,18 +113,6 @@
           setIsLoading(false);
           router.push(`/dashboard/${localStorage.getItem('projectData.id')}`);
         }
-=======
-      const isLoginSuccessful = await attemptLoginMfa({
-        email,
-        password,
-        providerAuthToken,
-        mfaToken: mfaCode
-      });
-
-      if (isLoginSuccessful) {
-        setIsLoading(false);
-        router.push(`/dashboard/${localStorage.getItem("projectData.id")}`);
->>>>>>> f3e84dc6
       }
       
     } catch (err) {
