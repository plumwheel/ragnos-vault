--- conflicted
+++ resolved
@@ -181,7 +181,6 @@
           />
         </div>
       )}
-<<<<<<< HEAD
       <div className="mt-full mt-4 mb-[4.7rem] flex max-w-sm flex-col justify-start space-y-2 px-4">
         <div>
           <Button
@@ -214,22 +213,6 @@
             }
           />
         </div>
-=======
-      <div className="flex justify-start max-w-sm mt-4 px-4 mt-full mb-8">
-        <Button
-          text={String(t('common:save-changes'))}
-          onButtonPressed={savePush}
-          color="primary"
-          size="md"
-          active={buttonReady}
-          textDisabled="Saved"
-        />
-        <DeleteActionButton
-          onSubmit={() =>
-            deleteRow({ ids: data.map((secret) => secret.id), secretName: data[0]?.key })
-          }
-        />
->>>>>>> 1e9118df
       </div>
     </div>
   );
