import { useEffect, useState } from 'react';
import Image from 'next/image';
import { useRouter } from 'next/router';
import { useTranslation } from 'next-i18next';
import { faXmark } from '@fortawesome/free-solid-svg-icons';
import { FontAwesomeIcon } from '@fortawesome/react-fontawesome';

import getActionData from '@app/ee/api/secrets/GetActionData';
import patienceDiff from '@app/ee/utilities/findTextDifferences';
import getLatestFileKey from '@app/pages/api/workspace/getLatestFileKey';

import {
  decryptAssymmetric,
  decryptSymmetric
} from '../../components/utilities/cryptography/crypto';

interface SideBarProps {
  toggleSidebar: (value: string) => void;
  currentAction: string;
}

interface SecretProps {
  secret: string;
  secretKeyCiphertext: string;
  secretKeyHash: string;
  secretKeyIV: string;
  secretKeyTag: string;
  secretValueCiphertext: string;
  secretValueHash: string;
  secretValueIV: string;
  secretValueTag: string;
}

interface DecryptedSecretProps {
  newSecretVersion: {
    key: string;
    value: string;
  };
  oldSecretVersion: {
    key: string;
    value: string;
  };
}

interface ActionProps {
  name: string;
}

/**
 * @param {object} obj
 * @param {function} obj.toggleSidebar - function that opens or closes the sidebar
 * @param {string} obj.currentAction - the action id for which a sidebar is being displayed
 * @returns the sidebar with the payload of user activity logs
 */
const ActivitySideBar = ({ toggleSidebar, currentAction }: SideBarProps) => {
  const { t } = useTranslation();
  const router = useRouter();
  const [actionData, setActionData] = useState<DecryptedSecretProps[]>();
  const [actionMetaData, setActionMetaData] = useState<ActionProps>();
  const [isLoading, setIsLoading] = useState(false);

  useEffect(() => {
    const getLogData = async () => {
      setIsLoading(true);
      const tempActionData = await getActionData({ actionId: currentAction });
      const latestKey = await getLatestFileKey({ workspaceId: String(router.query.id) });
      const PRIVATE_KEY = localStorage.getItem('PRIVATE_KEY');

      // #TODO: make this a separate function and reuse across the app
      let decryptedLatestKey: string;
      if (latestKey) {
        // assymmetrically decrypt symmetric key with local private key
        decryptedLatestKey = decryptAssymmetric({
          ciphertext: latestKey.latestKey.encryptedKey,
          nonce: latestKey.latestKey.nonce,
          publicKey: latestKey.latestKey.sender.publicKey,
          privateKey: String(PRIVATE_KEY)
        });
      }

      const decryptedSecretVersions = tempActionData.payload.secretVersions.map(
        (encryptedSecretVersion: {
          newSecretVersion?: SecretProps;
          oldSecretVersion?: SecretProps;
        }) => ({
          newSecretVersion: {
            key: decryptSymmetric({
              ciphertext: encryptedSecretVersion.newSecretVersion!.secretKeyCiphertext,
              iv: encryptedSecretVersion.newSecretVersion!.secretKeyIV,
              tag: encryptedSecretVersion.newSecretVersion!.secretKeyTag,
              key: decryptedLatestKey
            }),
            value: decryptSymmetric({
              ciphertext: encryptedSecretVersion.newSecretVersion!.secretValueCiphertext,
              iv: encryptedSecretVersion.newSecretVersion!.secretValueIV,
              tag: encryptedSecretVersion.newSecretVersion!.secretValueTag,
              key: decryptedLatestKey
            })
          },
          oldSecretVersion: {
            key: encryptedSecretVersion.oldSecretVersion?.secretKeyCiphertext
              ? decryptSymmetric({
                  ciphertext: encryptedSecretVersion.oldSecretVersion?.secretKeyCiphertext,
                  iv: encryptedSecretVersion.oldSecretVersion?.secretKeyIV,
                  tag: encryptedSecretVersion.oldSecretVersion?.secretKeyTag,
                  key: decryptedLatestKey
                })
              : undefined,
            value: encryptedSecretVersion.oldSecretVersion?.secretValueCiphertext
              ? decryptSymmetric({
                  ciphertext: encryptedSecretVersion.oldSecretVersion?.secretValueCiphertext,
                  iv: encryptedSecretVersion.oldSecretVersion?.secretValueIV,
                  tag: encryptedSecretVersion.oldSecretVersion?.secretValueTag,
                  key: decryptedLatestKey
                })
              : undefined
          }
        })
      );

      setActionData(decryptedSecretVersions);
      setActionMetaData({ name: tempActionData.name });
      setIsLoading(false);
    };
    getLogData();
  }, [currentAction]);

  return (
    <div
      className={`absolute border-l border-mineshaft-500 ${
        isLoading ? 'bg-bunker-800' : 'bg-bunker'
      } fixed h-[calc(100vh-56px)] w-96 top-14 right-0 z-40 shadow-xl flex flex-col justify-between`}
    >
      {isLoading ? (
        <div className="flex items-center justify-center h-full mb-8">
          <Image
            src="/images/loading/loading.gif"
            height={60}
            width={100}
            alt="infisical loading indicator"
          />
        </div>
      ) : (
        <div className="h-min">
          <div className="flex flex-row px-4 py-3 border-b border-mineshaft-500 justify-between items-center">
            <p className="font-semibold text-lg text-bunker-200">
              {t(`activity:event.${actionMetaData?.name}`)}
            </p>
            <div
              className="p-1"
              onKeyDown={() => null}
              role="button"
              tabIndex={0}
              onClick={() => toggleSidebar('')}
            >
              <FontAwesomeIcon icon={faXmark} className="w-4 h-4 text-bunker-300 cursor-pointer" />
            </div>
          </div>
          <div className="flex flex-col px-4 overflow-y-auto h-[calc(100vh-120px)] overflow-y-autp">
            {(actionMetaData?.name === 'readSecrets' ||
              actionMetaData?.name === 'addSecrets' ||
              actionMetaData?.name === 'deleteSecrets') &&
              actionData?.map((item, id) => (
                <div key={`secret.${id + 1}`}>
                  <div className="text-xs text-bunker-200 mt-4 pl-1 ph-no-capture">
                    {item.newSecretVersion.key}
                  </div>
                  <div className='w-full font-mono text-sm break-all bg-mineshaft-600 px-2 py-0.5 rounded-md border border-mineshaft-500 text-bunker-200'>
                    {item.newSecretVersion.value ? <span> {item.newSecretVersion.value} </span> : <span className='text-bunker-400'> EMPTY </span>}
                  </div>
                </div>
              ))}
            {actionMetaData?.name === 'updateSecrets' &&
              actionData?.map((item, id) => (
                <>
                  <div className="text-xs text-bunker-200 mt-4 pl-1">
                    {item.newSecretVersion.key}
                  </div>
<<<<<<< HEAD
                  <div className="text-bunker-100 font-mono rounded-md overflow-hidden">
                    <div className="bg-red/30 px-2 ph-no-capture">
=======
                  <div className="break-all text-bunker-200 font-mono rounded-md overflow-hidden border border-mineshaft-500">
                    <div className="bg-red/40 px-2 ph-no-capture">
>>>>>>> 40250b7e
                      -{' '}
                      {patienceDiff(
                        item.oldSecretVersion.value.split(''),
                        item.newSecretVersion.value.split(''),
                        false
                      ).lines.map(
                        (character, lineId) =>
                          character.bIndex !== -1 && (
                            <span
                              key={`actionData.${id + 1}.line.${lineId + 1}`}
                              className={`${character.aIndex === -1 && 'text-bunker-100 bg-red-700/80'}`}
                            >
                              {character.line}
                            </span>
                          )
                      )}
                    </div>
<<<<<<< HEAD
                    <div className="bg-green-500/30 px-2 ph-no-capture">
=======
                    <div className="break-all bg-green-500/40 px-2 ph-no-capture">
>>>>>>> 40250b7e
                      +{' '}
                      {patienceDiff(
                        item.oldSecretVersion.value.split(''),
                        item.newSecretVersion.value.split(''),
                        false
                      ).lines.map(
                        (character, lineId) =>
                          character.aIndex !== -1 && (
                            <span
                              key={`actionData.${id + 1}.linev2.${lineId + 1}`}
                              className={`${character.bIndex === -1 && 'text-bunker-100 bg-green-700/80'}`}
                            >
                              {character.line}
                            </span>
                          )
                      )}
                    </div>
                  </div>
                </>
              ))}
          </div>
        </div>
      )}
    </div>
  );
};

export default ActivitySideBar;<|MERGE_RESOLUTION|>--- conflicted
+++ resolved
@@ -176,13 +176,8 @@
                   <div className="text-xs text-bunker-200 mt-4 pl-1">
                     {item.newSecretVersion.key}
                   </div>
-<<<<<<< HEAD
-                  <div className="text-bunker-100 font-mono rounded-md overflow-hidden">
-                    <div className="bg-red/30 px-2 ph-no-capture">
-=======
                   <div className="break-all text-bunker-200 font-mono rounded-md overflow-hidden border border-mineshaft-500">
                     <div className="bg-red/40 px-2 ph-no-capture">
->>>>>>> 40250b7e
                       -{' '}
                       {patienceDiff(
                         item.oldSecretVersion.value.split(''),
@@ -200,11 +195,7 @@
                           )
                       )}
                     </div>
-<<<<<<< HEAD
-                    <div className="bg-green-500/30 px-2 ph-no-capture">
-=======
                     <div className="break-all bg-green-500/40 px-2 ph-no-capture">
->>>>>>> 40250b7e
                       +{' '}
                       {patienceDiff(
                         item.oldSecretVersion.value.split(''),
