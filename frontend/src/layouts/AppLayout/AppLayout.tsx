/* eslint-disable no-nested-ternary */
/* eslint-disable no-unexpected-multiline */
/* eslint-disable react-hooks/exhaustive-deps */
/* eslint-disable vars-on-top */
/* eslint-disable no-var */
/* eslint-disable func-names */
// @ts-nocheck
import crypto from "crypto";

import { useEffect } from "react";
import { Controller, useForm } from "react-hook-form";
import { useTranslation } from "react-i18next";
import Link from "next/link";
import { useRouter } from "next/router";
import { faGithub, faSlack } from "@fortawesome/free-brands-svg-icons";
import { faAngleDown, faArrowLeft, faArrowUpRightFromSquare, faBook, faCheck, faEnvelope, faInfinity, faMobile, faPlus, faQuestion } from "@fortawesome/free-solid-svg-icons";
import { FontAwesomeIcon } from "@fortawesome/react-fontawesome";
import { yupResolver } from "@hookform/resolvers/yup";
import { DropdownMenuTrigger } from "@radix-ui/react-dropdown-menu";
import * as yup from "yup";

import { useNotificationContext } from "@app/components/context/Notifications/NotificationProvider";
import onboardingCheck from "@app/components/utilities/checks/OnboardingCheck";
import { tempLocalStorage } from "@app/components/utilities/checks/tempLocalStorage";
import { encryptAssymmetric } from "@app/components/utilities/cryptography/crypto";
import {
  Button,
  Checkbox,
  DropdownMenu,
  DropdownMenuContent,
  DropdownMenuItem,
  FormControl,
  Input,
  Menu,
  MenuItem,
  Modal,
  ModalContent,
  Select,
  SelectItem,
  UpgradePlanModal
} from "@app/components/v2";
import { useOrganization, useSubscription, useUser, useWorkspace } from "@app/context";
import { usePopUp } from "@app/hooks";
import { fetchOrgUsers, useAddUserToWs, useCreateWorkspace, useGetOrgTrialUrl, useLogoutUser, useUploadWsKey } from "@app/hooks/api";

interface LayoutProps {
  children: React.ReactNode;
}

const supportOptions = [
  [
    <FontAwesomeIcon key={1} className="pr-4 text-sm" icon={faSlack} />,
    "Support Forum",
    "https://infisical.com/slack"
  ],
  [
    <FontAwesomeIcon key={2} className="pr-4 text-sm" icon={faBook} />,
    "Read Docs",
    "https://infisical.com/docs/documentation/getting-started/introduction"
  ],
  [
    <FontAwesomeIcon key={3} className="pr-4 text-sm" icon={faGithub} />,
    "GitHub Issues",
    "https://github.com/Infisical/infisical/issues"
  ],
  [
    <FontAwesomeIcon key={4} className="pr-4 text-sm" icon={faEnvelope} />,
    "Email Support",
    "mailto:support@infisical.com"
  ]
];

const formSchema = yup.object({
  name: yup.string().required().label("Project Name").trim(),
  addMembers: yup.bool().required().label("Add Members")
});

type TAddProjectFormData = yup.InferType<typeof formSchema>;

export const AppLayout = ({ children }: LayoutProps) => {
  const router = useRouter();
  const { createNotification } = useNotificationContext();
  const { mutateAsync } = useGetOrgTrialUrl();

  // eslint-disable-next-line prefer-const
  const { workspaces, currentWorkspace } = useWorkspace();
  const { orgs, currentOrg } = useOrganization();
  const { user } = useUser();
  const { subscription } = useSubscription();
  // const [ isLearningNoteOpen, setIsLearningNoteOpen ] = useState(true);

  const isAddingProjectsAllowed = subscription?.workspaceLimit ? (subscription.workspacesUsed < subscription.workspaceLimit) : true;

  const createWs = useCreateWorkspace();
  const uploadWsKey = useUploadWsKey();
  const addWsUser = useAddUserToWs();

  const { popUp, handlePopUpOpen, handlePopUpClose, handlePopUpToggle } = usePopUp([
    "addNewWs",
    "upgradePlan"
  ] as const);
  const {
    control,
    formState: { isSubmitting },
    reset,
    handleSubmit
  } = useForm<TAddProjectFormData>({
    resolver: yupResolver(formSchema)
  });

  const { t } = useTranslation();

	useEffect(() => {
		const handleRouteChange = () => {
			(window).Intercom("update");
		};
		
		router.events.on("routeChangeComplete", handleRouteChange);
		
		return () => {
		  router.events.off("routeChangeComplete", handleRouteChange);
		};
	}, []);

  const logout = useLogoutUser();
  const logOutUser = async () => {
    try {
      console.log("Logging out...")
      await logout.mutateAsync();
      localStorage.removeItem("protectedKey");
      localStorage.removeItem("protectedKeyIV");
      localStorage.removeItem("protectedKeyTag");
      localStorage.removeItem("publicKey");
      localStorage.removeItem("encryptedPrivateKey");
      localStorage.removeItem("iv");
      localStorage.removeItem("tag");
      localStorage.removeItem("PRIVATE_KEY");
      localStorage.removeItem("orgData.id");
      localStorage.removeItem("projectData.id");
      router.push("/login");
    } catch (error) {
      console.error(error);
    }
  };

  const changeOrg = async (orgId) => {
    localStorage.setItem("orgData.id", orgId);
    router.push(`/org/${orgId}/overview`)
  }

  // TODO(akhilmhdh): This entire logic will be rechecked and will try to avoid
  // Placing the localstorage as much as possible
  // Wait till tony integrates the azure and its launched
  useEffect(() => {

    // Put a user in an org if they're not in one yet
    const putUserInOrg = async () => {
      if (tempLocalStorage("orgData.id") === "") {
        localStorage.setItem("orgData.id", orgs[0]?._id);
      }

      if (currentOrg && (
        (workspaces?.length === 0 && router.asPath.includes("project")) 
        || router.asPath.includes("/project/undefined")
        || (!orgs?.map(org => org._id)?.includes(router.query.id) && !router.asPath.includes("project") && !router.asPath.includes("personal") && !router.asPath.includes("integration"))
      )) {
        router.push(`/org/${currentOrg?._id}/overview`);
      } 
      // else if (!router.asPath.includes("org") && !router.asPath.includes("project") && !router.asPath.includes("integrations") && !router.asPath.includes("personal-settings")) {

      //   const pathSegments = router.asPath.split("/").filter((segment) => segment.length > 0);

      //   let intendedWorkspaceId;
      //   if (pathSegments.length >= 2 && pathSegments[0] === "dashboard") {
      //     [, intendedWorkspaceId] = pathSegments;
      //   } else if (pathSegments.length >= 3 && pathSegments[0] === "settings") {
      //     [, , intendedWorkspaceId] = pathSegments;
      //   } else {
      //     const lastPathSegments = router.asPath.split("/").pop();
      //     if (lastPathSegments !== undefined) {
      //       [intendedWorkspaceId] = lastPathSegments.split("?");
      //     }
      //   }

      //   if (!intendedWorkspaceId) return;

      //   if (!["callback", "create", "authorize"].includes(intendedWorkspaceId)) {
      //     localStorage.setItem("projectData.id", intendedWorkspaceId);
      //   }
      // }
    };
    putUserInOrg();
    onboardingCheck({});
  }, [router.query.id]);

  const onCreateProject = async ({ name, addMembers }: TAddProjectFormData) => {
    // type check
    if (!currentOrg?._id) return;
    try {
      const {
        data: {
          workspace: { _id: newWorkspaceId }
        }
      } = await createWs.mutateAsync({
        organizationId: currentOrg?._id,
        workspaceName: name
      });

      const randomBytes = crypto.randomBytes(16).toString("hex");
      const PRIVATE_KEY = String(localStorage.getItem("PRIVATE_KEY"));
      const { ciphertext, nonce } = encryptAssymmetric({
        plaintext: randomBytes,
        publicKey: user.publicKey,
        privateKey: PRIVATE_KEY
      });

      await uploadWsKey.mutateAsync({
        encryptedKey: ciphertext,
        nonce,
        userId: user?._id,
        workspaceId: newWorkspaceId
      });

      if (addMembers) {
        // not using hooks because need at this point only
        const orgUsers = await fetchOrgUsers(currentOrg._id);
        orgUsers.forEach(({ status, user: orgUser }) => {
          // skip if status of org user is not accepted
          // this orgUser is the person who created the ws
          if (status !== "accepted" || user.email === orgUser.email) return;
          addWsUser.mutate({ email: orgUser.email, workspaceId: newWorkspaceId });
        });
      }
      createNotification({ text: "Workspace created", type: "success" });
      handlePopUpClose("addNewWs");
      router.push(`/project/${newWorkspaceId}/secrets`);
    } catch (err) {
      console.error(err);
      createNotification({ text: "Failed to create workspace", type: "error" });
    }
  };

  return (
    <>
      <div className="dark hidden h-screen w-full flex-col overflow-x-hidden md:flex">
        <div className="flex flex-grow flex-col overflow-y-hidden md:flex-row">
          <aside className="w-full border-r border-mineshaft-600 bg-gradient-to-tr from-mineshaft-700 via-mineshaft-800 to-mineshaft-900 md:w-60 dark">
            <nav className="items-between flex h-full flex-col justify-between overflow-y-auto dark:[color-scheme:dark]">
              <div>
                {!router.asPath.includes("personal") && <div className="h-12 px-3 flex items-center pt-6 cursor-default">
                  {(router.asPath.includes("project") || router.asPath.includes("integrations")) && <Link href={`/org/${currentOrg?._id}/overview`}><div className="pl-1 pr-2 text-mineshaft-400 hover:text-mineshaft-100 duration-200">
                    <FontAwesomeIcon icon={faArrowLeft} />
                  </div></Link>}
                  <DropdownMenu>
                    <DropdownMenuTrigger asChild className="data-[state=open]:bg-mineshaft-600">
                      <div className="mr-auto flex items-center hover:bg-mineshaft-600 py-1.5 pl-1.5 pr-2 rounded-md">
                        <div className="w-5 h-5 rounded-md bg-primary flex justify-center items-center text-sm">{currentOrg?.name.charAt(0)}</div>
                        <div className="pl-3 text-mineshaft-100 text-sm">{currentOrg?.name} <FontAwesomeIcon icon={faAngleDown} className="text-xs pl-1 pt-1 text-mineshaft-300" /></div>
                      </div>
                    </DropdownMenuTrigger>
                    <DropdownMenuContent align="start" className="p-1">
                      <div className="text-xs text-mineshaft-400 px-2 py-1">{user?.email}</div>
                      {orgs?.map(org => <DropdownMenuItem key={org._id}>
                          <Button
                            onClick={() => changeOrg(org?._id)}
                            variant="plain"
                            colorSchema="secondary"
                            size="xs"
                            className="w-full flex items-center justify-start p-0 font-normal"
                            leftIcon={currentOrg._id === org._id && <FontAwesomeIcon icon={faCheck} className="mr-3 text-primary"/>}
                          >
                            <div className="w-full flex justify-between items-center">{org.name}</div>
                          </Button>
                        </DropdownMenuItem>
                      )}
                      <div className="h-1 mt-1 border-t border-mineshaft-600"/>
                      <button
                        type="button"
                        onClick={logOutUser}
                        className="w-full"
                      >
                        <DropdownMenuItem>Log Out</DropdownMenuItem>
                      </button>
                    </DropdownMenuContent>
                  </DropdownMenu>
                  <DropdownMenu>
                    <DropdownMenuTrigger asChild className="hover:bg-primary-400 hover:text-black data-[state=open]:text-black data-[state=open]:bg-primary-400 p-1">
                      <div className="child w-6 h-6 rounded-full bg-mineshaft hover:bg-mineshaft-500 pr-1 text-xs text-mineshaft-300 flex justify-center items-center">
                        {user?.firstName?.charAt(0)}{user?.lastName && user?.lastName?.charAt(0)}
                      </div>
                    </DropdownMenuTrigger>
                    <DropdownMenuContent align="start" className="p-1">
                      <div className="text-xs text-mineshaft-400 px-2 py-1">{user?.email}</div>
                      <Link href="/personal-settings"><DropdownMenuItem>Personal Settings</DropdownMenuItem></Link>
                      <a
                        href="https://infisical.com/docs/documentation/getting-started/introduction"
                        target="_blank"
                        rel="noopener noreferrer"
                        className="w-full mt-3 text-sm text-mineshaft-300 font-normal leading-[1.2rem] hover:text-mineshaft-100"
                      >
                        <DropdownMenuItem>Documentation<FontAwesomeIcon icon={faArrowUpRightFromSquare} className="pl-1.5 text-xxs mb-[0.06rem]" /></DropdownMenuItem>
                      </a>
                      <a
                        href="https://infisical.com/slack"
                        target="_blank"
                        rel="noopener noreferrer"
                        className="w-full mt-3 text-sm text-mineshaft-300 font-normal leading-[1.2rem] hover:text-mineshaft-100"
                      >
                        <DropdownMenuItem>Join Slack Community<FontAwesomeIcon icon={faArrowUpRightFromSquare} className="pl-1.5 text-xxs mb-[0.06rem]" /></DropdownMenuItem>
                      </a>
                      <div className="h-1 mt-1 border-t border-mineshaft-600"/>
                      <button
                        type="button"
                        onClick={logOutUser}
                        className="w-full"
                      >
                        <DropdownMenuItem>Log Out</DropdownMenuItem>
                      </button>
                    </DropdownMenuContent>
                  </DropdownMenu>
                </div>}
                {!router.asPath.includes("org") && (!router.asPath.includes("personal") && currentWorkspace ? (
                  <div className="mt-5 mb-4 w-full p-3">
                    <p className="ml-1.5 mb-1 text-xs font-semibold uppercase text-gray-400">
                      Project
                    </p>
                    <Select
                      defaultValue={currentWorkspace?._id}
                      value={currentWorkspace?._id}
                      className="w-full truncate bg-mineshaft-600 py-2.5 font-medium"
                      onValueChange={(value) => {
                        router.push(`/project/${value}/secrets`);
                      }}
                      position="popper"
                      dropdownContainerClassName="text-bunker-200 bg-mineshaft-800 border border-mineshaft-600 z-50 max-h-96 border-gray-700"
                    >
                      <div className='h-full no-scrollbar no-scrollbar::-webkit-scrollbar'>
                        {workspaces
                        .filter((ws) => ws.organization === currentOrg?._id)
                        .map(({ _id, name }) => (
                          <SelectItem
                            key={`ws-layout-list-${_id}`}
                            value={_id}
                            className={`${currentWorkspace?._id === _id && "bg-mineshaft-600"}`}
                          >
                            {name}
                          </SelectItem>
                        ))}
                      </div>
                      <hr className="mt-1 mb-1 h-px border-0 bg-gray-700" />
                      <div className="w-full">
                        <Button
                          className="w-full bg-mineshaft-700 py-2 text-bunker-200"
                          colorSchema="primary"
                          variant="outline_bg"
                          size="sm"
                          onClick={() => {
                            if (isAddingProjectsAllowed) {
                              handlePopUpOpen("addNewWs")
                            } else {
                              handlePopUpOpen("upgradePlan");
                            }
                          }}
                          leftIcon={<FontAwesomeIcon icon={faPlus} />}
                        >
                          Add Project
                        </Button>
                      </div>
                    </Select>
                  </div>
                ) : <Link href={`/org/${currentOrg?._id}/overview`}><div className="pr-2 my-6 flex justify-center items-center text-mineshaft-300 hover:text-mineshaft-100 cursor-default text-sm">
                  <FontAwesomeIcon icon={faArrowLeft} className="pr-3"/>
                  Back to organization
                </div></Link>)}
                <div className={`px-1 ${!router.asPath.includes("personal") ? "block" : "hidden"}`}>
                  {((router.asPath.includes("project") || router.asPath.includes("integrations")) && currentWorkspace) ? <Menu>
                    <Link href={`/project/${currentWorkspace?._id}/secrets`} passHref>
                      <a>
                        <MenuItem
                          isSelected={router.asPath.includes(`/project/${currentWorkspace?._id}/secrets`)}
                          icon="system-outline-90-lock-closed"
                        >
                          {t("nav.menu.secrets")}
                        </MenuItem>
                      </a>
                    </Link>
                    <Link href={`/project/${currentWorkspace?._id}/members`} passHref>
                      <a>
                        <MenuItem
                          isSelected={router.asPath === `/project/${currentWorkspace?._id}/members`}
                          icon="system-outline-96-groups"
                        >
                          {t("nav.menu.members")}
                        </MenuItem>
                      </a>
                    </Link>
                    <Link href={`/integrations/${currentWorkspace?._id}`} passHref>
                      <a>
                        <MenuItem
                          isSelected={router.asPath === `/integrations/${currentWorkspace?._id}`}
                          icon="system-outline-82-extension"
                        >
                          {t("nav.menu.integrations")}
                        </MenuItem>
                      </a>
                    </Link>
                    <Link href={`/project/${currentWorkspace?._id}/audit-logs`} passHref>
                      <a>
                        <MenuItem
                          isSelected={router.asPath === `/project/${currentWorkspace?._id}/audit-logs`}
                          icon="system-outline-168-view-headline"
                        >
                          Audit Logs
                        </MenuItem>
                      </a>
                    </Link>
<<<<<<< HEAD
=======
                    {/* <Link href={`/project/${currentWorkspace?._id}/secret-scanning`} passHref>
                      <a>
                        <MenuItem
                          isSelected={router.asPath === `/project/${currentWorkspace?._id}/secret-scanning`}
                          // icon={<FontAwesomeIcon icon={faFileLines} size="lg" />}
                          icon="system-outline-82-extension"
                        >
                          Audit Logs
                        </MenuItem>
                      </a>
                    </Link> */}
>>>>>>> 38b6a48b
                    <Link href={`/project/${currentWorkspace?._id}/settings`} passHref>
                      <a>
                        <MenuItem
                          isSelected={
                            router.asPath === `/project/${currentWorkspace?._id}/settings`
                          }
                          icon="system-outline-109-slider-toggle-settings"
                        >
                          {t("nav.menu.project-settings")}
                        </MenuItem>
                      </a>
                    </Link>
                  </Menu>
                  : <Menu className="mt-4">
                      <Link href={`/org/${currentOrg?._id}/overview`} passHref>
                        <a>
                          <MenuItem
                            isSelected={router.asPath.includes("/overview")}
                            icon="system-outline-165-view-carousel"
                          >
                            Overview
                          </MenuItem>
                        </a>
                      </Link>
                      {/* {workspaces.map(project => <Link key={project._id} href={`/project/${project?._id}/secrets`} passHref>
                        <a>
                          <SubMenuItem
                            isSelected={false}
                            icon="system-outline-44-folder"
                          >
                            {project.name}
                          </SubMenuItem>
                        </a>
                        <div className="pl-8 text-mineshaft-300 text-sm py-1 cursor-default hover:text-mineshaft-100">
                          <FontAwesomeIcon icon={faFolder} className="text-xxs pr-0.5"/> {project.name} <FontAwesomeIcon icon={faArrowRight} className="text-xs pl-0.5"/>
                        </div>
                      </Link>)} */}
                      <Link href={`/org/${currentOrg?._id}/members`} passHref>
                        <a>
                          <MenuItem
                            isSelected={router.asPath === `/org/${currentOrg?._id}/members`}
                            icon="system-outline-96-groups"
                          >
                            Members
                          </MenuItem>
                        </a>
                      </Link>
                      <Link href={`/org/${currentOrg?._id}/secret-scanning`} passHref>
                        <a>
                          <MenuItem
                            isSelected={router.asPath === `/org/${currentOrg?._id}/secret-scanning`}
                            icon="system-outline-69-document-scan"
                          >
                            Secret Scanning
                          </MenuItem>
                        </a>
                      </Link>
                      <Link href={`/org/${currentOrg?._id}/billing`} passHref>
                        <a>
                          <MenuItem
                            isSelected={router.asPath === `/org/${currentOrg?._id}/billing`}
                            icon="system-outline-103-coin-cash-monetization"
                          >
                            Usage & Billing
                          </MenuItem>
                        </a>
                      </Link>
                      <Link href={`/org/${currentOrg?._id}/settings`} passHref>
                        <a>
                          <MenuItem
                            isSelected={
                              router.asPath === `/org/${currentOrg?._id}/settings`
                            }
                            icon="system-outline-109-slider-toggle-settings"
                          >
                            Organization Settings
                          </MenuItem>
                        </a>
                      </Link>
                  </Menu>}
                </div>
              </div>
              <div className={`relative mt-10 ${subscription && subscription.slug === "starter" && !subscription.has_used_trial ? "mb-2" : "mb-4"} w-full px-3 text-mineshaft-400 cursor-default text-sm flex flex-col items-center`}>
              {/*   <div className={`${isLearningNoteOpen ? "block" : "hidden"} z-0 absolute h-60 w-[9.9rem] ${router.asPath.includes("org") ? "bottom-[8.4rem]" : "bottom-[5.4rem]"} bg-mineshaft-900 border border-mineshaft-600 mb-4 rounded-md opacity-30`}/>
                <div className={`${isLearningNoteOpen ? "block" : "hidden"} z-0 absolute h-60 w-[10.7rem] ${router.asPath.includes("org") ? "bottom-[8.15rem]" : "bottom-[5.15rem]"} bg-mineshaft-900 border border-mineshaft-600 mb-4 rounded-md opacity-50`}/>
                <div className={`${isLearningNoteOpen ? "block" : "hidden"} z-0 absolute h-60 w-[11.5rem] ${router.asPath.includes("org") ? "bottom-[7.9rem]" : "bottom-[4.9rem]"} bg-mineshaft-900 border border-mineshaft-600 mb-4 rounded-md opacity-70`}/>
                <div className={`${isLearningNoteOpen ? "block" : "hidden"} z-0 absolute h-60 w-[12.3rem] ${router.asPath.includes("org") ? "bottom-[7.65rem]" : "bottom-[4.65rem]"} bg-mineshaft-900 border border-mineshaft-600 mb-4 rounded-md opacity-90`}/>
                <div className={`${isLearningNoteOpen ? "block" : "hidden"} relative z-10 h-60 w-52 bg-mineshaft-900 border border-mineshaft-600 mb-6 rounded-md flex flex-col items-center justify-start px-3`}>
                  <div className="w-full mt-2 text-md text-mineshaft-100 font-semibold">Kubernetes Operator</div>
                  <div className="w-full mt-1 text-sm text-mineshaft-300 font-normal leading-[1.2rem] mb-1">Integrate Infisical into your Kubernetes infrastructure</div>
                  <div className="h-[6.8rem] w-full bg-mineshaft-200 rounded-md mt-2 rounded-md border border-mineshaft-700"> 
                    <Image src="/images/kubernetes-asset.png" height={319} width={539} alt="kubernetes image" className="rounded-sm" />
                  </div>
                  <div className="w-full flex justify-between items-center mt-3 px-0.5">
                    <button
                      type="button"
                      onClick={() => setIsLearningNoteOpen(false)}
                      className="text-mineshaft-400 hover:text-mineshaft-100 duration-200"
                    >
                      Close
                    </button>
                    <a
                      href="https://infisical.com/docs/documentation/getting-started/kubernetes"
                      target="_blank"
                      rel="noopener noreferrer"
                      className="text-sm text-mineshaft-400 font-normal leading-[1.2rem] hover:text-mineshaft-100 duration-200"
                    >
                      Learn More <FontAwesomeIcon icon={faArrowUpRightFromSquare} className="text-xs pl-0.5"/>
                    </a>
                  </div>
                </div> */}
                {router.asPath.includes("org") && <div
                  onKeyDown={() => null}
                  role="button"
                  tabIndex={0}
                  onClick={() => router.push(`/org/${router.query.id}/members?action=invite`)}
                  className="w-full"
                >
                  <div className="hover:text-mineshaft-200 duration-200 mb-3 pl-5 w-full">
                    <FontAwesomeIcon icon={faPlus} className="mr-3"/>
                    Invite people
                  </div>
                </div>}
                <DropdownMenu>
                  <DropdownMenuTrigger asChild>
                    <div className="hover:text-mineshaft-200 duration-200 mb-2 pl-5 w-full">
                      <FontAwesomeIcon icon={faQuestion} className="px-[0.1rem] mr-3"/>
                      Help & Support
                    </div>
                  </DropdownMenuTrigger>
                  <DropdownMenuContent align="start" className="p-1">
                    {supportOptions.map(([icon, text, url]) => (
                      <DropdownMenuItem key={url}>
                        <a
                          target="_blank"
                          rel="noopener noreferrer"
                          href={String(url)}
                          className="flex w-full items-center rounded-md font-normal text-mineshaft-300 duration-200"
                        >
                          <div className="relative flex w-full cursor-pointer select-none items-center justify-start rounded-md">
                            {icon}
                            <div className="text-sm">{text}</div>
                          </div>
                        </a>
                      </DropdownMenuItem>
                    ))}
                  </DropdownMenuContent>
                </DropdownMenu>
                {subscription && subscription.slug === "starter" && !subscription.has_used_trial && (
                  <button 
                    type="button"
                    onClick={async () => {
                      if (!subscription || !currentOrg) return;
              
                      // direct user to start pro trial
                      const url = await mutateAsync({
                        orgId: currentOrg._id,
                        success_url: window.location.href
                      });
                      
                      window.location.href = url;
                    }}
                    className="w-full mt-1.5"
                  >
                    <div className="hover:text-primary-400 text-mineshaft-300 duration-200 flex justify-left items-center py-1 bg-mineshaft-600 rounded-md hover:bg-mineshaft-500 mb-1.5 mt-1.5 pl-4 w-full">
                      <FontAwesomeIcon icon={faInfinity} className="mr-3 ml-0.5 py-2 text-primary"/>
                      Start Free Pro Trial
                    </div>
                  </button>
                )}
              </div>
            </nav>
          </aside>
          <Modal
            isOpen={popUp.addNewWs.isOpen}
            onOpenChange={(isModalOpen) => {
              handlePopUpToggle("addNewWs", isModalOpen);
              reset();
            }}
          >
            <ModalContent
              title="Create a new project"
              subTitle="This project will contain your secrets and configurations."
            >
              <form onSubmit={handleSubmit(onCreateProject)}>
                <Controller
                  control={control}
                  name="name"
                  defaultValue=""
                  render={({ field, fieldState: { error } }) => (
                    <FormControl
                      label="Project Name"
                      isError={Boolean(error)}
                      errorText={error?.message}
                    >
                      <Input {...field} placeholder="Type your project name" />
                    </FormControl>
                  )}
                />
                <div className="mt-4 pl-1">
                  <Controller
                    control={control}
                    name="addMembers"
                    defaultValue
                    render={({ field: { onBlur, value, onChange } }) => (
                      <Checkbox
                        id="add-project-layout"
                        isChecked={value}
                        onCheckedChange={onChange}
                        onBlur={onBlur}
                      >
                        Add all members of my organization to this project
                      </Checkbox>
                    )}
                  />
                </div>
                <div className="mt-7 flex items-center">
                  <Button
                    isDisabled={isSubmitting}
                    isLoading={isSubmitting}
                    key="layout-create-project-submit"
                    className="mr-4"
                    type="submit"
                  >
                    Create Project
                  </Button>
                  <Button
                    key="layout-cancel-create-project"
                    onClick={() => handlePopUpClose("addNewWs")}
                    variant="plain"
                    colorSchema="secondary"
                  >
                    Cancel
                  </Button>
                </div>
              </form>
            </ModalContent>
          </Modal>
          <UpgradePlanModal
            isOpen={popUp.upgradePlan.isOpen}
            onOpenChange={(isOpen) => handlePopUpToggle("upgradePlan", isOpen)}
            text="You have exceeded the number of projects allowed on the free plan."
          />
          <main className="flex-1 overflow-y-auto overflow-x-hidden bg-bunker-800 dark:[color-scheme:dark]">
            {children}
          </main>
        </div>
      </div>
      <div className="z-[200] flex h-screen w-screen flex-col items-center justify-center bg-bunker-800 md:hidden">
        <FontAwesomeIcon icon={faMobile} className="mb-8 text-7xl text-gray-300" />
        <p className="max-w-sm px-6 text-center text-lg text-gray-200">
          {` ${t("common.no-mobile")} `}
        </p>
      </div>
    </>
  );
};<|MERGE_RESOLUTION|>--- conflicted
+++ resolved
@@ -414,8 +414,6 @@
                         </MenuItem>
                       </a>
                     </Link>
-<<<<<<< HEAD
-=======
                     {/* <Link href={`/project/${currentWorkspace?._id}/secret-scanning`} passHref>
                       <a>
                         <MenuItem
@@ -427,7 +425,6 @@
                         </MenuItem>
                       </a>
                     </Link> */}
->>>>>>> 38b6a48b
                     <Link href={`/project/${currentWorkspace?._id}/settings`} passHref>
                       <a>
                         <MenuItem
