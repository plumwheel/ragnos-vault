--- conflicted
+++ resolved
@@ -234,13 +234,10 @@
   Cmek = "cmek",
   SecretSyncs = "secret-syncs",
   Kmip = "kmip",
-<<<<<<< HEAD
-  Commits = "commits"
-=======
+  Commits = "commits",
   SecretScanningDataSources = "secret-scanning-data-sources",
   SecretScanningFindings = "secret-scanning-findings",
   SecretScanningConfigs = "secret-scanning-configs"
->>>>>>> ce170a6a
 }
 
 export type SecretSubjectFields = {
@@ -376,15 +373,12 @@
   | [ProjectPermissionCmekActions, ProjectPermissionSub.Cmek]
   | [ProjectPermissionActions.Edit, ProjectPermissionSub.Kms]
   | [ProjectPermissionKmipActions, ProjectPermissionSub.Kmip]
-<<<<<<< HEAD
-  | [ProjectPermissionCommitsActions, ProjectPermissionSub.Commits];
-=======
+  | [ProjectPermissionCommitsActions, ProjectPermissionSub.Commits]
   | [
       ProjectPermissionSecretScanningDataSourceActions,
       ProjectPermissionSub.SecretScanningDataSources
     ]
   | [ProjectPermissionSecretScanningFindingActions, ProjectPermissionSub.SecretScanningFindings]
   | [ProjectPermissionSecretScanningConfigActions, ProjectPermissionSub.SecretScanningConfigs];
->>>>>>> ce170a6a
 
 export type TProjectPermission = MongoAbility<ProjectPermissionSet>;