export {
<<<<<<< HEAD
    useGetAuthToken,
    useGetCommonPasswords,
    useSendMfaToken, 
    useVerifyMfaToken} from "./queries"
=======
  useGetAuthToken,
  useGetCommonPasswords,
  useRevokeAllSessions,
  useSendMfaToken,
  useVerifyMfaToken
} from "./queries";
>>>>>>> d1af3994
<|MERGE_RESOLUTION|>--- conflicted
+++ resolved
@@ -1,14 +1,6 @@
 export {
-<<<<<<< HEAD
-    useGetAuthToken,
-    useGetCommonPasswords,
-    useSendMfaToken, 
-    useVerifyMfaToken} from "./queries"
-=======
   useGetAuthToken,
   useGetCommonPasswords,
-  useRevokeAllSessions,
-  useSendMfaToken,
+  useSendMfaToken, 
   useVerifyMfaToken
-} from "./queries";
->>>>>>> d1af3994
+} from "./queries"