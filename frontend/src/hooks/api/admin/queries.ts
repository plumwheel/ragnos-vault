import { useInfiniteQuery, useQuery, UseQueryOptions } from "@tanstack/react-query";

import { apiRequest } from "@app/config/request";
import { Identity } from "@app/hooks/api/identities/types";

import { User } from "../types";
import {
  AdminGetIdentitiesFilters,
  AdminGetUsersFilters,
  AdminIntegrationsConfig,
  TGetServerRootKmsEncryptionDetails,
  TServerConfig
} from "./types";

export const adminStandaloneKeys = {
  getUsers: "get-users",
  getIdentities: "get-identities"
};

export const adminQueryKeys = {
  serverConfig: () => ["server-config"] as const,
  getUsers: (filters: AdminGetUsersFilters) => [adminStandaloneKeys.getUsers, { filters }] as const,
  getIdentities: (filters: AdminGetIdentitiesFilters) =>
    [adminStandaloneKeys.getIdentities, { filters }] as const,
<<<<<<< HEAD
  getAdminSlackConfig: () => ["admin-slack-config"] as const,
  getServerEncryptionStrategies: () => ["server-encryption-strategies"] as const,
  getInvalidateCache: () => ["admin-invalidate-cache"] as const
=======
  getAdminIntegrationsConfig: () => ["admin-integrations-config"] as const,
  getServerEncryptionStrategies: () => ["server-encryption-strategies"] as const
>>>>>>> 0faa8f4b
};

export const fetchServerConfig = async () => {
  const { data } = await apiRequest.get<{ config: TServerConfig }>("/api/v1/admin/config");
  return data.config;
};

export const useGetServerConfig = ({
  options = {}
}: {
  options?: Omit<
    UseQueryOptions<
      TServerConfig,
      unknown,
      TServerConfig,
      ReturnType<typeof adminQueryKeys.serverConfig>
    >,
    "queryKey" | "queryFn"
  >;
} = {}) =>
  useQuery({
    queryKey: adminQueryKeys.serverConfig(),
    queryFn: fetchServerConfig,
    ...options,
    enabled: options?.enabled ?? true
  });

export const useAdminGetUsers = (filters: AdminGetUsersFilters) => {
  return useInfiniteQuery({
    initialPageParam: 0,
    queryKey: adminQueryKeys.getUsers(filters),
    queryFn: async ({ pageParam }) => {
      const { data } = await apiRequest.get<{ users: User[] }>(
        "/api/v1/admin/user-management/users",
        {
          params: {
            ...filters,
            offset: pageParam
          }
        }
      );

      return data.users;
    },
    getNextPageParam: (lastPage, pages) =>
      lastPage.length !== 0 ? pages.length * filters.limit : undefined
  });
};

export const useAdminGetIdentities = (filters: AdminGetIdentitiesFilters) => {
  return useInfiniteQuery({
    initialPageParam: 0,
    queryKey: adminQueryKeys.getIdentities(filters),
    queryFn: async ({ pageParam }) => {
      const { data } = await apiRequest.get<{ identities: Identity[] }>(
        "/api/v1/admin/identity-management/identities",
        {
          params: {
            ...filters,
            offset: pageParam
          }
        }
      );

      return data.identities;
    },
    getNextPageParam: (lastPage, pages) =>
      lastPage.length !== 0 ? pages.length * filters.limit : undefined
  });
};

export const useGetAdminIntegrationsConfig = () => {
  return useQuery({
    queryKey: adminQueryKeys.getAdminIntegrationsConfig(),
    queryFn: async () => {
      const { data } = await apiRequest.get<AdminIntegrationsConfig>("/api/v1/admin/integrations");

      return data;
    }
  });
};

export const useGetServerRootKmsEncryptionDetails = () => {
  return useQuery({
    queryKey: adminQueryKeys.getServerEncryptionStrategies(),
    queryFn: async () => {
      const { data } = await apiRequest.get<TGetServerRootKmsEncryptionDetails>(
        "/api/v1/admin/encryption-strategies"
      );

      return data;
    }
  });
};<|MERGE_RESOLUTION|>--- conflicted
+++ resolved
@@ -22,14 +22,10 @@
   getUsers: (filters: AdminGetUsersFilters) => [adminStandaloneKeys.getUsers, { filters }] as const,
   getIdentities: (filters: AdminGetIdentitiesFilters) =>
     [adminStandaloneKeys.getIdentities, { filters }] as const,
-<<<<<<< HEAD
   getAdminSlackConfig: () => ["admin-slack-config"] as const,
   getServerEncryptionStrategies: () => ["server-encryption-strategies"] as const,
-  getInvalidateCache: () => ["admin-invalidate-cache"] as const
-=======
-  getAdminIntegrationsConfig: () => ["admin-integrations-config"] as const,
-  getServerEncryptionStrategies: () => ["server-encryption-strategies"] as const
->>>>>>> 0faa8f4b
+  getInvalidateCache: () => ["admin-invalidate-cache"] as const,
+  getAdminIntegrationsConfig: () => ["admin-integrations-config"] as const
 };
 
 export const fetchServerConfig = async () => {
