--- conflicted
+++ resolved
@@ -5,10 +5,6 @@
   useGetUserWorkspaces,
   useGetWorkspaceById,
   useRenameWorkspace,
-<<<<<<< HEAD
   useToggleAutoCapitalization,
-  useUpdateWsEnvironment
-} from './queries';
-=======
   useUpdateWsEnvironment} from './queries';
->>>>>>> c84add0a
+  