export enum AppConnection {
  AWS = "aws",
  GitHub = "github",
  GCP = "gcp",
  AzureKeyVault = "azure-key-vault",
  AzureAppConfiguration = "azure-app-configuration",
  Databricks = "databricks",
  Humanitec = "humanitec",
<<<<<<< HEAD
  TerraformCloud = "terraform-cloud",
=======
  Vercel = "vercel",
>>>>>>> 1ce155e2
  Postgres = "postgres",
  MsSql = "mssql"
}<|MERGE_RESOLUTION|>--- conflicted
+++ resolved
@@ -6,11 +6,8 @@
   AzureAppConfiguration = "azure-app-configuration",
   Databricks = "databricks",
   Humanitec = "humanitec",
-<<<<<<< HEAD
   TerraformCloud = "terraform-cloud",
-=======
   Vercel = "vercel",
->>>>>>> 1ce155e2
   Postgres = "postgres",
   MsSql = "mssql"
 }