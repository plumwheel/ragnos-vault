export enum AppConnection {
  AWS = "aws",
  GitHub = "github",
  GCP = "gcp",
  AzureKeyVault = "azure-key-vault",
  AzureAppConfiguration = "azure-app-configuration",
  AzureClientSecrets = "azure-client-secrets",
  Databricks = "databricks",
  Humanitec = "humanitec",
  TerraformCloud = "terraform-cloud",
  Vercel = "vercel",
  Postgres = "postgres",
  MsSql = "mssql",
  Camunda = "camunda",
<<<<<<< HEAD
=======
  Windmill = "windmill",
>>>>>>> eba12912
  Auth0 = "auth0"
}<|MERGE_RESOLUTION|>--- conflicted
+++ resolved
@@ -12,9 +12,6 @@
   Postgres = "postgres",
   MsSql = "mssql",
   Camunda = "camunda",
-<<<<<<< HEAD
-=======
   Windmill = "windmill",
->>>>>>> eba12912
   Auth0 = "auth0"
 }