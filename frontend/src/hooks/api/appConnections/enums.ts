--- conflicted
+++ resolved
@@ -6,10 +6,7 @@
   AzureAppConfiguration = "azure-app-configuration",
   Databricks = "databricks",
   Humanitec = "humanitec",
-<<<<<<< HEAD
-  Vercel = "vercel"
-=======
+  Vercel = "vercel",
   Postgres = "postgres",
   MsSql = "mssql"
->>>>>>> bfcfffba
 }