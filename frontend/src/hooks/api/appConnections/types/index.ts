--- conflicted
+++ resolved
@@ -51,11 +51,8 @@
   | TCamundaConnection
   | TWindmillConnection
   | TAuth0Connection
-<<<<<<< HEAD
   | THCVaultConnection
-=======
   | TLdapConnection
->>>>>>> 2be10b5f
   | TTeamCityConnection;
 
 export type TAvailableAppConnection = Pick<TAppConnection, "name" | "id">;
@@ -98,10 +95,7 @@
   [AppConnection.Camunda]: TCamundaConnection;
   [AppConnection.Windmill]: TWindmillConnection;
   [AppConnection.Auth0]: TAuth0Connection;
-<<<<<<< HEAD
   [AppConnection.HCVault]: THCVaultConnection;
-=======
   [AppConnection.LDAP]: TLdapConnection;
->>>>>>> 2be10b5f
   [AppConnection.TeamCity]: TTeamCityConnection;
 };