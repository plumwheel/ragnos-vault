import { AppConnection } from "../enums";
import { TOnePassConnection } from "./1password-connection";
import { TAppConnectionOption } from "./app-options";
import { TAuth0Connection } from "./auth0-connection";
import { TAwsConnection } from "./aws-connection";
import { TAzureAppConfigurationConnection } from "./azure-app-configuration-connection";
import { TAzureClientSecretsConnection } from "./azure-client-secrets-connection";
import { TAzureDevOpsConnection } from "./azure-devops-connection";
import { TAzureKeyVaultConnection } from "./azure-key-vault-connection";
import { TCamundaConnection } from "./camunda-connection";
import { TDatabricksConnection } from "./databricks-connection";
import { TFlyioConnection } from "./flyio-connection";
import { TGcpConnection } from "./gcp-connection";
import { TGitHubConnection } from "./github-connection";
import { TGitHubRadarConnection } from "./github-radar-connection";
import { THCVaultConnection } from "./hc-vault-connection";
import { THumanitecConnection } from "./humanitec-connection";
import { TLdapConnection } from "./ldap-connection";
import { TMsSqlConnection } from "./mssql-connection";
import { TMySqlConnection } from "./mysql-connection";
import { TOCIConnection } from "./oci-connection";
import { TOracleDBConnection } from "./oracledb-connection";
import { TPostgresConnection } from "./postgres-connection";
import { TRenderConnection } from "./render-connection";
import { TTeamCityConnection } from "./teamcity-connection";
import { TTerraformCloudConnection } from "./terraform-cloud-connection";
import { TVercelConnection } from "./vercel-connection";
import { TWindmillConnection } from "./windmill-connection";

export * from "./1password-connection";
export * from "./auth0-connection";
export * from "./aws-connection";
export * from "./azure-app-configuration-connection";
export * from "./azure-client-secrets-connection";
export * from "./azure-devops-connection";
export * from "./azure-key-vault-connection";
export * from "./camunda-connection";
export * from "./databricks-connection";
export * from "./flyio-connection";
export * from "./gcp-connection";
export * from "./github-connection";
export * from "./github-radar-connection";
export * from "./hc-vault-connection";
export * from "./humanitec-connection";
export * from "./ldap-connection";
export * from "./mssql-connection";
export * from "./mysql-connection";
export * from "./oci-connection";
export * from "./oracledb-connection";
export * from "./postgres-connection";
export * from "./render-connection";
export * from "./teamcity-connection";
export * from "./terraform-cloud-connection";
export * from "./vercel-connection";
export * from "./windmill-connection";

export type TAppConnection =
  | TAwsConnection
  | TGitHubConnection
  | TGitHubRadarConnection
  | TGcpConnection
  | TAzureKeyVaultConnection
  | TAzureAppConfigurationConnection
  | TAzureClientSecretsConnection
  | TAzureDevOpsConnection
  | TDatabricksConnection
  | THumanitecConnection
  | TTerraformCloudConnection
  | TVercelConnection
  | TPostgresConnection
  | TMsSqlConnection
  | TMySqlConnection
  | TOracleDBConnection
  | TCamundaConnection
  | TWindmillConnection
  | TAuth0Connection
  | THCVaultConnection
  | TLdapConnection
  | TTeamCityConnection
  | TOCIConnection
  | TOnePassConnection
<<<<<<< HEAD
  | TRenderConnection;
=======
  | TFlyioConnection;
>>>>>>> 1f1fb3f3

export type TAvailableAppConnection = Pick<TAppConnection, "name" | "id">;

export type TListAppConnections<T extends TAppConnection> = { appConnections: T[] };
export type TGetAppConnection<T extends TAppConnection> = { appConnection: T };
export type TAppConnectionOptions = { appConnectionOptions: TAppConnectionOption[] };
export type TAppConnectionResponse = { appConnection: TAppConnection };
export type TAvailableAppConnectionsResponse = { appConnections: TAvailableAppConnection[] };

export type TCreateAppConnectionDTO = Pick<
  TAppConnection,
  "name" | "credentials" | "method" | "app" | "description" | "isPlatformManagedCredentials"
>;

export type TUpdateAppConnectionDTO = Partial<
  Pick<TAppConnection, "name" | "credentials" | "description" | "isPlatformManagedCredentials">
> & {
  connectionId: string;
  app: AppConnection;
};

export type TDeleteAppConnectionDTO = {
  app: AppConnection;
  connectionId: string;
};

export type TAppConnectionMap = {
  [AppConnection.AWS]: TAwsConnection;
  [AppConnection.GitHub]: TGitHubConnection;
  [AppConnection.GitHubRadar]: TGitHubRadarConnection;
  [AppConnection.GCP]: TGcpConnection;
  [AppConnection.AzureKeyVault]: TAzureKeyVaultConnection;
  [AppConnection.AzureAppConfiguration]: TAzureAppConfigurationConnection;
  [AppConnection.AzureClientSecrets]: TAzureClientSecretsConnection;
  [AppConnection.AzureDevOps]: TAzureDevOpsConnection;
  [AppConnection.Databricks]: TDatabricksConnection;
  [AppConnection.Humanitec]: THumanitecConnection;
  [AppConnection.TerraformCloud]: TTerraformCloudConnection;
  [AppConnection.Vercel]: TVercelConnection;
  [AppConnection.Postgres]: TPostgresConnection;
  [AppConnection.MsSql]: TMsSqlConnection;
  [AppConnection.MySql]: TMySqlConnection;
  [AppConnection.OracleDB]: TOracleDBConnection;
  [AppConnection.Camunda]: TCamundaConnection;
  [AppConnection.Windmill]: TWindmillConnection;
  [AppConnection.Auth0]: TAuth0Connection;
  [AppConnection.HCVault]: THCVaultConnection;
  [AppConnection.LDAP]: TLdapConnection;
  [AppConnection.TeamCity]: TTeamCityConnection;
  [AppConnection.OCI]: TOCIConnection;
  [AppConnection.OnePass]: TOnePassConnection;
<<<<<<< HEAD
  [AppConnection.Render]: TRenderConnection;
=======
  [AppConnection.Flyio]: TFlyioConnection;
>>>>>>> 1f1fb3f3
};<|MERGE_RESOLUTION|>--- conflicted
+++ resolved
@@ -79,11 +79,8 @@
   | TTeamCityConnection
   | TOCIConnection
   | TOnePassConnection
-<<<<<<< HEAD
-  | TRenderConnection;
-=======
+  | TRenderConnection
   | TFlyioConnection;
->>>>>>> 1f1fb3f3
 
 export type TAvailableAppConnection = Pick<TAppConnection, "name" | "id">;
 
@@ -135,9 +132,6 @@
   [AppConnection.TeamCity]: TTeamCityConnection;
   [AppConnection.OCI]: TOCIConnection;
   [AppConnection.OnePass]: TOnePassConnection;
-<<<<<<< HEAD
   [AppConnection.Render]: TRenderConnection;
-=======
   [AppConnection.Flyio]: TFlyioConnection;
->>>>>>> 1f1fb3f3
 };