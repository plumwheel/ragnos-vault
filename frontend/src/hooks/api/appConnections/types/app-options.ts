--- conflicted
+++ resolved
@@ -110,13 +110,12 @@
   app: AppConnection.OnePass;
 };
 
-<<<<<<< HEAD
 export type TRenderConnectionOption = TAppConnectionOptionBase & {
   app: AppConnection.Render;
-=======
+};
+
 export type TFlyioConnectionOption = TAppConnectionOptionBase & {
   app: AppConnection.Flyio;
->>>>>>> 1f1fb3f3
 };
 
 export type TAppConnectionOption =
@@ -142,11 +141,8 @@
   | TTeamCityConnectionOption
   | TOCIConnectionOption
   | TOnePassConnectionOption
-<<<<<<< HEAD
-  | TRenderConnectionOption;
-=======
+  | TRenderConnectionOption
   | TFlyioConnectionOption;
->>>>>>> 1f1fb3f3
 
 export type TAppConnectionOptionMap = {
   [AppConnection.AWS]: TAwsConnectionOption;
@@ -173,9 +169,6 @@
   [AppConnection.TeamCity]: TTeamCityConnectionOption;
   [AppConnection.OCI]: TOCIConnectionOption;
   [AppConnection.OnePass]: TOnePassConnectionOption;
-<<<<<<< HEAD
   [AppConnection.Render]: TRenderConnectionOption;
-=======
   [AppConnection.Flyio]: TFlyioConnectionOption;
->>>>>>> 1f1fb3f3
 };