import { AppConnection } from "@app/hooks/api/appConnections/enums";

export type TAppConnectionOptionBase = {
  name: string;
  methods: string[];
  supportsPlatformManagement?: boolean;
};

export type TAwsConnectionOption = TAppConnectionOptionBase & {
  app: AppConnection.AWS;
  accessKeyId?: string;
};

export type TGitHubConnectionOption = TAppConnectionOptionBase & {
  app: AppConnection.GitHub;
  oauthClientId?: string;
  appClientSlug?: string;
};

export type TGcpConnectionOption = TAppConnectionOptionBase & {
  app: AppConnection.GCP;
};

export type TAzureKeyVaultConnectionOption = TAppConnectionOptionBase & {
  app: AppConnection.AzureKeyVault;
  oauthClientId?: string;
};

export type TAzureAppConfigurationConnectionOption = TAppConnectionOptionBase & {
  app: AppConnection.AzureKeyVault;
  oauthClientId?: string;
};

export type TDatabricksConnectionOption = TAppConnectionOptionBase & {
  app: AppConnection.Databricks;
};

export type THumanitecConnectionOption = TAppConnectionOptionBase & {
  app: AppConnection.Humanitec;
};

export type TTerraformCloudConnectionOption = TAppConnectionOptionBase & {
  app: AppConnection.TerraformCloud;
};

export type TVercelConnectionOption = TAppConnectionOptionBase & {
  app: AppConnection.Vercel;
};

export type TPostgresConnectionOption = TAppConnectionOptionBase & {
  app: AppConnection.Postgres;
};

export type TMsSqlConnectionOption = TAppConnectionOptionBase & {
  app: AppConnection.MsSql;
};

export type TCamundaConnectionOption = TAppConnectionOptionBase & {
  app: AppConnection.Camunda;
};

<<<<<<< HEAD
export type TWindmillConnectionOption = TAppConnectionOptionBase & {
  app: AppConnection.Windmill;
=======
export type TAuth0ConnectionOption = TAppConnectionOptionBase & {
  app: AppConnection.Auth0;
>>>>>>> ee185cbe
};

export type TAppConnectionOption =
  | TAwsConnectionOption
  | TGitHubConnectionOption
  | TGcpConnectionOption
  | TAzureAppConfigurationConnectionOption
  | TAzureKeyVaultConnectionOption
  | TDatabricksConnectionOption
  | THumanitecConnectionOption
  | TTerraformCloudConnectionOption
  | TVercelConnectionOption
  | TPostgresConnectionOption
  | TMsSqlConnectionOption
  | TCamundaConnectionOption
<<<<<<< HEAD
  | TWindmillConnectionOption;
=======
  | TAuth0ConnectionOption;
>>>>>>> ee185cbe

export type TAppConnectionOptionMap = {
  [AppConnection.AWS]: TAwsConnectionOption;
  [AppConnection.GitHub]: TGitHubConnectionOption;
  [AppConnection.GCP]: TGcpConnectionOption;
  [AppConnection.AzureKeyVault]: TAzureKeyVaultConnectionOption;
  [AppConnection.AzureAppConfiguration]: TAzureAppConfigurationConnectionOption;
  [AppConnection.Databricks]: TDatabricksConnectionOption;
  [AppConnection.Humanitec]: THumanitecConnectionOption;
  [AppConnection.TerraformCloud]: TTerraformCloudConnectionOption;
  [AppConnection.Vercel]: TVercelConnectionOption;
  [AppConnection.Postgres]: TPostgresConnectionOption;
  [AppConnection.MsSql]: TMsSqlConnectionOption;
  [AppConnection.Camunda]: TCamundaConnectionOption;
<<<<<<< HEAD
  [AppConnection.Windmill]: TWindmillConnectionOption;
=======
  [AppConnection.Auth0]: TAuth0ConnectionOption;
>>>>>>> ee185cbe
};<|MERGE_RESOLUTION|>--- conflicted
+++ resolved
@@ -59,13 +59,12 @@
   app: AppConnection.Camunda;
 };
 
-<<<<<<< HEAD
 export type TWindmillConnectionOption = TAppConnectionOptionBase & {
   app: AppConnection.Windmill;
-=======
+};
+
 export type TAuth0ConnectionOption = TAppConnectionOptionBase & {
   app: AppConnection.Auth0;
->>>>>>> ee185cbe
 };
 
 export type TAppConnectionOption =
@@ -81,11 +80,8 @@
   | TPostgresConnectionOption
   | TMsSqlConnectionOption
   | TCamundaConnectionOption
-<<<<<<< HEAD
-  | TWindmillConnectionOption;
-=======
+  | TWindmillConnectionOption
   | TAuth0ConnectionOption;
->>>>>>> ee185cbe
 
 export type TAppConnectionOptionMap = {
   [AppConnection.AWS]: TAwsConnectionOption;
@@ -100,9 +96,6 @@
   [AppConnection.Postgres]: TPostgresConnectionOption;
   [AppConnection.MsSql]: TMsSqlConnectionOption;
   [AppConnection.Camunda]: TCamundaConnectionOption;
-<<<<<<< HEAD
   [AppConnection.Windmill]: TWindmillConnectionOption;
-=======
   [AppConnection.Auth0]: TAuth0ConnectionOption;
->>>>>>> ee185cbe
 };