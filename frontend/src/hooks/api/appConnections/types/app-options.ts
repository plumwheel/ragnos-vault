--- conflicted
+++ resolved
@@ -39,17 +39,16 @@
   app: AppConnection.Humanitec;
 };
 
-<<<<<<< HEAD
 export type TVercelConnectionOption = TAppConnectionOptionBase & {
   app: AppConnection.Vercel;
-=======
+};
+
 export type TPostgresConnectionOption = TAppConnectionOptionBase & {
   app: AppConnection.Postgres;
 };
 
 export type TMsSqlConnectionOption = TAppConnectionOptionBase & {
   app: AppConnection.MsSql;
->>>>>>> bfcfffba
 };
 
 export type TAppConnectionOption =
@@ -60,12 +59,9 @@
   | TAzureKeyVaultConnectionOption
   | TDatabricksConnectionOption
   | THumanitecConnectionOption
-<<<<<<< HEAD
-  | TVercelConnectionOption;
-=======
+  | TVercelConnectionOption
   | TPostgresConnectionOption
   | TMsSqlConnectionOption;
->>>>>>> bfcfffba
 
 export type TAppConnectionOptionMap = {
   [AppConnection.AWS]: TAwsConnectionOption;
@@ -75,10 +71,7 @@
   [AppConnection.AzureAppConfiguration]: TAzureAppConfigurationConnectionOption;
   [AppConnection.Databricks]: TDatabricksConnectionOption;
   [AppConnection.Humanitec]: THumanitecConnectionOption;
-<<<<<<< HEAD
   [AppConnection.Vercel]: TVercelConnectionOption;
-=======
   [AppConnection.Postgres]: TPostgresConnectionOption;
   [AppConnection.MsSql]: TMsSqlConnectionOption;
->>>>>>> bfcfffba
 };