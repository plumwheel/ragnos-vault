--- conflicted
+++ resolved
@@ -67,13 +67,12 @@
   app: AppConnection.Auth0;
 };
 
-<<<<<<< HEAD
 export type THCVaultConnectionOption = TAppConnectionOptionBase & {
   app: AppConnection.HCVault;
-=======
+};
+
 export type TLdapConnectionOption = TAppConnectionOptionBase & {
   app: AppConnection.LDAP;
->>>>>>> 2be10b5f
 };
 
 export type TTeamCityConnectionOption = TAppConnectionOptionBase & {
@@ -113,10 +112,7 @@
   [AppConnection.Camunda]: TCamundaConnectionOption;
   [AppConnection.Windmill]: TWindmillConnectionOption;
   [AppConnection.Auth0]: TAuth0ConnectionOption;
-<<<<<<< HEAD
   [AppConnection.HCVault]: THCVaultConnectionOption;
-=======
   [AppConnection.LDAP]: TLdapConnectionOption;
->>>>>>> 2be10b5f
   [AppConnection.TeamCity]: TTeamCityConnectionOption;
 };