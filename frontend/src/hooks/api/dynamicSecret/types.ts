export enum DynamicSecretStatus {
  Deleting = "Revocation in process",
  FailedDeletion = "Failed to delete"
}
// TODO(akhilmhdh): When we switch to monorepo all the server api ts will be in a shared repo
export type TDynamicSecret = {
  id: string;
  name: string;
  type: DynamicSecretProviders;
  createdAt: string;
  updatedAt: string;
  defaultTTL: string;
  status?: DynamicSecretStatus;
  statusDetails?: string;
  maxTTL: string;
  usernameTemplate?: string | null;
  metadata?: { key: string; value: string }[];
};

export enum DynamicSecretProviders {
  SqlDatabase = "sql-database",
  Cassandra = "cassandra",
  AwsIam = "aws-iam",
  Redis = "redis",
  AwsElastiCache = "aws-elasticache",
  MongoAtlas = "mongo-db-atlas",
  ElasticSearch = "elastic-search",
  MongoDB = "mongo-db",
  RabbitMq = "rabbit-mq",
  AzureEntraId = "azure-entra-id",
  Ldap = "ldap",
  SapHana = "sap-hana",
  Snowflake = "snowflake",
  Totp = "totp",
  SapAse = "sap-ase",
<<<<<<< HEAD
  GcpIam = "gcp-iam"
=======
  Kubernetes = "kubernetes",
  Vertica = "vertica"
}

export enum KubernetesDynamicSecretCredentialType {
  Static = "static",
  Dynamic = "dynamic"
>>>>>>> d1faed56
}

export enum SqlProviders {
  Postgres = "postgres",
  MySql = "mysql2",
  Oracle = "oracledb",
  MsSQL = "mssql"
}

export enum DynamicSecretAwsIamAuth {
  AssumeRole = "assume-role",
  AccessKey = "access-key"
}

export type TDynamicSecretProvider =
  | {
      type: DynamicSecretProviders.SqlDatabase;
      inputs: {
        client: SqlProviders;
        host: string;
        port: number;
        database: string;
        username: string;
        password: string;
        creationStatement: string;
        revocationStatement: string;
        renewStatement?: string;
        ca?: string | undefined;
        gatewayId?: string;
      };
    }
  | {
      type: DynamicSecretProviders.Cassandra;
      inputs: {
        host: string;
        port: number;
        keyspace?: string;
        localDataCenter: string;
        username: string;
        password: string;
        creationStatement: string;
        revocationStatement: string;
        renewStatement?: string;
        ca?: string | undefined;
      };
    }
  | {
      type: DynamicSecretProviders.AwsIam;
      inputs:
        | {
            method: DynamicSecretAwsIamAuth.AccessKey;
            accessKey: string;
            secretAccessKey: string;
            region: string;
            awsPath?: string;
            policyDocument?: string;
            userGroups?: string;
            policyArns?: string;
          }
        | {
            method: DynamicSecretAwsIamAuth.AssumeRole;
            roleArn: string;
            region: string;
            awsPath?: string;
            policyDocument?: string;
            userGroups?: string;
            policyArns?: string;
          };
    }
  | {
      type: DynamicSecretProviders.Redis;
      inputs: {
        host: string;
        port: number;
        username: string;
        password?: string;
        creationStatement: string;
        renewStatement?: string;
        revocationStatement: string;
        ca?: string | undefined;
      };
    }
  | {
      type: DynamicSecretProviders.AwsElastiCache;
      inputs: {
        clusterName: string;
        accessKeyId: string;
        secretAccessKey: string;
        region: string;
        creationStatement: string;
        revocationStatement: string;
        ca?: string | undefined;
      };
    }
  | {
      type: DynamicSecretProviders.MongoAtlas;
      inputs: {
        adminPublicKey: string;
        adminPrivateKey: string;
        groupId: string;
        roles: {
          databaseName: string;
          roleName: string;
          collectionName?: string;
        }[];
        scopes?: {
          name: string;
          type: string;
        }[];
      };
    }
  | {
      type: DynamicSecretProviders.MongoDB;
      inputs: {
        host: string;
        port?: number;
        database: string;
        username: string;
        password: string;
        ca?: string | undefined;
        roles: (
          | {
              databaseName: string;
              roleName: string;
            }
          | string
        )[];
      };
    }
  | {
      type: DynamicSecretProviders.ElasticSearch;
      inputs: {
        host: string;
        port: number;
        ca?: string | undefined;
        roles: string[];
        auth:
          | {
              type: "user";
              username: string;
              password: string;
            }
          | {
              type: "api-key";
              apiKey: string;
              apiKeyId: string;
            };
      };
    }
  | {
      type: DynamicSecretProviders.RabbitMq;
      inputs: {
        host: string;
        port: number;

        username: string;
        password: string;

        tags: string[];
        virtualHost: {
          name: string;
          permissions: {
            configure: string;
            write: string;
            read: string;
          };
        };
        ca?: string;
      };
    }
  | {
      type: DynamicSecretProviders.AzureEntraId;
      inputs: {
        tenantId: string;
        userId: string;
        email: string;
        applicationId: string;
        clientSecret: string;
      };
    }
  | {
      type: DynamicSecretProviders.Ldap;
      inputs: {
        url: string;
        binddn: string;
        bindpass: string;
        ca?: string | undefined;
        credentialType: string;
        creationLdif?: string;
        revocationLdif?: string;
        rollbackLdif?: string;
        rotationLdif?: string;
      };
    }
  | {
      type: DynamicSecretProviders.SapHana;
      inputs: {
        host: string;
        port: number;
        username: string;
        password: string;
        creationStatement: string;
        revocationStatement: string;
        renewStatement?: string;
        ca?: string | undefined;
      };
    }
  | {
      type: DynamicSecretProviders.SapAse;
      inputs: {
        host: string;
        port: number;
        username: string;
        database: string;
        password: string;
        creationStatement: string;
        revocationStatement: string;
      };
    }
  | {
      type: DynamicSecretProviders.Snowflake;
      inputs: {
        orgId: string;
        accountId: string;
        username: string;
        password: string;
        creationStatement: string;
        revocationStatement: string;
        renewStatement?: string;
      };
    }
  | {
      type: DynamicSecretProviders.Totp;
      inputs:
        | {
            configType: "url";
            url: string;
          }
        | {
            configType: "manual";
            secret: string;
            period?: number;
            algorithm?: string;
            digits?: number;
          };
    }
  | {
<<<<<<< HEAD
      type: DynamicSecretProviders.GcpIam;
      inputs: {
        serviceAccountEmail: string;
=======
      type: DynamicSecretProviders.Kubernetes;
      inputs:
        | {
            url: string;
            clusterToken?: string;
            ca?: string;
            serviceAccountName: string;
            credentialType: KubernetesDynamicSecretCredentialType.Static;
            namespace: string;
            gatewayId?: string;
            sslEnabled: boolean;
            audiences: string[];
            authMethod: string;
          }
        | {
            url: string;
            clusterToken?: string;
            ca?: string;
            credentialType: KubernetesDynamicSecretCredentialType.Dynamic;
            namespace: string;
            gatewayId?: string;
            sslEnabled: boolean;
            audiences: string[];
            roleType: string;
            role: string;
            authMethod: string;
          };
    }
  | {
      type: DynamicSecretProviders.Vertica;
      inputs: {
        host: string;
        port: number;
        database: string;
        username: string;
        password: string;
        creationStatement: string;
        revocationStatement: string;
>>>>>>> d1faed56
      };
    };

export type TCreateDynamicSecretDTO = {
  projectSlug: string;
  provider: TDynamicSecretProvider;
  defaultTTL: string;
  maxTTL?: string;
  path: string;
  environmentSlug: string;
  name: string;
  metadata?: { key: string; value: string }[];
  usernameTemplate?: string;
};

export type TUpdateDynamicSecretDTO = {
  name: string;
  projectSlug: string;
  path: string;
  environmentSlug: string;
  data: {
    newName?: string;
    metadata?: { key: string; value: string }[];
    defaultTTL?: string;
    maxTTL?: string | null;
    inputs?: unknown;
    usernameTemplate?: string | null;
  };
};

export type TListDynamicSecretDTO = {
  projectSlug: string;
  path: string;
  environmentSlug: string;
};

export type TDeleteDynamicSecretDTO = {
  projectSlug: string;
  path: string;
  environmentSlug: string;
  name: string;
  isForced?: boolean;
};

export type TDetailsDynamicSecretDTO = {
  projectSlug: string;
  path: string;
  environmentSlug: string;
  name: string;
};

export type TGetDynamicSecretsByEnvsDTO = {
  projectSlug: string;
  path: string;
  environmentSlugs: string[];
};<|MERGE_RESOLUTION|>--- conflicted
+++ resolved
@@ -33,9 +33,6 @@
   Snowflake = "snowflake",
   Totp = "totp",
   SapAse = "sap-ase",
-<<<<<<< HEAD
-  GcpIam = "gcp-iam"
-=======
   Kubernetes = "kubernetes",
   Vertica = "vertica"
 }
@@ -43,7 +40,6 @@
 export enum KubernetesDynamicSecretCredentialType {
   Static = "static",
   Dynamic = "dynamic"
->>>>>>> d1faed56
 }
 
 export enum SqlProviders {
@@ -291,11 +287,6 @@
           };
     }
   | {
-<<<<<<< HEAD
-      type: DynamicSecretProviders.GcpIam;
-      inputs: {
-        serviceAccountEmail: string;
-=======
       type: DynamicSecretProviders.Kubernetes;
       inputs:
         | {
@@ -334,7 +325,6 @@
         password: string;
         creationStatement: string;
         revocationStatement: string;
->>>>>>> d1faed56
       };
     };
 
