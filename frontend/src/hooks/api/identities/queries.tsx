import { useQuery } from "@tanstack/react-query";

import { apiRequest } from "@app/config/request";

<<<<<<< HEAD
import { ClientSecretData, IdentityGcpIamAuth,IdentityUniversalAuth } from "./types";
=======
import { ClientSecretData, IdentityAwsIamAuth,IdentityUniversalAuth } from "./types";
>>>>>>> d200405c

export const identitiesKeys = {
  getIdentityUniversalAuth: (identityId: string) =>
    [{ identityId }, "identity-universal-auth"] as const,
  getIdentityUniversalAuthClientSecrets: (identityId: string) =>
    [{ identityId }, "identity-universal-auth-client-secrets"] as const,
<<<<<<< HEAD
  getIdentityGcpIamAuth: (identityId: string) => [{ identityId }, "identity-gcp-iam-auth"] as const
=======
  getIdentityAwsIamAuth: (identityId: string) => [{ identityId }, "identity-aws-iam-auth"] as const
>>>>>>> d200405c
};

export const useGetIdentityUniversalAuth = (identityId: string) => {
  return useQuery({
    enabled: Boolean(identityId),
    queryKey: identitiesKeys.getIdentityUniversalAuth(identityId),
    queryFn: async () => {
      const {
        data: { identityUniversalAuth }
      } = await apiRequest.get<{ identityUniversalAuth: IdentityUniversalAuth }>(
        `/api/v1/auth/universal-auth/identities/${identityId}`
      );
      return identityUniversalAuth;
    }
  });
};

export const useGetIdentityUniversalAuthClientSecrets = (identityId: string) => {
  return useQuery({
    enabled: Boolean(identityId),
    queryKey: identitiesKeys.getIdentityUniversalAuthClientSecrets(identityId),
    queryFn: async () => {
      const {
        data: { clientSecretData }
      } = await apiRequest.get<{ clientSecretData: ClientSecretData[] }>(
        `/api/v1/auth/universal-auth/identities/${identityId}/client-secrets`
      );
      return clientSecretData;
    }
  });
};

<<<<<<< HEAD
export const useGetIdentityGcpIamAuth = (identityId: string) => {
  return useQuery({
    enabled: Boolean(identityId),
    queryKey: identitiesKeys.getIdentityGcpIamAuth(identityId),
    queryFn: async () => {
      const {
        data: { identityGcpIamAuth }
      } = await apiRequest.get<{ identityGcpIamAuth: IdentityGcpIamAuth }>(
        `/api/v1/auth/gcp-iam-auth/identities/${identityId}`
      );
      return identityGcpIamAuth;
=======
export const useGetIdentityAwsIamAuth = (identityId: string) => {
  return useQuery({
    enabled: Boolean(identityId),
    queryKey: identitiesKeys.getIdentityAwsIamAuth(identityId),
    queryFn: async () => {
      const {
        data: { identityAwsIamAuth }
      } = await apiRequest.get<{ identityAwsIamAuth: IdentityAwsIamAuth }>(
        `/api/v1/auth/aws-iam-auth/identities/${identityId}`
      );
      return identityAwsIamAuth;
>>>>>>> d200405c
    }
  });
};<|MERGE_RESOLUTION|>--- conflicted
+++ resolved
@@ -2,22 +2,20 @@
 
 import { apiRequest } from "@app/config/request";
 
-<<<<<<< HEAD
-import { ClientSecretData, IdentityGcpIamAuth,IdentityUniversalAuth } from "./types";
-=======
-import { ClientSecretData, IdentityAwsIamAuth,IdentityUniversalAuth } from "./types";
->>>>>>> d200405c
+import {
+  ClientSecretData,
+  IdentityAwsIamAuth,
+  IdentityGcpIamAuth,
+  IdentityUniversalAuth
+} from "./types";
 
 export const identitiesKeys = {
   getIdentityUniversalAuth: (identityId: string) =>
     [{ identityId }, "identity-universal-auth"] as const,
   getIdentityUniversalAuthClientSecrets: (identityId: string) =>
     [{ identityId }, "identity-universal-auth-client-secrets"] as const,
-<<<<<<< HEAD
-  getIdentityGcpIamAuth: (identityId: string) => [{ identityId }, "identity-gcp-iam-auth"] as const
-=======
+  getIdentityGcpIamAuth: (identityId: string) => [{ identityId }, "identity-gcp-iam-auth"] as const,
   getIdentityAwsIamAuth: (identityId: string) => [{ identityId }, "identity-aws-iam-auth"] as const
->>>>>>> d200405c
 };
 
 export const useGetIdentityUniversalAuth = (identityId: string) => {
@@ -50,7 +48,6 @@
   });
 };
 
-<<<<<<< HEAD
 export const useGetIdentityGcpIamAuth = (identityId: string) => {
   return useQuery({
     enabled: Boolean(identityId),
@@ -62,7 +59,10 @@
         `/api/v1/auth/gcp-iam-auth/identities/${identityId}`
       );
       return identityGcpIamAuth;
-=======
+    }
+  });
+};
+
 export const useGetIdentityAwsIamAuth = (identityId: string) => {
   return useQuery({
     enabled: Boolean(identityId),
@@ -74,7 +74,6 @@
         `/api/v1/auth/aws-iam-auth/identities/${identityId}`
       );
       return identityAwsIamAuth;
->>>>>>> d200405c
     }
   });
 };