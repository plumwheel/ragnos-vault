import { TOrgRole } from "../roles/types";
import { IdentityAuthMethod } from "./enums";

export type IdentityTrustedIp = {
  id: string;
  ipAddress: string;
  type: "ipv4" | "ipv6";
  prefix?: number;
};

export type Identity = {
  id: string;
  name: string;
  authMethod?: IdentityAuthMethod;
  createdAt: string;
  updatedAt: string;
};

export type IdentityAccessToken = {
  id: string;
  accessTokenTTL: number;
  accessTokenMaxTTL: number;
  accessTokenNumUses: number;
  accessTokenNumUsesLimit: number;
  accessTokenLastUsedAt: string | null;
  accessTokenLastRenewedAt: string | null;
  isAccessTokenRevoked: boolean;
  identityUAClientSecretId: string | null;
  identityId: string;
  createdAt: string;
  updatedAt: string;
  name: string | null;
};

export type IdentityMembershipOrg = {
  id: string;
  identity: Identity;
  organization: string;
  role: "admin" | "member" | "viewer" | "no-access" | "custom";
  customRole?: TOrgRole;
  createdAt: string;
  updatedAt: string;
};

export type IdentityMembership = {
  id: string;
  identity: Identity;
  roles: Array<
    {
      id: string;
      role: "owner" | "admin" | "member" | "no-access" | "custom";
      customRoleId: string;
      customRoleName: string;
      customRoleSlug: string;
    } & (
      | {
          isTemporary: false;
          temporaryRange: null;
          temporaryMode: null;
          temporaryAccessEndTime: null;
          temporaryAccessStartTime: null;
        }
      | {
          isTemporary: true;
          temporaryRange: string;
          temporaryMode: string;
          temporaryAccessEndTime: string;
          temporaryAccessStartTime: string;
        }
    )
  >;
  createdAt: string;
  updatedAt: string;
};

export type CreateIdentityDTO = {
  name: string;
  organizationId: string;
  role?: string;
};

export type UpdateIdentityDTO = {
  identityId: string;
  name?: string;
  role?: string;
  organizationId: string;
};

export type DeleteIdentityDTO = {
  identityId: string;
  organizationId: string;
};

export type IdentityUniversalAuth = {
  identityId: string;
  clientId: string;
  clientSecretTrustedIps: IdentityTrustedIp[];
  accessTokenTTL: number;
  accessTokenMaxTTL: number;
  accessTokenNumUsesLimit: number;
  accessTokenTrustedIps: IdentityTrustedIp[];
};

export type AddIdentityUniversalAuthDTO = {
  organizationId: string;
  identityId: string;
  clientSecretTrustedIps: {
    ipAddress: string;
  }[];
  accessTokenTTL: number;
  accessTokenMaxTTL: number;
  accessTokenNumUsesLimit: number;
  accessTokenTrustedIps: {
    ipAddress: string;
  }[];
};

export type UpdateIdentityUniversalAuthDTO = {
  organizationId: string;
  identityId: string;
  clientSecretTrustedIps?: {
    ipAddress: string;
  }[];
  accessTokenTTL?: number;
  accessTokenMaxTTL?: number;
  accessTokenNumUsesLimit?: number;
  accessTokenTrustedIps?: {
    ipAddress: string;
  }[];
};

export type DeleteIdentityUniversalAuthDTO = {
  organizationId: string;
  identityId: string;
};

export type IdentityGcpAuth = {
  identityId: string;
  type: "iam" | "gce";
  allowedServiceAccounts: string;
  allowedProjects: string;
  allowedZones: string;
  accessTokenTTL: number;
  accessTokenMaxTTL: number;
  accessTokenNumUsesLimit: number;
  accessTokenTrustedIps: IdentityTrustedIp[];
};

export type AddIdentityGcpAuthDTO = {
  organizationId: string;
  identityId: string;
  type: "iam" | "gce";
  allowedServiceAccounts: string;
  allowedProjects: string;
  allowedZones: string;
  accessTokenTTL: number;
  accessTokenMaxTTL: number;
  accessTokenNumUsesLimit: number;
  accessTokenTrustedIps: {
    ipAddress: string;
  }[];
};

export type UpdateIdentityGcpAuthDTO = {
  organizationId: string;
  identityId: string;
  type?: "iam" | "gce";
  allowedServiceAccounts?: string;
  allowedProjects?: string;
  allowedZones?: string;
  accessTokenTTL?: number;
  accessTokenMaxTTL?: number;
  accessTokenNumUsesLimit?: number;
  accessTokenTrustedIps?: {
    ipAddress: string;
  }[];
};

<<<<<<< HEAD
export type IdentityOidcAuth = {
  identityId: string;
  oidcDiscoveryUrl: string;
  caCert: string;
  boundIssuer: string;
  boundAudiences: string;
  boundClaims: Record<string, string>;
  boundSubject: string;
  accessTokenTTL: number;
  accessTokenMaxTTL: number;
  accessTokenNumUsesLimit: number;
  accessTokenTrustedIps: IdentityTrustedIp[];
};

export type AddIdentityOidcAuthDTO = {
  organizationId: string;
  identityId: string;
  oidcDiscoveryUrl: string;
  caCert: string;
  boundIssuer: string;
  boundAudiences: string;
  boundClaims: Record<string, string>;
  boundSubject: string;
  accessTokenTTL: number;
  accessTokenMaxTTL: number;
  accessTokenNumUsesLimit: number;
  accessTokenTrustedIps: {
    ipAddress: string;
  }[];
};

export type UpdateIdentityOidcAuthDTO = {
  organizationId: string;
  identityId: string;
  oidcDiscoveryUrl?: string;
  caCert?: string;
  boundIssuer?: string;
  boundAudiences?: string;
  boundClaims?: Record<string, string>;
  boundSubject?: string;
  accessTokenTTL?: number;
  accessTokenMaxTTL?: number;
  accessTokenNumUsesLimit?: number;
  accessTokenTrustedIps?: {
    ipAddress: string;
  }[];
=======
export type DeleteIdentityGcpAuthDTO = {
  organizationId: string;
  identityId: string;
>>>>>>> ebbccdb8
};

export type IdentityAwsAuth = {
  identityId: string;
  type: "iam";
  stsEndpoint: string;
  allowedPrincipalArns: string;
  allowedAccountIds: string;
  accessTokenTTL: number;
  accessTokenMaxTTL: number;
  accessTokenNumUsesLimit: number;
  accessTokenTrustedIps: IdentityTrustedIp[];
};

export type AddIdentityAwsAuthDTO = {
  organizationId: string;
  identityId: string;
  stsEndpoint: string;
  allowedPrincipalArns: string;
  allowedAccountIds: string;
  accessTokenTTL: number;
  accessTokenMaxTTL: number;
  accessTokenNumUsesLimit: number;
  accessTokenTrustedIps: {
    ipAddress: string;
  }[];
};

export type UpdateIdentityAwsAuthDTO = {
  organizationId: string;
  identityId: string;
  stsEndpoint?: string;
  allowedPrincipalArns?: string;
  allowedAccountIds?: string;
  accessTokenTTL?: number;
  accessTokenMaxTTL?: number;
  accessTokenNumUsesLimit?: number;
  accessTokenTrustedIps?: {
    ipAddress: string;
  }[];
};

export type DeleteIdentityAwsAuthDTO = {
  organizationId: string;
  identityId: string;
};

export type IdentityAzureAuth = {
  identityId: string;
  tenantId: string;
  resource: string;
  allowedServicePrincipalIds: string;
  accessTokenTTL: number;
  accessTokenMaxTTL: number;
  accessTokenNumUsesLimit: number;
  accessTokenTrustedIps: IdentityTrustedIp[];
};

export type AddIdentityAzureAuthDTO = {
  organizationId: string;
  identityId: string;
  tenantId: string;
  resource: string;
  allowedServicePrincipalIds: string;
  accessTokenTTL: number;
  accessTokenMaxTTL: number;
  accessTokenNumUsesLimit: number;
  accessTokenTrustedIps: {
    ipAddress: string;
  }[];
};

export type UpdateIdentityAzureAuthDTO = {
  organizationId: string;
  identityId: string;
  tenantId?: string;
  resource?: string;
  allowedServicePrincipalIds?: string;
  accessTokenTTL?: number;
  accessTokenMaxTTL?: number;
  accessTokenNumUsesLimit?: number;
  accessTokenTrustedIps?: {
    ipAddress: string;
  }[];
};

export type DeleteIdentityAzureAuthDTO = {
  organizationId: string;
  identityId: string;
};

export type IdentityKubernetesAuth = {
  identityId: string;
  kubernetesHost: string;
  tokenReviewerJwt: string;
  allowedNamespaces: string;
  allowedNames: string;
  allowedAudience: string;
  caCert: string;
  accessTokenTTL: number;
  accessTokenMaxTTL: number;
  accessTokenNumUsesLimit: number;
  accessTokenTrustedIps: IdentityTrustedIp[];
};

export type AddIdentityKubernetesAuthDTO = {
  organizationId: string;
  identityId: string;
  kubernetesHost: string;
  tokenReviewerJwt: string;
  allowedNamespaces: string;
  allowedNames: string;
  allowedAudience: string;
  caCert: string;
  accessTokenTTL: number;
  accessTokenMaxTTL: number;
  accessTokenNumUsesLimit: number;
  accessTokenTrustedIps: {
    ipAddress: string;
  }[];
};

export type UpdateIdentityKubernetesAuthDTO = {
  organizationId: string;
  identityId: string;
  kubernetesHost?: string;
  tokenReviewerJwt?: string;
  allowedNamespaces?: string;
  allowedNames?: string;
  allowedAudience?: string;
  caCert?: string;
  accessTokenTTL?: number;
  accessTokenMaxTTL?: number;
  accessTokenNumUsesLimit?: number;
  accessTokenTrustedIps?: {
    ipAddress: string;
  }[];
};

export type DeleteIdentityKubernetesAuthDTO = {
  organizationId: string;
  identityId: string;
};

export type CreateIdentityUniversalAuthClientSecretDTO = {
  identityId: string;
  description?: string;
  ttl?: number;
  numUsesLimit?: number;
};

export type ClientSecretData = {
  id: string;
  identityUniversalAuth: string;
  isClientSecretRevoked: boolean;
  description: string;
  clientSecretPrefix: string;
  clientSecretNumUses: number;
  clientSecretNumUsesLimit: number;
  clientSecretTTL: number;
  createdAt: string;
  updatedAt: string;
};

export type CreateIdentityUniversalAuthClientSecretRes = {
  clientSecret: string;
  clientSecretData: ClientSecretData;
};

export type DeleteIdentityUniversalAuthClientSecretDTO = {
  identityId: string;
  clientSecretId: string;
};

export type IdentityTokenAuth = {
  identityId: string;
  accessTokenTTL: number;
  accessTokenMaxTTL: number;
  accessTokenNumUsesLimit: number;
  accessTokenTrustedIps: IdentityTrustedIp[];
};

export type AddIdentityTokenAuthDTO = {
  organizationId: string;
  identityId: string;
  accessTokenTTL: number;
  accessTokenMaxTTL: number;
  accessTokenNumUsesLimit: number;
  accessTokenTrustedIps: {
    ipAddress: string;
  }[];
};

export type UpdateIdentityTokenAuthDTO = {
  organizationId: string;
  identityId: string;
  accessTokenTTL?: number;
  accessTokenMaxTTL?: number;
  accessTokenNumUsesLimit?: number;
  accessTokenTrustedIps?: {
    ipAddress: string;
  }[];
};

export type DeleteIdentityTokenAuthDTO = {
  organizationId: string;
  identityId: string;
};

export type CreateTokenIdentityTokenAuthDTO = {
  identityId: string;
  name: string;
};

export type CreateTokenIdentityTokenAuthRes = {
  accessToken: string;
  tokenType: string;
  expiresIn: number;
  accessTokenMaxTTL: number;
};

export type UpdateTokenIdentityTokenAuthDTO = {
  identityId: string;
  tokenId: string;
  name?: string;
};

export type RevokeTokenDTO = {
  identityId: string;
  tokenId: string;
};

export type RevokeTokenRes = {
  message: string;
};<|MERGE_RESOLUTION|>--- conflicted
+++ resolved
@@ -176,7 +176,11 @@
   }[];
 };
 
-<<<<<<< HEAD
+export type DeleteIdentityGcpAuthDTO = {
+  organizationId: string;
+  identityId: string;
+};
+
 export type IdentityOidcAuth = {
   identityId: string;
   oidcDiscoveryUrl: string;
@@ -223,11 +227,11 @@
   accessTokenTrustedIps?: {
     ipAddress: string;
   }[];
-=======
-export type DeleteIdentityGcpAuthDTO = {
-  organizationId: string;
-  identityId: string;
->>>>>>> ebbccdb8
+};
+
+export type DeleteIdentityOidcAuthDTO = {
+  organizationId: string;
+  identityId: string;
 };
 
 export type IdentityAwsAuth = {
