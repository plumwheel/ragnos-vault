--- conflicted
+++ resolved
@@ -6,11 +6,8 @@
 import { identitiesKeys } from "./queries";
 import {
   AddIdentityAwsAuthDTO,
-<<<<<<< HEAD
+  AddIdentityGcpAuthDTO,
   AddIdentityKubernetesAuthDTO,
-=======
-  AddIdentityGcpAuthDTO,
->>>>>>> fc1dffd7
   AddIdentityUniversalAuthDTO,
   ClientSecretData,
   CreateIdentityDTO,
@@ -20,22 +17,14 @@
   DeleteIdentityUniversalAuthClientSecretDTO,
   Identity,
   IdentityAwsAuth,
-<<<<<<< HEAD
+  IdentityGcpAuth,
   IdentityKubernetesAuth,
   IdentityUniversalAuth,
   UpdateIdentityAwsAuthDTO,
   UpdateIdentityDTO,
+  UpdateIdentityGcpAuthDTO,
   UpdateIdentityKubernetesAuthDTO,
   UpdateIdentityUniversalAuthDTO} from "./types";
-=======
-  IdentityGcpAuth,
-  IdentityUniversalAuth,
-  UpdateIdentityAwsAuthDTO,
-  UpdateIdentityDTO,
-  UpdateIdentityGcpAuthDTO,
-  UpdateIdentityUniversalAuthDTO
-} from "./types";
->>>>>>> fc1dffd7
 
 export const useCreateIdentity = () => {
   const queryClient = useQueryClient();
