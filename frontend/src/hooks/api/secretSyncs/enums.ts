export enum SecretSync {
  AWSParameterStore = "aws-parameter-store",
  AWSSecretsManager = "aws-secrets-manager",
  GitHub = "github",
  GCPSecretManager = "gcp-secret-manager",
  AzureKeyVault = "azure-key-vault",
  AzureAppConfiguration = "azure-app-configuration",
  Databricks = "databricks",
  Humanitec = "humanitec",
  TerraformCloud = "terraform-cloud",
  Camunda = "camunda",
  Vercel = "vercel",
  Windmill = "windmill",
<<<<<<< HEAD
  HCVault = "hashicorp-vault"
=======
  TeamCity = "teamcity"
>>>>>>> f93edbb3
}

export enum SecretSyncStatus {
  Pending = "pending",
  Running = "running",
  Succeeded = "succeeded",
  Failed = "failed"
}

export enum SecretSyncInitialSyncBehavior {
  OverwriteDestination = "overwrite-destination",
  ImportPrioritizeSource = "import-prioritize-source",
  ImportPrioritizeDestination = "import-prioritize-destination"
}

export enum SecretSyncImportBehavior {
  PrioritizeSource = "prioritize-source",
  PrioritizeDestination = "prioritize-destination"
}<|MERGE_RESOLUTION|>--- conflicted
+++ resolved
@@ -11,11 +11,8 @@
   Camunda = "camunda",
   Vercel = "vercel",
   Windmill = "windmill",
-<<<<<<< HEAD
-  HCVault = "hashicorp-vault"
-=======
+  HCVault = "hashicorp-vault",
   TeamCity = "teamcity"
->>>>>>> f93edbb3
 }
 
 export enum SecretSyncStatus {
