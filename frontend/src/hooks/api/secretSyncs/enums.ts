--- conflicted
+++ resolved
@@ -7,11 +7,8 @@
   AzureAppConfiguration = "azure-app-configuration",
   Databricks = "databricks",
   Humanitec = "humanitec",
-<<<<<<< HEAD
-  Camunda = "camunda"
-=======
+  Camunda = "camunda",
   Vercel = "vercel"
->>>>>>> 1ce155e2
 }
 
 export enum SecretSyncStatus {
