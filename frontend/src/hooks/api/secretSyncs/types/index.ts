import { SecretSync, SecretSyncImportBehavior } from "@app/hooks/api/secretSyncs";
import { DiscriminativePick } from "@app/types";

import { TAwsParameterStoreSync } from "./aws-parameter-store-sync";
import { TAwsSecretsManagerSync } from "./aws-secrets-manager-sync";
import { TAzureAppConfigurationSync } from "./azure-app-configuration-sync";
import { TAzureKeyVaultSync } from "./azure-key-vault-sync";
import { TCamundaSync } from "./camunda-sync";
import { TDatabricksSync } from "./databricks-sync";
import { TGcpSync } from "./gcp-sync";
import { TGitHubSync } from "./github-sync";
import { THCVaultSync } from "./hc-vault-sync";
import { THumanitecSync } from "./humanitec-sync";
import { TTeamCitySync } from "./teamcity-sync";
import { TTerraformCloudSync } from "./terraform-cloud-sync";
import { TVercelSync } from "./vercel-sync";
import { TWindmillSync } from "./windmill-sync";

export type TSecretSyncOption = {
  name: string;
  destination: SecretSync;
  canImportSecrets: boolean;
};

export type TSecretSync =
  | TAwsParameterStoreSync
  | TAwsSecretsManagerSync
  | TGitHubSync
  | TGcpSync
  | TAzureKeyVaultSync
  | TAzureAppConfigurationSync
  | TDatabricksSync
  | THumanitecSync
  | TTerraformCloudSync
  | TCamundaSync
  | TVercelSync
  | TWindmillSync
<<<<<<< HEAD
  | THCVaultSync;
=======
  | TTeamCitySync;
>>>>>>> f93edbb3

export type TListSecretSyncs = { secretSyncs: TSecretSync[] };

export type TListSecretSyncOptions = { secretSyncOptions: TSecretSyncOption[] };
export type TSecretSyncResponse = { secretSync: TSecretSync };

export type TCreateSecretSyncDTO = DiscriminativePick<
  TSecretSync,
  | "name"
  | "destinationConfig"
  | "description"
  | "connectionId"
  | "syncOptions"
  | "destination"
  | "isAutoSyncEnabled"
> & { environment: string; secretPath: string; projectId: string };

export type TUpdateSecretSyncDTO = Partial<
  Omit<TCreateSecretSyncDTO, "destination" | "projectId">
> & {
  destination: SecretSync;
  syncId: string;
  projectId: string;
};

export type TDeleteSecretSyncDTO = {
  destination: SecretSync;
  syncId: string;
  removeSecrets: boolean;
  projectId: string;
};

export type TTriggerSecretSyncSyncSecretsDTO = {
  destination: SecretSync;
  syncId: string;
  projectId: string;
};

export type TTriggerSecretSyncImportSecretsDTO = {
  destination: SecretSync;
  syncId: string;
  importBehavior: SecretSyncImportBehavior;
  projectId: string;
};

export type TTriggerSecretSyncRemoveSecretsDTO = {
  destination: SecretSync;
  syncId: string;
  projectId: string;
};<|MERGE_RESOLUTION|>--- conflicted
+++ resolved
@@ -35,11 +35,8 @@
   | TCamundaSync
   | TVercelSync
   | TWindmillSync
-<<<<<<< HEAD
-  | THCVaultSync;
-=======
+  | THCVaultSync
   | TTeamCitySync;
->>>>>>> f93edbb3
 
 export type TListSecretSyncs = { secretSyncs: TSecretSync[] };
 
