--- conflicted
+++ resolved
@@ -9,11 +9,8 @@
 import { TAzureKeyVaultSync } from "./azure-key-vault-sync";
 import { TGcpSync } from "./gcp-sync";
 import { THumanitecSync } from "./humanitec-sync";
-<<<<<<< HEAD
 import { TTerraformCloudSync } from "./terraform-cloud-sync";
-=======
 import { TVercelSync } from "./vercel-sync";
->>>>>>> 1ce155e2
 
 export type TSecretSyncOption = {
   name: string;
@@ -30,11 +27,8 @@
   | TAzureAppConfigurationSync
   | TDatabricksSync
   | THumanitecSync
-<<<<<<< HEAD
-  | TTerraformCloudSync;
-=======
+  | TTerraformCloudSync
   | TVercelSync;
->>>>>>> 1ce155e2
 
 export type TListSecretSyncs = { secretSyncs: TSecretSync[] };
 
