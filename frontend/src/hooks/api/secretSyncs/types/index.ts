--- conflicted
+++ resolved
@@ -52,11 +52,8 @@
   | THerokuSync
   | TRenderSync
   | TFlyioSync
-<<<<<<< HEAD
-  | TGitlabSync;
-=======
+  | TGitlabSync
   | TCloudflarePagesSync;
->>>>>>> b59fa14b
 
 export type TListSecretSyncs = { secretSyncs: TSecretSync[] };
 
