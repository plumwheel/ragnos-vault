--- conflicted
+++ resolved
@@ -8,8 +8,4 @@
   useSignIntermediate,
   useUpdateCa
 } from "./mutations";
-<<<<<<< HEAD
-export { useGetCaById, useGetCaCert, useGetCaCerts, useGetCaCrl, useGetCaCsr } from "./queries";
-=======
-export { useGetCaById, useGetCaCert, useGetCaCerts, useGetCaCrls,useGetCaCsr } from "./queries";
->>>>>>> b528eec4
+export { useGetCaById, useGetCaCert, useGetCaCerts, useGetCaCrls, useGetCaCsr } from "./queries";