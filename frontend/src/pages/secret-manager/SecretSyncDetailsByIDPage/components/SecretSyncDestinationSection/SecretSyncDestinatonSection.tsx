--- conflicted
+++ resolved
@@ -75,13 +75,11 @@
     case SecretSync.Windmill:
       DestinationComponents = <WindmillSyncDestinationSection secretSync={secretSync} />;
       break;
-<<<<<<< HEAD
     case SecretSync.HCVault:
       DestinationComponents = <HCVaultSyncDestinationSection secretSync={secretSync} />;
-=======
+      break;
     case SecretSync.TeamCity:
       DestinationComponents = <TeamCitySyncDestinationSection secretSync={secretSync} />;
->>>>>>> f93edbb3
       break;
     default:
       throw new Error(`Unhandled Destination Section components: ${destination}`);
