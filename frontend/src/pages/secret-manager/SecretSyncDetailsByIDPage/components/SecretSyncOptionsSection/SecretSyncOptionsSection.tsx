--- conflicted
+++ resolved
@@ -48,11 +48,8 @@
     case SecretSync.AzureAppConfiguration:
     case SecretSync.Databricks:
     case SecretSync.Humanitec:
-<<<<<<< HEAD
     case SecretSync.TerraformCloud:
-=======
     case SecretSync.Vercel:
->>>>>>> 1ce155e2
       AdditionalSyncOptionsComponent = null;
       break;
     default:
