import { ReactNode } from "react";
import { subject } from "@casl/ability";
import { faEdit } from "@fortawesome/free-solid-svg-icons";
import { FontAwesomeIcon } from "@fortawesome/react-fontawesome";

import { ProjectPermissionCan } from "@app/components/permissions";
import { GenericFieldLabel } from "@app/components/secret-syncs";
import { Badge, IconButton } from "@app/components/v2";
import { ProjectPermissionSub } from "@app/context";
import { ProjectPermissionSecretSyncActions } from "@app/context/ProjectPermissionContext/types";
import { SECRET_SYNC_INITIAL_SYNC_BEHAVIOR_MAP } from "@app/helpers/secretSyncs";
import { SecretSync, TSecretSync } from "@app/hooks/api/secretSyncs";

import { AwsParameterStoreSyncOptionsSection } from "./AwsParameterStoreSyncOptionsSection";
import { AwsSecretsManagerSyncOptionsSection } from "./AwsSecretsManagerSyncOptionsSection";

type Props = {
  secretSync: TSecretSync;
  onEditOptions: VoidFunction;
};

export const SecretSyncOptionsSection = ({ secretSync, onEditOptions }: Props) => {
  const {
    destination,
    syncOptions: { initialSyncBehavior, disableSecretDeletion, keySchema },
    environment,
    folder
  } = secretSync;

  let AdditionalSyncOptionsComponent: ReactNode;

  switch (destination) {
    case SecretSync.AWSParameterStore:
      AdditionalSyncOptionsComponent = (
        <AwsParameterStoreSyncOptionsSection secretSync={secretSync} />
      );
      break;
    case SecretSync.AWSSecretsManager:
      AdditionalSyncOptionsComponent = (
        <AwsSecretsManagerSyncOptionsSection secretSync={secretSync} />
      );
      break;
    case SecretSync.GitHub:
    case SecretSync.GCPSecretManager:
    case SecretSync.AzureKeyVault:
    case SecretSync.AzureAppConfiguration:
    case SecretSync.AzureDevOps:
    case SecretSync.Databricks:
    case SecretSync.Humanitec:
    case SecretSync.TerraformCloud:
    case SecretSync.Camunda:
    case SecretSync.Vercel:
    case SecretSync.Windmill:
    case SecretSync.HCVault:
    case SecretSync.TeamCity:
    case SecretSync.OCIVault:
    case SecretSync.OnePass:
<<<<<<< HEAD
    case SecretSync.Heroku:
=======
    case SecretSync.Render:
    case SecretSync.Flyio:
>>>>>>> f385386a
      AdditionalSyncOptionsComponent = null;
      break;
    default:
      throw new Error(`Unhandled Destination Review Fields: ${destination}`);
  }

  const permissionSubject =
    environment && folder
      ? subject(ProjectPermissionSub.SecretSyncs, {
          environment: environment.slug,
          secretPath: folder.path
        })
      : ProjectPermissionSub.SecretSyncs;

  return (
    <div>
      <div className="flex w-full flex-col gap-3 rounded-lg border border-mineshaft-600 bg-mineshaft-900 px-4 py-3">
        <div className="flex items-center justify-between border-b border-mineshaft-400 pb-2">
          <h3 className="font-semibold text-mineshaft-100">Sync Options</h3>
          <ProjectPermissionCan I={ProjectPermissionSecretSyncActions.Edit} a={permissionSubject}>
            {(isAllowed) => (
              <IconButton
                variant="plain"
                colorSchema="secondary"
                isDisabled={!isAllowed}
                ariaLabel="Edit sync options"
                onClick={onEditOptions}
              >
                <FontAwesomeIcon icon={faEdit} />
              </IconButton>
            )}
          </ProjectPermissionCan>
        </div>
        <div>
          <div className="space-y-3">
            <GenericFieldLabel label="Initial Sync Behavior">
              {SECRET_SYNC_INITIAL_SYNC_BEHAVIOR_MAP[initialSyncBehavior](destination).name}
            </GenericFieldLabel>
            <GenericFieldLabel label="Key Schema">{keySchema}</GenericFieldLabel>
            {AdditionalSyncOptionsComponent}
            {disableSecretDeletion && (
              <GenericFieldLabel label="Secret Deletion">
                <Badge variant="primary">Disabled</Badge>
              </GenericFieldLabel>
            )}
          </div>
        </div>
      </div>
    </div>
  );
};<|MERGE_RESOLUTION|>--- conflicted
+++ resolved
@@ -55,12 +55,9 @@
     case SecretSync.TeamCity:
     case SecretSync.OCIVault:
     case SecretSync.OnePass:
-<<<<<<< HEAD
     case SecretSync.Heroku:
-=======
     case SecretSync.Render:
     case SecretSync.Flyio:
->>>>>>> f385386a
       AdditionalSyncOptionsComponent = null;
       break;
     default:
