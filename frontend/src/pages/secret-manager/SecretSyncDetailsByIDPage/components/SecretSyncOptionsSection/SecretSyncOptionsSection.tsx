--- conflicted
+++ resolved
@@ -52,11 +52,8 @@
     case SecretSync.Camunda:
     case SecretSync.Vercel:
     case SecretSync.Windmill:
-<<<<<<< HEAD
     case SecretSync.HCVault:
-=======
     case SecretSync.TeamCity:
->>>>>>> f93edbb3
       AdditionalSyncOptionsComponent = null;
       break;
     default:
