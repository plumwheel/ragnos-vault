--- conflicted
+++ resolved
@@ -1,8 +1,4 @@
-<<<<<<< HEAD
-import { createFileRoute } from "@tanstack/react-router";
-=======
 import { createFileRoute, linkOptions } from "@tanstack/react-router";
->>>>>>> 6cdc71b9
 import z from "zod";
 
 import { AzureKeyVaultAuthorizePage } from "./AzureKeyVaultAuthorizePage";
