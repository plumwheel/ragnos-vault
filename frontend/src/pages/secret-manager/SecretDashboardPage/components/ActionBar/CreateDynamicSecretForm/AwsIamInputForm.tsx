import { Controller, useForm } from "react-hook-form";
import { zodResolver } from "@hookform/resolvers/zod";
import ms from "ms";
import { z } from "zod";

import { TtlFormLabel } from "@app/components/features";
import { createNotification } from "@app/components/notifications";
import {
  Button,
  FilterableSelect,
  FormControl,
  Input,
  Select,
  SelectItem,
  TextArea
} from "@app/components/v2";
import { useCreateDynamicSecret } from "@app/hooks/api";
import {
  DynamicSecretAwsIamAuth,
  DynamicSecretProviders
} from "@app/hooks/api/dynamicSecret/types";
import { WorkspaceEnv } from "@app/hooks/api/types";

const formSchema = z.object({
  provider: z.discriminatedUnion("method", [
    z.object({
      method: z.literal(DynamicSecretAwsIamAuth.AccessKey),
      accessKey: z.string().trim().min(1),
      secretAccessKey: z.string().trim().min(1),
      region: z.string().trim().min(1),
      awsPath: z.string().trim().optional(),
      permissionBoundaryPolicyArn: z.string().trim().optional(),
      policyDocument: z.string().trim().optional(),
      userGroups: z.string().trim().optional(),
      policyArns: z.string().trim().optional()
    }),
    z.object({
      method: z.literal(DynamicSecretAwsIamAuth.AssumeRole),
      roleArn: z.string().trim().min(1),
      region: z.string().trim().min(1),
      awsPath: z.string().trim().optional(),
      permissionBoundaryPolicyArn: z.string().trim().optional(),
      policyDocument: z.string().trim().optional(),
      userGroups: z.string().trim().optional(),
      policyArns: z.string().trim().optional()
    })
  ]),
  defaultTTL: z.string().superRefine((val, ctx) => {
    const valMs = ms(val);
    if (valMs < 60 * 1000)
      ctx.addIssue({ code: z.ZodIssueCode.custom, message: "TTL must be a greater than 1min" });
    // a day
    if (valMs > 24 * 60 * 60 * 1000)
      ctx.addIssue({ code: z.ZodIssueCode.custom, message: "TTL must be less than a day" });
  }),
  maxTTL: z
    .string()
    .optional()
    .superRefine((val, ctx) => {
      if (!val) return;
      const valMs = ms(val);
      if (valMs < 60 * 1000)
        ctx.addIssue({ code: z.ZodIssueCode.custom, message: "TTL must be a greater than 1min" });
      // a day
      if (valMs > 24 * 60 * 60 * 1000)
        ctx.addIssue({ code: z.ZodIssueCode.custom, message: "TTL must be less than a day" });
    }),
  name: z.string().refine((val) => val.toLowerCase() === val, "Must be lowercase"),
  environment: z.object({ name: z.string(), slug: z.string() }),
  usernameTemplate: z.string().nullable().optional()
});
type TForm = z.infer<typeof formSchema>;

type Props = {
  onCompleted: () => void;
  onCancel: () => void;
  secretPath: string;
  projectSlug: string;
  environments: WorkspaceEnv[];
  isSingleEnvironmentMode?: boolean;
};

export const AwsIamInputForm = ({
  onCompleted,
  onCancel,
  environments,
  secretPath,
  projectSlug,
  isSingleEnvironmentMode
}: Props) => {
  const {
    control,
    formState: { isSubmitting },
    handleSubmit,
    watch
  } = useForm<TForm>({
    resolver: zodResolver(formSchema),
    defaultValues: {
      environment: isSingleEnvironmentMode ? environments[0] : undefined,
      usernameTemplate: "{{randomUsername}}",
      provider: {
        method: DynamicSecretAwsIamAuth.AssumeRole
      }
    }
  });

  const createDynamicSecret = useCreateDynamicSecret();
  const isAccessKeyMethod = watch("provider.method") === DynamicSecretAwsIamAuth.AccessKey;

  const handleCreateDynamicSecret = async ({
    name,
    maxTTL,
    provider,
    defaultTTL,
    environment,
    usernameTemplate
  }: TForm) => {
    // wait till previous request is finished
    if (createDynamicSecret.isPending) return;

    try {
      const isDefaultUsernameTemplate = usernameTemplate === "{{randomUsername}}";
      await createDynamicSecret.mutateAsync({
        provider: { type: DynamicSecretProviders.AwsIam, inputs: provider },
        maxTTL,
        name,
        path: secretPath,
        defaultTTL,
        projectSlug,
        environmentSlug: environment.slug,
        usernameTemplate:
          !usernameTemplate || isDefaultUsernameTemplate ? undefined : usernameTemplate
      });
      onCompleted();
    } catch {
      createNotification({
        type: "error",
        text: "Failed to create dynamic secret"
      });
    }
  };

  return (
    <div>
      <form onSubmit={handleSubmit(handleCreateDynamicSecret)} autoComplete="off">
        <div>
          <div className="flex items-center space-x-2">
            <div className="flex-grow">
              <Controller
                control={control}
                defaultValue=""
                name="name"
                render={({ field, fieldState: { error } }) => (
                  <FormControl
                    label="Secret Name"
                    isError={Boolean(error)}
                    errorText={error?.message}
                  >
<<<<<<< HEAD
                    <Input {...field} placeholder="dynamic-secret" />
=======
                    <Input {...field} placeholder="dynamic-aws-iam" />
>>>>>>> d1faed56
                  </FormControl>
                )}
              />
            </div>
            <div className="w-32">
              <Controller
                control={control}
                name="defaultTTL"
                defaultValue="1h"
                render={({ field, fieldState: { error } }) => (
                  <FormControl
                    label={<TtlFormLabel label="Default TTL" />}
                    isError={Boolean(error?.message)}
                    errorText={error?.message}
                  >
                    <Input {...field} />
                  </FormControl>
                )}
              />
            </div>
            <div className="w-32">
              <Controller
                control={control}
                name="maxTTL"
                defaultValue="24h"
                render={({ field, fieldState: { error } }) => (
                  <FormControl
                    label={<TtlFormLabel label="Max TTL" />}
                    isError={Boolean(error?.message)}
                    errorText={error?.message}
                  >
                    <Input {...field} />
                  </FormControl>
                )}
              />
            </div>
          </div>
          <div>
            <div className="mb-4 mt-4 border-b border-mineshaft-500 pb-2 pl-1 font-medium text-mineshaft-200">
              Configuration
            </div>
            <div className="flex flex-col">
              <Controller
                name="provider.method"
                control={control}
                render={({ field: { value, onChange }, fieldState: { error } }) => (
                  <FormControl
                    errorText={error?.message}
                    isError={Boolean(error?.message)}
                    label="Method"
                  >
                    <Select
                      value={value}
                      onValueChange={(val) => onChange(val)}
                      className="w-full border border-mineshaft-500"
                      position="popper"
                      dropdownContainerClassName="max-w-none"
                    >
                      <SelectItem value={DynamicSecretAwsIamAuth.AssumeRole}>
                        Assume Role (Recommended)
                      </SelectItem>
                      <SelectItem value={DynamicSecretAwsIamAuth.AccessKey}>Access Key</SelectItem>
                    </Select>
                  </FormControl>
                )}
              />
              {isAccessKeyMethod ? (
                <div className="flex items-center space-x-2">
                  <Controller
                    control={control}
                    name="provider.accessKey"
                    defaultValue=""
                    render={({ field, fieldState: { error } }) => (
                      <FormControl
                        label="AWS Access Key"
                        className="flex-grow"
                        isError={Boolean(error?.message)}
                        errorText={error?.message}
                      >
                        <Input {...field} />
                      </FormControl>
                    )}
                  />
                  <Controller
                    control={control}
                    name="provider.secretAccessKey"
                    defaultValue=""
                    render={({ field, fieldState: { error } }) => (
                      <FormControl
                        label="AWS Secret Key"
                        className="flex-grow"
                        isError={Boolean(error?.message)}
                        errorText={error?.message}
                      >
                        <Input {...field} type="password" />
                      </FormControl>
                    )}
                  />
                </div>
              ) : (
                <div className="flex items-center space-x-2">
                  <Controller
                    control={control}
                    name="provider.roleArn"
                    defaultValue=""
                    render={({ field, fieldState: { error } }) => (
                      <FormControl
                        label="Assume Role ARN"
                        className="flex-grow"
                        isError={Boolean(error?.message)}
                        errorText={error?.message}
                      >
                        <Input {...field} />
                      </FormControl>
                    )}
                  />
                </div>
              )}
              <div className="flex items-center space-x-2">
                <Controller
                  control={control}
                  name="provider.awsPath"
                  defaultValue="/"
                  render={({ field, fieldState: { error } }) => (
                    <FormControl
                      label="AWS IAM Path"
                      className="flex-grow"
                      isOptional
                      isError={Boolean(error?.message)}
                      errorText={error?.message}
                    >
                      <Input {...field} />
                    </FormControl>
                  )}
                />
                <Controller
                  control={control}
                  name="provider.region"
                  defaultValue="us-east-1"
                  render={({ field, fieldState: { error } }) => (
                    <FormControl
                      label="AWS Region"
                      className="flex-grow"
                      isError={Boolean(error?.message)}
                      errorText={error?.message}
                    >
                      <Input {...field} />
                    </FormControl>
                  )}
                />
              </div>
              <Controller
                control={control}
                name="provider.permissionBoundaryPolicyArn"
                defaultValue=""
                render={({ field, fieldState: { error } }) => (
                  <FormControl
                    label="IAM User Permission Boundary ARN"
                    isError={Boolean(error?.message)}
                    isOptional
                    errorText={error?.message}
                    helperText="ARN to be attached to the generated user for AWS Permission Boundary."
                  >
                    <Input {...field} />
                  </FormControl>
                )}
              />
              <Controller
                control={control}
                name="provider.userGroups"
                defaultValue=""
                render={({ field, fieldState: { error } }) => (
                  <FormControl
                    label="AWS IAM Groups"
                    isError={Boolean(error?.message)}
                    isOptional
                    errorText={error?.message}
                    helperText="Generated users will get attached to given groups."
                  >
                    <Input {...field} placeholder="group1,group2" />
                  </FormControl>
                )}
              />
              <Controller
                control={control}
                name="provider.policyArns"
                defaultValue=""
                render={({ field, fieldState: { error } }) => (
                  <FormControl
                    label="AWS Policy ARNs"
                    isError={Boolean(error?.message)}
                    isOptional
                    errorText={error?.message}
                    helperText="Generated users will get attached to given policy arns."
                  >
                    <Input
                      {...field}
                      placeholder="arn:aws:iam::aws:policy/AmazonEC2ReadOnlyAccess"
                    />
                  </FormControl>
                )}
              />
              <Controller
                control={control}
                name="provider.policyDocument"
                render={({ field, fieldState: { error } }) => (
                  <FormControl
                    label="AWS IAM Policy Document"
                    isOptional
                    isError={Boolean(error?.message)}
                    errorText={error?.message}
                    helperText="Generated users will have the inline policy."
                  >
                    <TextArea
                      {...field}
                      reSize="none"
                      rows={3}
                      className="border-mineshaft-600 bg-mineshaft-900 text-sm"
                    />
                  </FormControl>
                )}
              />
              <Controller
                control={control}
                name="usernameTemplate"
                defaultValue=""
                render={({ field, fieldState: { error } }) => (
                  <FormControl
                    label="Username Template"
                    isError={Boolean(error?.message)}
                    errorText={error?.message}
                  >
                    <Input
                      {...field}
                      value={field.value || undefined}
                      className="border-mineshaft-600 bg-mineshaft-900 text-sm"
                      placeholder="{{randomUsername}}"
                    />
                  </FormControl>
                )}
              />
              {!isSingleEnvironmentMode && (
                <Controller
                  control={control}
                  name="environment"
                  render={({ field: { value, onChange }, fieldState: { error } }) => (
                    <FormControl
                      label="Environment"
                      isError={Boolean(error)}
                      errorText={error?.message}
                    >
                      <FilterableSelect
                        options={environments}
                        value={value}
                        onChange={onChange}
                        placeholder="Select the environment to create secret in..."
                        getOptionLabel={(option) => option.name}
                        getOptionValue={(option) => option.slug}
                        menuPlacement="top"
                      />
                    </FormControl>
                  )}
                />
              )}
            </div>
          </div>
        </div>
        <div className="mt-4 flex items-center space-x-4">
          <Button type="submit" isLoading={isSubmitting}>
            Submit
          </Button>
          <Button variant="outline_bg" onClick={onCancel}>
            Cancel
          </Button>
        </div>
      </form>
    </div>
  );
};<|MERGE_RESOLUTION|>--- conflicted
+++ resolved
@@ -156,11 +156,7 @@
                     isError={Boolean(error)}
                     errorText={error?.message}
                   >
-<<<<<<< HEAD
-                    <Input {...field} placeholder="dynamic-secret" />
-=======
                     <Input {...field} placeholder="dynamic-aws-iam" />
->>>>>>> d1faed56
                   </FormControl>
                 )}
               />
