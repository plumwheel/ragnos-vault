--- conflicted
+++ resolved
@@ -59,19 +59,12 @@
   .object({
     inputs: z.discriminatedUnion("credentialType", [
       z.object({
-<<<<<<< HEAD
-        url: z.string().url().trim().min(1),
-=======
         url: z.string().trim().optional(),
->>>>>>> dbf7ecc9
         clusterToken: z.string().trim().optional(),
         ca: z.string().optional(),
         sslEnabled: z.boolean().default(false),
         credentialType: z.literal(KubernetesDynamicSecretCredentialType.Static),
         serviceAccountName: z.string().trim().min(1),
-<<<<<<< HEAD
-        namespace: z.string().trim().min(1),
-=======
         namespace: z
           .string()
           .trim()
@@ -80,24 +73,16 @@
             (val) => !val.includes(","),
             "Namespace must be a single value, not a comma-separated list"
           ),
->>>>>>> dbf7ecc9
         gatewayId: z.string().optional(),
         audiences: z.array(z.string().trim().min(1)),
         authMethod: z.nativeEnum(AuthMethod).default(AuthMethod.Api)
       }),
       z.object({
-<<<<<<< HEAD
-        url: z.string().url().trim().min(1),
-=======
         url: z.string().trim().optional(),
->>>>>>> dbf7ecc9
         clusterToken: z.string().trim().optional(),
         ca: z.string().optional(),
         sslEnabled: z.boolean().default(false),
         credentialType: z.literal(KubernetesDynamicSecretCredentialType.Dynamic),
-<<<<<<< HEAD
-        namespace: z.string().trim().min(1),
-=======
         namespace: z
           .string()
           .trim()
@@ -106,7 +91,6 @@
             const namespaces = val.split(",").map((ns) => ns.trim());
             return namespaces.length > 0 && namespaces.every((ns) => ns.length > 0);
           }, "Must be a valid comma-separated list of namespace values"),
->>>>>>> dbf7ecc9
         gatewayId: z.string().optional(),
         audiences: z.array(z.string().trim().min(1)),
         roleType: z.nativeEnum(RoleType),
@@ -143,14 +127,6 @@
         message: "When auth method is set to Gateway, a gateway must be selected"
       });
     }
-<<<<<<< HEAD
-    if (data.inputs.authMethod === AuthMethod.Api && !data.inputs.clusterToken) {
-      ctx.addIssue({
-        path: ["inputs.clusterToken"],
-        code: z.ZodIssueCode.custom,
-        message: "When auth method is set to Token, a cluster token must be provided"
-      });
-=======
     if (data.inputs.authMethod === AuthMethod.Api) {
       if (!data.inputs.clusterToken) {
         ctx.addIssue({
@@ -166,7 +142,6 @@
           message: "When auth method is set to Token, a cluster URL must be provided"
         });
       }
->>>>>>> dbf7ecc9
     }
   });
 
@@ -484,68 +459,6 @@
                         </FormControl>
                       )}
                     />
-<<<<<<< HEAD
-                  </div>
-
-                  <Controller
-                    control={control}
-                    name="inputs.ca"
-                    render={({ field, fieldState: { error } }) => (
-                      <FormControl
-                        label="CA"
-                        isError={Boolean(error?.message)}
-                        errorText={error?.message}
-                        className={sslEnabled ? "" : "opacity-50"}
-                      >
-                        <TextArea
-                          {...field}
-                          placeholder="-----BEGIN CERTIFICATE----- ..."
-                          isDisabled={!sslEnabled}
-                        />
-                      </FormControl>
-                    )}
-                  />
-
-                  <Controller
-                    control={control}
-                    name="inputs.authMethod"
-                    defaultValue={AuthMethod.Api}
-                    render={({ field, fieldState: { error } }) => (
-                      <FormControl
-                        label="Auth Method"
-                        isError={Boolean(error?.message)}
-                        errorText={error?.message}
-                        className="w-full"
-                        tooltipText="Select the method of authentication. Token (API) uses a direct API token, while Gateway uses the service account of a Gateway deployed in a Kubernetes cluster to generate the service account token."
-                      >
-                        <Select
-                          defaultValue={field.value}
-                          {...field}
-                          className="w-full"
-                          onValueChange={(e) => field.onChange(e)}
-                        >
-                          <SelectItem value={AuthMethod.Api}>Token (API)</SelectItem>
-                          <SelectItem value={AuthMethod.Gateway}>Gateway</SelectItem>
-                        </Select>
-                      </FormControl>
-                    )}
-                  />
-                  {authMethod === AuthMethod.Api && (
-                    <Controller
-                      control={control}
-                      name="inputs.clusterToken"
-                      render={({ field, fieldState: { error } }) => (
-                        <FormControl
-                          label="Cluster Token"
-                          isError={Boolean(error?.message)}
-                          errorText={error?.message}
-                        >
-                          <Input {...field} type="password" autoComplete="new-password" />
-                        </FormControl>
-                      )}
-                    />
-=======
->>>>>>> dbf7ecc9
                   )}
                   <Controller
                     control={control}
