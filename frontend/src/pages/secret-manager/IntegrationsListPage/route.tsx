--- conflicted
+++ resolved
@@ -16,9 +16,7 @@
   "/_authenticate/_inject-org-details/_org-layout/secret-manager/$projectId/_secret-manager-layout/integrations/"
 )({
   component: IntegrationsListPage,
-<<<<<<< HEAD
-  validateSearch: zodValidator(IntegrationsListPageQuerySchema)
-=======
+  validateSearch: zodValidator(IntegrationsListPageQuerySchema),
   beforeLoad: ({ context }) => {
     return {
       breadcrumbs: [
@@ -29,5 +27,4 @@
       ]
     };
   }
->>>>>>> 6cdc71b9
 });