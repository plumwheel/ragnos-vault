--- conflicted
+++ resolved
@@ -116,15 +116,13 @@
       primaryText = destinationConfig.devopsProjectName;
       secondaryText = destinationConfig.devopsProjectId;
       break;
-<<<<<<< HEAD
     case SecretSync.Render:
       primaryText = destinationConfig.serviceName ?? destinationConfig.serviceId;
       secondaryText = "Service";
-=======
+      break;
     case SecretSync.Flyio:
       primaryText = destinationConfig.appId;
       secondaryText = "App ID";
->>>>>>> 1f1fb3f3
       break;
     default:
       throw new Error(`Unhandled Destination Col Values ${destination}`);
