--- conflicted
+++ resolved
@@ -45,13 +45,10 @@
       return <VercelSyncDestinationCol secretSync={secretSync} />;
     case SecretSync.Windmill:
       return <WindmillSyncDestinationCol secretSync={secretSync} />;
-<<<<<<< HEAD
     case SecretSync.HCVault:
       return <HCVaultSyncDestinationCol secretSync={secretSync} />;
-=======
     case SecretSync.TeamCity:
       return <TeamCitySyncDestinationCol secretSync={secretSync} />;
->>>>>>> f93edbb3
     default:
       throw new Error(
         `Unhandled Secret Sync Destination Col: ${(secretSync as TSecretSync).destination}`
