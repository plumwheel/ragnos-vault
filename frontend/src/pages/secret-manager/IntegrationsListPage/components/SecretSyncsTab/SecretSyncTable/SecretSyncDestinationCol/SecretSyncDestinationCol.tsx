import { SecretSync, TSecretSync } from "@app/hooks/api/secretSyncs";

import { OnePassSyncDestinationCol } from "./1PasswordSyncDestinationCol";
import { AwsParameterStoreSyncDestinationCol } from "./AwsParameterStoreSyncDestinationCol";
import { AwsSecretsManagerSyncDestinationCol } from "./AwsSecretsManagerSyncDestinationCol";
import { AzureAppConfigurationDestinationSyncCol } from "./AzureAppConfigurationDestinationSyncCol";
import { AzureDevOpsSyncDestinationCol } from "./AzureDevOpsSyncDestinationCol";
import { AzureKeyVaultDestinationSyncCol } from "./AzureKeyVaultDestinationSyncCol";
import { CamundaSyncDestinationCol } from "./CamundaSyncDestinationCol";
import { DatabricksSyncDestinationCol } from "./DatabricksSyncDestinationCol";
import { FlyioSyncDestinationCol } from "./FlyioSyncDestinationCol";
import { GcpSyncDestinationCol } from "./GcpSyncDestinationCol";
import { GitHubSyncDestinationCol } from "./GitHubSyncDestinationCol";
import { HCVaultSyncDestinationCol } from "./HCVaultSyncDestinationCol";
import { HerokuSyncDestinationCol } from "./HerokuSyncDestinationCol";
import { HumanitecSyncDestinationCol } from "./HumanitecSyncDestinationCol";
import { OCIVaultSyncDestinationCol } from "./OCIVaultSyncDestinationCol";
import { RenderSyncDestinationCol } from "./RenderSyncDestinationCol";
import { TeamCitySyncDestinationCol } from "./TeamCitySyncDestinationCol";
import { TerraformCloudSyncDestinationCol } from "./TerraformCloudSyncDestinationCol";
import { VercelSyncDestinationCol } from "./VercelSyncDestinationCol";
import { WindmillSyncDestinationCol } from "./WindmillSyncDestinationCol";

type Props = {
  secretSync: TSecretSync;
};

export const SecretSyncDestinationCol = ({ secretSync }: Props) => {
  switch (secretSync.destination) {
    case SecretSync.AWSParameterStore:
      return <AwsParameterStoreSyncDestinationCol secretSync={secretSync} />;
    case SecretSync.AWSSecretsManager:
      return <AwsSecretsManagerSyncDestinationCol secretSync={secretSync} />;
    case SecretSync.GitHub:
      return <GitHubSyncDestinationCol secretSync={secretSync} />;
    case SecretSync.GCPSecretManager:
      return <GcpSyncDestinationCol secretSync={secretSync} />;
    case SecretSync.AzureKeyVault:
      return <AzureKeyVaultDestinationSyncCol secretSync={secretSync} />;
    case SecretSync.AzureAppConfiguration:
      return <AzureAppConfigurationDestinationSyncCol secretSync={secretSync} />;
    case SecretSync.Databricks:
      return <DatabricksSyncDestinationCol secretSync={secretSync} />;
    case SecretSync.Humanitec:
      return <HumanitecSyncDestinationCol secretSync={secretSync} />;
    case SecretSync.TerraformCloud:
      return <TerraformCloudSyncDestinationCol secretSync={secretSync} />;
    case SecretSync.Camunda:
      return <CamundaSyncDestinationCol secretSync={secretSync} />;
    case SecretSync.Vercel:
      return <VercelSyncDestinationCol secretSync={secretSync} />;
    case SecretSync.Windmill:
      return <WindmillSyncDestinationCol secretSync={secretSync} />;
    case SecretSync.HCVault:
      return <HCVaultSyncDestinationCol secretSync={secretSync} />;
    case SecretSync.TeamCity:
      return <TeamCitySyncDestinationCol secretSync={secretSync} />;
    case SecretSync.OCIVault:
      return <OCIVaultSyncDestinationCol secretSync={secretSync} />;
    case SecretSync.OnePass:
      return <OnePassSyncDestinationCol secretSync={secretSync} />;
    case SecretSync.AzureDevOps:
      return <AzureDevOpsSyncDestinationCol secretSync={secretSync} />;
<<<<<<< HEAD
    case SecretSync.Heroku:
      return <HerokuSyncDestinationCol secretSync={secretSync} />;
=======
    case SecretSync.Render:
      return <RenderSyncDestinationCol secretSync={secretSync} />;
    case SecretSync.Flyio:
      return <FlyioSyncDestinationCol secretSync={secretSync} />;
>>>>>>> f385386a
    default:
      throw new Error(
        `Unhandled Secret Sync Destination Col: ${(secretSync as TSecretSync).destination}`
      );
  }
};<|MERGE_RESOLUTION|>--- conflicted
+++ resolved
@@ -61,15 +61,12 @@
       return <OnePassSyncDestinationCol secretSync={secretSync} />;
     case SecretSync.AzureDevOps:
       return <AzureDevOpsSyncDestinationCol secretSync={secretSync} />;
-<<<<<<< HEAD
     case SecretSync.Heroku:
       return <HerokuSyncDestinationCol secretSync={secretSync} />;
-=======
     case SecretSync.Render:
       return <RenderSyncDestinationCol secretSync={secretSync} />;
     case SecretSync.Flyio:
       return <FlyioSyncDestinationCol secretSync={secretSync} />;
->>>>>>> f385386a
     default:
       throw new Error(
         `Unhandled Secret Sync Destination Col: ${(secretSync as TSecretSync).destination}`
