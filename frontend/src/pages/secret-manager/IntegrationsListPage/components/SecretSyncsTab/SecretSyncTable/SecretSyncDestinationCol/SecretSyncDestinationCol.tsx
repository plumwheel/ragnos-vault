--- conflicted
+++ resolved
@@ -69,13 +69,10 @@
       return <RenderSyncDestinationCol secretSync={secretSync} />;
     case SecretSync.Flyio:
       return <FlyioSyncDestinationCol secretSync={secretSync} />;
-<<<<<<< HEAD
     case SecretSync.GitLab:
       return <GitLabSyncDestinationCol secretSync={secretSync} />;
-=======
     case SecretSync.CloudflarePages:
       return <CloudflarePagesSyncDestinationCol secretSync={secretSync} />;
->>>>>>> b59fa14b
     default:
       throw new Error(
         `Unhandled Secret Sync Destination Col: ${(secretSync as TSecretSync).destination}`
