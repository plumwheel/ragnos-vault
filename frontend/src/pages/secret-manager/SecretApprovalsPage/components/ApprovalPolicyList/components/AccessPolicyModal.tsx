--- conflicted
+++ resolved
@@ -1,8 +1,4 @@
-<<<<<<< HEAD
 import { RefObject, useMemo, useRef, useState } from "react";
-=======
-import { useEffect, useMemo, useState } from "react";
->>>>>>> 8d6712aa
 import { Controller, useFieldArray, useForm } from "react-hook-form";
 import { faGripVertical, faTrash } from "@fortawesome/free-solid-svg-icons";
 import { FontAwesomeIcon } from "@fortawesome/react-fontawesome";
@@ -17,6 +13,8 @@
   FormControl,
   IconButton,
   Input,
+  Modal,
+  ModalContent,
   Select,
   SelectItem,
   Switch,
@@ -386,6 +384,7 @@
     setDraggedItem(null);
     setDragOverItem(null);
   };
+
   return (
     <div className="flex flex-col space-y-3">
       <form onSubmit={handleSubmit(handleFormSubmit)}>
@@ -571,11 +570,7 @@
                           className="flex-grow"
                         >
                           <FilterableSelect
-<<<<<<< HEAD
                             menuPortalTarget={modalContainer.current}
-=======
-                            menuPortalTarget={document.getElementById("policy-form")}
->>>>>>> 8d6712aa
                             menuPlacement="top"
                             isMulti
                             placeholder="Select members..."
@@ -605,11 +600,7 @@
                           className="flex-grow"
                         >
                           <FilterableSelect
-<<<<<<< HEAD
                             menuPortalTarget={modalContainer.current}
-=======
-                            menuPortalTarget={document.getElementById("policy-form")}
->>>>>>> 8d6712aa
                             menuPlacement="top"
                             isMulti
                             placeholder="Select groups..."
@@ -818,7 +809,6 @@
         </div>
       </form>
     </div>
-<<<<<<< HEAD
   );
 };
 
@@ -843,7 +833,5 @@
         />
       </ModalContent>
     </Modal>
-=======
->>>>>>> 8d6712aa
   );
 };