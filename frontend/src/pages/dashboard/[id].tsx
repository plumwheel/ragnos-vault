/* eslint-disable no-nested-ternary */
import { UIEvent, useCallback, useEffect, useRef, useState } from 'react';
import Head from 'next/head';
import Image from 'next/image';
import { useRouter } from 'next/router';
import { useTranslation } from 'next-i18next';
import {
  faArrowDown,
  faArrowLeft,
  faArrowUp,
  faCheck,
  faClockRotateLeft,
  faEye,
  faEyeSlash,
  faFolderOpen,
  faMagnifyingGlass,
  faPlus,
  faXmark
} from '@fortawesome/free-solid-svg-icons';
import { FontAwesomeIcon } from '@fortawesome/react-fontawesome';
import { Tag } from 'public/data/frequentInterfaces';

import Button from '@app/components/basic/buttons/Button';
import ListBox from '@app/components/basic/Listbox';
import BottonRightPopup from '@app/components/basic/popups/BottomRightPopup';
import { useNotificationContext } from '@app/components/context/Notifications/NotificationProvider';
import ConfirmEnvOverwriteModal from '@app/components/dashboard/ConfirmEnvOverwriteModal';
import DownloadSecretMenu from '@app/components/dashboard/DownloadSecretsMenu';
import DropZone from '@app/components/dashboard/DropZone';
import KeyPair from '@app/components/dashboard/KeyPair';
import SideBar from '@app/components/dashboard/SideBar';
import NavHeader from '@app/components/navigation/NavHeader';
import guidGenerator from '@app/components/utilities/randomId';
import encryptSecrets from '@app/components/utilities/secrets/encryptSecrets';
import getSecretsForProject from '@app/components/utilities/secrets/getSecretsForProject';
import { getTranslatedServerSideProps } from '@app/components/utilities/withTranslateProps';
import { IconButton } from '@app/components/v2';
import getProjectSercetSnapshotsCount from '@app/ee/api/secrets/GetProjectSercetSnapshotsCount';
import performSecretRollback from '@app/ee/api/secrets/PerformSecretRollback';
import PITRecoverySidebar from '@app/ee/components/PITRecoverySidebar';

import addSecrets from '../api/files/AddSecrets';
import deleteSecrets from '../api/files/DeleteSecrets';
import updateSecrets from '../api/files/UpdateSecrets';
import getUser from '../api/user/getUser';
import checkUserAction from '../api/userActions/checkUserAction';
import registerUserAction from '../api/userActions/registerUserAction';
import getWorkspaceEnvironments from '../api/workspace/getWorkspaceEnvironments';
import getWorkspaces from '../api/workspace/getWorkspaces';
import getWorkspaceTags from '../api/workspace/getWorkspaceTags';

type WorkspaceEnv = {
  name: string;
  slug: string;
  isWriteDenied: boolean;
};

interface SecretDataProps {
  pos: number;
  key: string;
  value: string;
  valueOverride: string | undefined;
  id: string;
  idOverride: string | undefined;
  comment: string;
  tags: Tag[];
}

// eslint-disable-next-line @typescript-eslint/no-unused-vars
interface OverrideProps {
  id: string;
  keyName: string;
  value: string;
  pos: number;
  comment: string;
}

interface SnapshotProps {
  id: string;
  createdAt: string;
  version: number;
  secretVersions: {
    id: string;
    pos: number;
    environment: string;
    key: string;
    value: string;
    valueOverride: string;
    comment: string;
    tags: Tag[];
  }[];
}

/**
 * this function finds the teh duplicates in an array
 * @param arr - array of anything (e.g., with secret keys and types (personal/shared))
 * @returns - a list with duplicates
 */
function findDuplicates(arr: any[]) {
  const map = new Map();
  return arr.filter((item) => {
    if (map.has(item)) {
      map.set(item, false);
      return true;
    }
    map.set(item, true);
    return false;
  });
}

/**
 * This is the main component for the dashboard (aka the screen with all the encironemnt variable & secrets)
 * @returns
 */
export default function Dashboard() {
  const [data, setData] = useState<SecretDataProps[] | null>();
  const [initialData, setInitialData] = useState<SecretDataProps[] | null | undefined>([]);
  const [buttonReady, setButtonReady] = useState(false);
  const router = useRouter();
  const [blurred, setBlurred] = useState(true);
  const [isKeyAvailable, setIsKeyAvailable] = useState(true);
  const [isNew, setIsNew] = useState(false);
  const [isLoading, setIsLoading] = useState(true);
  const [searchKeys, setSearchKeys] = useState('');
  const [errorDragAndDrop, setErrorDragAndDrop] = useState(false);
  const [sortMethod, setSortMethod] = useState('alphabetical');
  const [checkDocsPopUpVisible, setCheckDocsPopUpVisible] = useState(false);
  const [hasUserEverPushed, setHasUserEverPushed] = useState(false);
  const [sidebarSecretId, toggleSidebar] = useState('None');
  const [PITSidebarOpen, togglePITSidebar] = useState(false);
  const [sharedToHide, setSharedToHide] = useState<string[]>([]);
  const [snapshotData, setSnapshotData] = useState<SnapshotProps>();
  const [numSnapshots, setNumSnapshots] = useState<number>();
  const [saveLoading, setSaveLoading] = useState(false);
<<<<<<< HEAD
  const [autoCapitalization, setAutoCapitalization] = useState(false);
=======
  const [dropZoneData, setDropZoneData] = useState<SecretDataProps[]>();
>>>>>>> 9f74affd
  const [projectTags, setProjectTags] = useState<Tag[]>([]);

  const { t } = useTranslation();
  const { createNotification } = useNotificationContext();

  const workspaceId = router.query.id as string;
  const [workspaceEnvs, setWorkspaceEnvs] = useState<WorkspaceEnv[]>([]);

  const [selectedSnapshotEnv, setSelectedSnapshotEnv] = useState<WorkspaceEnv>();
  const [selectedEnv, setSelectedEnv] = useState<WorkspaceEnv>();
  const [atSecretAreaTop, setAtSecretsAreaTop] = useState(true);
  const secretsTop = useRef<HTMLDivElement>(null);

  const onSecretsAreaScroll = (event: UIEvent<HTMLDivElement>) => {
    if (event.currentTarget.scrollTop !== 0) {
      setAtSecretsAreaTop(false);
    }
  };
  // #TODO: fix save message for changing reroutes
  // const beforeRouteHandler = (url) => {
  // 	const warningText =
  // 		"Do you want to save your results bfore leaving this page?";
  // 	if (!buttonReady) return;
  // 	if (router.asPath !== url && !confirm(warningText)) {
  // 		// router.events.emit('routeChangeError');
  // 		// setData(data)
  // 		savePush();
  // 		throw `Route change to "${url}" was aborted (this error can be safely ignored).`;
  // 	} else {
  // 		setButtonReady(false);
  // 	}
  // };

  // prompt the user if they try and leave with unsaved changes
  useEffect(() => {
    const warningText = 'Do you want to save your results before leaving this page?';
    const handleWindowClose = (e: any) => {
      if (!buttonReady) return;
      e.preventDefault();
      e.returnValue = warningText;
    };
    window.addEventListener('beforeunload', handleWindowClose);
    // router.events.on('routeChangeStart', beforeRouteHandler);
    return () => {
      window.removeEventListener('beforeunload', handleWindowClose);
      // router.events.off('routeChangeStart', beforeRouteHandler);
    };
  }, [buttonReady]);

  // TODO(akhilmhdh): change to FP
  const sortValuesHandler = (
    dataToSort: SecretDataProps[] | 1,
    specificSortMethod?: 'alphabetical' | '-alphabetical'
  ) => {
    const howToSort = specificSortMethod === undefined ? sortMethod : specificSortMethod;
    const sortedData = (dataToSort !== 1 ? dataToSort : data)!
      .sort((a, b) =>
        howToSort === 'alphabetical' ? a.key.localeCompare(b.key) : b.key.localeCompare(a.key)
      )
      .map((item: SecretDataProps, index: number) => ({
        ...item,
        pos: index
      }));

    setData(sortedData);
    setIsLoading(false);
  };

  /**
   * Reorder rows alphabetically or in the opprosite order
   */
  const reorderRows = (dataToReorder: SecretDataProps[] | 1) => {
    if (dataToReorder) {
      setSortMethod((prevSort) => (prevSort === 'alphabetical' ? '-alphabetical' : 'alphabetical'));

      sortValuesHandler(dataToReorder, undefined);
    }
  };

  useEffect(() => {
    (async () => {
      try {
        const tempNumSnapshots = await getProjectSercetSnapshotsCount({
          workspaceId
        });
        setNumSnapshots(tempNumSnapshots);
        const userWorkspaces = await getWorkspaces();
        const workspace = userWorkspaces.find((wp) => wp._id === workspaceId);
        if (!workspace) {
          router.push(`/dashboard/${userWorkspaces?.[0]?._id}`);
        }
        setAutoCapitalization(workspace?.autoCapitalization ?? true);

        const accessibleEnvironments = await getWorkspaceEnvironments({ workspaceId });
        setWorkspaceEnvs(accessibleEnvironments || []);
        // set env
        const env = accessibleEnvironments?.[0] || {
          name: 'unknown',
          slug: 'unkown'
        };
        setSelectedEnv(env);
        setSelectedSnapshotEnv(env);
        const user = await getUser();
        setIsNew((Date.parse(String(new Date())) - Date.parse(user.createdAt)) / 60000 < 3);

        const userAction = await checkUserAction({
          action: 'first_time_secrets_pushed'
        });
        setHasUserEverPushed(!!userAction);

        setProjectTags(await getWorkspaceTags({ workspaceId }));
      } catch (error) {
        console.log('Error', error);
        setData(undefined);
      }
    })();
  }, [workspaceId]);

  useEffect(() => {
    (async () => {
      try {
        setIsLoading(true);
        setBlurred(true);
        // ENV
        let dataToSort;
        if (selectedEnv) {
          dataToSort = await getSecretsForProject({
            env: selectedEnv.slug,
            setIsKeyAvailable,
            setData,
            workspaceId
          });
          setInitialData(dataToSort);
          reorderRows(dataToSort);
        }
      } catch (error) {
        console.log('Error', error);
        setData(undefined);
      }
    })();
    // eslint-disable-next-line react-hooks/exhaustive-deps
  }, [selectedEnv]);

  const addRow = () => {
    setIsNew(false);
    setData([
      {
        id: guidGenerator(),
        idOverride: guidGenerator(),
        pos: data!.length,
        key: '',
        value: '',
        valueOverride: undefined,
        comment: '',
        tags: []
      },
      ...data!
    ]);
    if (!atSecretAreaTop) {
      secretsTop.current?.scrollIntoView({ behavior: 'smooth' });
    }
  };

  const addRowToBottom = () => {
    setIsNew(false);
    setData([
      ...data!,
      {
        id: guidGenerator(),
        idOverride: guidGenerator(),
        pos: data!.length,
        key: '',
        value: '',
        valueOverride: undefined,
        comment: '',
        tags: []
      },
    ]);
  };

  const deleteRow = ({ ids, secretName }: { ids: string[]; secretName: string }) => {
    setButtonReady(true);
    toggleSidebar('None');
    createNotification({
      text: `${secretName} has been deleted. Remember to save changes.`,
      type: 'error'
    });
    sortValuesHandler(
      data!.filter((row: SecretDataProps) => !ids.includes(row.id)),
      sortMethod === 'alhpabetical' ? '-alphabetical' : 'alphabetical'
    );
  };

  const modifyValue = (value: string, pos: number) => {
    setData((oldData) => oldData?.map((e) => (e.pos === pos ? { ...e, value } : e)));
    setButtonReady(true);
  };

  const modifyValueOverride = (valueOverride: string | undefined, pos: number) => {
    setData((oldData) => oldData?.map((e) => (e.pos === pos ? { ...e, valueOverride } : e)));
    setButtonReady(true);
  };

  const modifyKey = (key: string, pos: number) => {
    setData((oldData) => oldData?.map((e) => (e.pos === pos ? { ...e, key } : e)));
    setButtonReady(true);
  };

  const modifyComment = (comment: string, pos: number) => {
    setData((oldData) => oldData?.map((e) => (e.pos === pos ? { ...e, comment } : e)));
    setButtonReady(true);
  };

  const modifyTags = (tags: Tag[], pos: number) => {
    setData((oldData) => oldData?.map((e) => (e.pos === pos ? { ...e, tags } : e)));
    setButtonReady(true);
  };

  // For speed purposes and better perforamance, we are using useCallback
  const listenChangeValue = useCallback((value: string, pos: number) => {
    modifyValue(value, pos);
  }, []);

  const listenChangeValueOverride = useCallback((value: string | undefined, pos: number) => {
    modifyValueOverride(value, pos);
  }, []);

  const listenChangeKey = useCallback((value: string, pos: number) => {
    modifyKey(value, pos);
  }, []);

  const listenChangeComment = useCallback((value: string, pos: number) => {
    modifyComment(value, pos);
  }, []);

  const listenChangeTags = useCallback((value: Tag[], pos: number) => {
    modifyTags(value, pos);
  }, []);

  /**
   * Save the changes of environment variables and push them to the database
   */
  // TODO(akhilmhdh): split and make it small
  const savePush = async (dataToPush?: SecretDataProps[]) => {
    setSaveLoading(true);
    let newData: SecretDataProps[] | null | undefined;
    // dataToPush is mostly used for rollbacks, otherwise we always take the current state data
    if ((dataToPush ?? [])?.length > 0) {
      newData = dataToPush;
    } else {
      newData = data;
    }

    // Checking if any of the secret keys start with a number - if so, don't do anything
    const nameErrors = !newData!
      .map((secret) => !Number.isNaN(Number(secret.key.charAt(0))))
      .every((v) => v === false);
    const duplicatesExist =
      findDuplicates(data!.map((item: SecretDataProps) => item.key)).length > 0;

    if (nameErrors) {
      setSaveLoading(false);
      return createNotification({
        text: 'Solve all name errors before saving secrets.',
        type: 'error'
      });
    }

    if (duplicatesExist) {
      setSaveLoading(false);
      return createNotification({
        text: 'Remove duplicated secret names before saving.',
        type: 'error'
      });
    }

    if (selectedEnv?.isWriteDenied) {
      setSaveLoading(false);
      return createNotification({
        text: 'You are not allowed to edit this environment',
        type: 'error'
      });
    }

    // Once "Save changes" is clicked, disable that button
    setButtonReady(false);

    const secretsToBeDeleted = initialData!
      .filter(
        (initDataPoint) =>
          !newData!.map((newDataPoint) => newDataPoint.id).includes(initDataPoint.id)
      )
      .map((secret) => secret.id);
    console.log('delete', secretsToBeDeleted.length);

    const secretsToBeAdded = newData!.filter(
      (newDataPoint) =>
        !initialData!.map((initDataPoint) => initDataPoint.id).includes(newDataPoint.id)
    );
    console.log('add', secretsToBeAdded.length);

    const secretsToBeUpdated = newData!.filter((newDataPoint) =>
      initialData!
        .filter(
          (initDataPoint) =>
            newData!.map((dataPoint) => dataPoint.id).includes(initDataPoint.id) &&
            (newData!.filter((dataPoint) => dataPoint.id === initDataPoint.id)[0].value !==
              initDataPoint.value ||
              newData!.filter((dataPoint) => dataPoint.id === initDataPoint.id)[0].key !==
                initDataPoint.key ||
              newData!.filter((dataPoint) => dataPoint.id === initDataPoint.id)[0].comment !==
                initDataPoint.comment) ||
              newData!.filter((dataPoint) => dataPoint.id === initDataPoint.id)[0].tags !==
                initDataPoint.tags
        )
        .map((secret) => secret.id)
        .includes(newDataPoint.id)
    );
    console.log('update', secretsToBeUpdated.length);

    const newOverrides = newData!.filter(
      (newDataPoint) => newDataPoint.valueOverride !== undefined
    );
    const initOverrides = initialData!.filter(
      (initDataPoint) => initDataPoint.valueOverride !== undefined
    );

    const overridesToBeDeleted = initOverrides
      .filter(
        (initDataPoint) =>
          !newOverrides!.map((newDataPoint) => newDataPoint.id).includes(initDataPoint.id)
      )
      .map((secret) => String(secret.idOverride));
    console.log('override delete', overridesToBeDeleted.length);

    const overridesToBeAdded = newOverrides!
      .filter(
        (newDataPoint) =>
          !initOverrides.map((initDataPoint) => initDataPoint.id).includes(newDataPoint.id)
      )
      .map((override) => ({
        pos: override.pos,
        key: override.key,
        value: String(override.valueOverride),
        valueOverride: override.valueOverride,
        comment: '',
        id: String(override.idOverride),
        idOverride: String(override.idOverride),
        tags: override.tags
      }));
    console.log('override add', overridesToBeAdded.length);

    const overridesToBeUpdated = newOverrides!
      .filter((newDataPoint) =>
        initOverrides
          .filter(
            (initDataPoint) =>
              newOverrides!.map((dataPoint) => dataPoint.id).includes(initDataPoint.id) &&
              (newOverrides!.filter((dataPoint) => dataPoint.id === initDataPoint.id)[0]
                .valueOverride !== initDataPoint.valueOverride ||
                newOverrides!.filter((dataPoint) => dataPoint.id === initDataPoint.id)[0].key !==
                  initDataPoint.key ||
                newOverrides!.filter((dataPoint) => dataPoint.id === initDataPoint.id)[0]
                  .comment !== initDataPoint.comment ||
                newOverrides!.filter((dataPoint) => dataPoint.id === initDataPoint.id)[0]
                  .tags !== initDataPoint.tags)
          )
          .map((secret) => secret.id)
          .includes(newDataPoint.id)
      )
      .map((override) => ({
        pos: override.pos,
        key: override.key,
        value: String(override.valueOverride),
        valueOverride: override.valueOverride,
        comment: '',
        id: String(override.idOverride),
        idOverride: String(override.idOverride),
        tags: override.tags
      }));
    console.log('override update', overridesToBeUpdated.length);

    if (secretsToBeDeleted.concat(overridesToBeDeleted).length > 0) {
      await deleteSecrets({ secretIds: secretsToBeDeleted.concat(overridesToBeDeleted) });
    }
    if (selectedEnv && secretsToBeAdded.concat(overridesToBeAdded).length > 0) {
      const secrets = await encryptSecrets({
        secretsToEncrypt: secretsToBeAdded.concat(overridesToBeAdded),
        workspaceId,
        env: selectedEnv.slug
      });
      if (secrets) await addSecrets({ secrets, env: selectedEnv.slug, workspaceId });
    }
    if (selectedEnv && secretsToBeUpdated.concat(overridesToBeUpdated).length > 0) {
      const secrets = await encryptSecrets({
        secretsToEncrypt: secretsToBeUpdated.concat(overridesToBeUpdated),
        workspaceId,
        env: selectedEnv.slug
      });
      if (secrets) await updateSecrets({ secrets });
    }

    setInitialData(structuredClone(newData));

    // If this user has never saved environment variables before, show them a prompt to read docs
    if (!hasUserEverPushed) {
      setCheckDocsPopUpVisible(true);
      await registerUserAction({ action: 'first_time_secrets_pushed' });
    }

    // increasing the number of project commits
    setNumSnapshots((numSnapshots ?? 0) + 1);
    setSaveLoading(false);
    return undefined;
  };

  const addDataWithMerge = (newData: SecretDataProps[], preserve?: 'old' | 'new') => {
    setData((oldData) => {
      let filteredOldData = oldData!;
      let filteredNewData = newData;
      if (preserve === 'new')
        filteredOldData = oldData!.filter(
          (oldDataPoint) => !newData.find((newDataPoint) => newDataPoint.key === oldDataPoint.key)
        );
      if (preserve === 'old')
        filteredNewData = newData.filter(
          (newDataPoint) => !oldData?.find((oldDataPoint) => oldDataPoint.key === newDataPoint.key)
        );
      return filteredOldData.concat(filteredNewData);
    });
    setButtonReady(true);
  };

  const addData = (newData: SecretDataProps[]) => {
    if (
      newData.some((newDataPoint) => data?.find((dataPoint) => dataPoint.key === newDataPoint.key)) // if newData contains duplicates
    ) {
      setDropZoneData(newData);
      return;
    }
    addDataWithMerge(newData);
  };

  const changeBlurred = () => {
    setBlurred(!blurred);
  };

  const deleteCertainRow = ({ ids, secretName }: { ids: string[]; secretName: string }) => {
    deleteRow({ ids, secretName });
  };

  return data ? (
    <div className="bg-bunker-800 max-h-screen h-full relative flex flex-col justify-between text-white dark">
      <Head>
        <title>{t('common:head-title', { title: t('dashboard:title') })}</title>
        <link rel="icon" href="/infisical.ico" />
        <meta property="og:image" content="/images/message.png" />
        <meta property="og:title" content={String(t('dashboard:og-title'))} />
        <meta name="og:description" content={String(t('dashboard:og-description'))} />
      </Head>
      <div className="flex flex-row h-full">
        <ConfirmEnvOverwriteModal
          isOpen={!!dropZoneData}
          onClose={() => setDropZoneData(undefined)}
          onOverwriteConfirm={(preserve) => {
            addDataWithMerge(dropZoneData!, preserve);
            setDropZoneData(undefined);
          }}
          duplicateKeys={
            dropZoneData
              ?.filter((newDataPoint) =>
                data?.find((dataPoint) => dataPoint.key === newDataPoint.key)
              )
              .map((duplicate) => duplicate.key) ?? []
          }
        />
        <div className="w-full max-h-96 pb-2 dark:[color-scheme:dark]">
          <NavHeader pageName={t('dashboard:title')} isProjectRelated />
          {checkDocsPopUpVisible && (
            <BottonRightPopup
              buttonText={t('dashboard:check-docs.button')}
              buttonLink="https://infisical.com/docs/getting-started/introduction"
              titleText={t('dashboard:check-docs.title')}
              emoji="🎉"
              textLine1={t('dashboard:check-docs.line1')}
              textLine2={t('dashboard:check-docs.line2')}
              setCheckDocsPopUpVisible={setCheckDocsPopUpVisible}
            />
          )}
          <div className="flex flex-row justify-between items-center mx-6 mt-6 mb-3 text-xl">
            {snapshotData && (
              <div className="flex justify-start max-w-sm mt-1 mr-2">
                <Button
                  text={String(t('Go back to current'))}
                  onButtonPressed={() => setSnapshotData(undefined)}
                  color="mineshaft"
                  size="md"
                  icon={faArrowLeft}
                />
              </div>
            )}
            <div className="flex flex-row justify-start items-center text-3xl">
              <div className="font-semibold mr-4 mt-1 flex flex-row items-center">
                <p>{snapshotData ? 'Secret Snapshot' : t('dashboard:title')}</p>
                {snapshotData && (
                  <span className="bg-primary-800 text-sm ml-4 mt-1 px-1.5 rounded-md">
                    {new Date(snapshotData.createdAt).toLocaleString()}
                  </span>
                )}
              </div>
              {!snapshotData && data?.length === 0 && selectedEnv && (
                <ListBox
                  isSelected={selectedEnv.name}
                  data={workspaceEnvs.map(({ name }) => name)}
                  onChange={(envName) =>
                    setSelectedEnv(
                      workspaceEnvs.find(({ name }) => envName === name) || {
                        name: 'unknown',
                        slug: 'unknown',
                        isWriteDenied: false
                      }
                    )
                  }
                />
              )}
            </div>
            <div className="flex flex-row">
              <div className="flex justify-start max-w-sm mt-1 mr-2">
                <Button
                  text={String(`${numSnapshots} ${t('Commits')}`)}
                  onButtonPressed={() => {
                    toggleSidebar('None');
                    togglePITSidebar(true)
                  }}
                  color="mineshaft"
                  size="md"
                  icon={faClockRotateLeft}
                />
              </div>
              {(data?.length !== 0 || buttonReady) && !snapshotData && (
                <div className="flex justify-start max-w-sm mt-1">
                  <Button
                    text={String(t('common:save-changes'))}
                    onButtonPressed={savePush}
                    color="primary"
                    size="md"
                    active={buttonReady}
                    iconDisabled={faCheck}
                    textDisabled={String(t('common:saved'))}
                    loading={saveLoading}
                  />
                </div>
              )}
              {snapshotData && selectedEnv && (
                <div className="flex justify-start max-w-sm mt-1">
                  <Button
                    text={String(t('Rollback to this snapshot'))}
                    onButtonPressed={async () => {
                      // Update secrets in the state only for the current environment
                      const rolledBackSecrets = snapshotData.secretVersions
                        .filter((row) => row.environment === selectedEnv.slug)
                        .map((sv, position) => ({
                          id: sv.id,
                          idOverride: sv.id,
                          pos: position,
                          valueOverride: sv.valueOverride,
                          key: sv.key,
                          value: sv.value,
                          comment: '',
                          tags: sv.tags
                        }));
                      setData(rolledBackSecrets);

                      // Perform the rollback globally
                      performSecretRollback({ workspaceId, version: snapshotData.version });

                      setSnapshotData(undefined);
                      createNotification({
                        text: `Rollback has been performed successfully.`,
                        type: 'success'
                      });
                      setButtonReady(false);
                    }}
                    color="primary"
                    size="md"
                    active={buttonReady}
                  />
                </div>
              )}
            </div>
          </div>
          <div className="mx-6 w-full pr-12">
            <div className="flex flex-col pb-1">
              <div className="w-full flex flex-row items-start">
                {(snapshotData || data?.length !== 0) && selectedEnv && (
                  <>
                    {!snapshotData ? (
                      <ListBox
                        isSelected={selectedEnv.name}
                        data={workspaceEnvs.map(({ name }) => name)}
                        onChange={(envName) =>
                          setSelectedEnv(
                            workspaceEnvs.find(({ name }) => envName === name) || {
                              name: 'unknown',
                              slug: 'unknown',
                              isWriteDenied: false
                            }
                          )
                        }
                      />
                    ) : (
                      <ListBox
                        isSelected={selectedSnapshotEnv?.name || ''}
                        data={workspaceEnvs.map(({ name }) => name)}
                        onChange={(envName) =>
                          setSelectedSnapshotEnv(
                            workspaceEnvs.find(({ name }) => envName === name) || {
                              name: 'unknown',
                              slug: 'unknown',
                              isWriteDenied: false
                            }
                          )
                        }
                      />
                    )}
                    <div className="h-10 w-full bg-mineshaft-700 hover:bg-white/10 ml-2 rounded-md flex flex-row items-center">
                      <FontAwesomeIcon
                        className="bg-transparent rounded-l-md py-[0.7rem] pl-4 pr-2 text-bunker-300 text-sm"
                        icon={faMagnifyingGlass}
                      />
                      <input
                        className="pl-2 text-bunker-300 rounded-r-md bg-transparent w-full h-full outline-none text-sm placeholder:hover:text-bunker-200 placeholder:focus:text-transparent"
                        value={searchKeys}
                        onChange={(e) => setSearchKeys(e.target.value)}
                        placeholder={String(t('dashboard:search-keys'))}
                      />
                    </div>
                    {!snapshotData && (
                      <div className="ml-2 min-w-max flex flex-row items-start justify-start">
                        <DownloadSecretMenu data={data} env={selectedEnv.slug} />
                      </div>
                    )}
                    <div className="ml-2 min-w-max flex flex-row items-start justify-start">
                      <Button
                        onButtonPressed={changeBlurred}
                        color="mineshaft"
                        size="icon-md"
                        icon={blurred ? faEye : faEyeSlash}
                      />
                    </div>
                    {!snapshotData && (
                      <div className="relative ml-2 min-w-max flex flex-row items-start justify-end">
                        <Button
                          text={String(t('dashboard:add-key'))}
                          onButtonPressed={addRow}
                          color="mineshaft"
                          icon={faPlus}
                          size="md"
                        />
                        {isNew && (
                          <span className="absolute right-0 flex h-3 w-3 items-center justify-center ml-4 mb-4">
                            <span className="animate-ping absolute inline-flex rounded-full bg-primary/50 opacity-75 h-4 w-4" />
                            <span className="relative inline-flex rounded-full h-3 w-3 bg-primary" />
                          </span>
                        )}
                      </div>
                    )}
                  </>
                )}
              </div>
            </div>
            {isLoading ? (
              <div className="flex items-center justify-center h-full my-48">
                <Image
                  src="/images/loading/loading.gif"
                  height={60}
                  width={100}
                  alt="infisical loading indicator"
                />
              </div>
            ) : data?.length !== 0 ? (
              <div className="flex flex-col w-full mt-1">
                <div
                  onScroll={onSecretsAreaScroll}
                  className="mt-1 max-h-[calc(100vh-280px)] overflow-hidden overflow-y-scroll no-scrollbar no-scrollbar::-webkit-scrollbar border border-mineshaft-600 rounded-md"
                >
                  <div ref={secretsTop} />
                  <div
                    className='group flex flex-col items-center bg-mineshaft-800 border-b-2 border-mineshaft-500 duration-100 sticky top-0 z-[60]'
                  >
                    <div className="relative flex flex-row justify-between w-full mr-auto max-h-14 items-center">
                      <div className="w-2/12 border-r border-mineshaft-600 flex flex-row items-center">
                        <div className='text-transparent text-xs flex items-center justify-center w-14 h-10 cursor-default'>0</div>
                        <span className='px-2 text-bunker-300 font-semibold'>Key</span>
                        {!snapshotData && <IconButton 
                          ariaLabel="copy icon"
                          variant="plain"
                          className="group relative ml-2"
                          onClick={() => reorderRows(1)}
                        >
                            {sortMethod === 'alphabetical' ? <FontAwesomeIcon icon={faArrowUp} /> : <FontAwesomeIcon icon={faArrowDown} />}
                        </IconButton>}
                      </div>
                      <div className="w-5/12 border-r border-mineshaft-600">
                        <div
                          className='flex items-center rounded-lg mt-4 md:mt-0 max-h-10'
                        >
                          <div className='text-bunker-300 px-2 font-semibold h-10 flex items-center w-7/12'>Value</div>
                        </div>
                      </div>
                      <div className="w-2/12 border-r border-mineshaft-600">
                        <div className="flex items-center max-h-16">
                          <div className='text-bunker-300 px-2 font-semibold h-10 flex items-center w-3/12'>Comment</div>
                        </div>
                      </div>
                      <div className="w-2/12">
                        <div className="flex items-center max-h-16">
                          <div className='text-bunker-300 px-2 font-semibold h-10 flex items-center w-3/12'>Tags</div>
                        </div>
                      </div>
                      <div
                        className="w-[1.5rem] h-[2.35rem] ml-auto rounded-md flex flex-row justify-center items-center"
                      />
                      <div className='w-[1.5rem] h-[2.35rem] mr-2 flex items-center justfy-center'>
                        <div
                          onKeyDown={() => null}
                          role="none"
                          onClick={() => {}}
                          className="invisible group-hover:visible"
                        >
                          <FontAwesomeIcon className="text-bunker-300 hover:text-red pl-2 pr-6 text-lg mt-0.5 invisible" icon={faXmark} />
                        </div>
                      </div>
                    </div>
                  </div>
                  <div className="bg-mineshaft-800 rounded-b-md border-bunker-600">
                    {!snapshotData &&
                      data
                        ?.filter((row) => row.key?.toUpperCase().includes(searchKeys.toUpperCase()) || row.tags?.map(tag => tag.name).join(" ")?.toUpperCase().includes(searchKeys.toUpperCase()))
                        .filter((row) => !sharedToHide.includes(row.id))
                        .map((keyPair) => (
                          <KeyPair
                            isCapitalized={autoCapitalization}
                            key={keyPair.id}
                            keyPair={keyPair}
                            modifyValue={listenChangeValue}
                            modifyValueOverride={listenChangeValueOverride}
                            modifyKey={listenChangeKey}
                            modifyComment={listenChangeComment}
                            modifyTags={listenChangeTags}
                            isBlurred={blurred}
                            isDuplicate={findDuplicates(data?.map((item) => item.key))?.includes(
                              keyPair.key
                            )}
                            toggleSidebar={toggleSidebar}
                            togglePITSidebar={togglePITSidebar}
                            sidebarSecretId={sidebarSecretId}
                            isSnapshot={false}
                            deleteRow={deleteCertainRow}
                            tags={projectTags}
                          />
                        ))}
                    {snapshotData &&
                      snapshotData.secretVersions
                        ?.sort((a, b) => a.key.localeCompare(b.key))
                        .filter((row) => row.environment === selectedSnapshotEnv?.slug)
                        .filter((row) => row.key.toUpperCase().includes(searchKeys.toUpperCase()))
                        .filter(
                          (row) =>
                            !snapshotData.secretVersions
                              ?.filter((secretVersion) =>
                                snapshotData.secretVersions
                                  ?.map((item) => item.key)
                                  .filter(
                                    (item, index) =>
                                      index !==
                                      snapshotData.secretVersions?.map((i) => i.key).indexOf(item)
                                  )
                                  .includes(secretVersion.key)
                              )
                              ?.map((item) => item.id)
                              .includes(row.id)
                        )
                        .map((keyPair) => (
                          <KeyPair
                            isCapitalized={autoCapitalization}
                            key={keyPair.id}
                            keyPair={keyPair}
                            modifyValue={listenChangeValue}
                            modifyValueOverride={listenChangeValueOverride}
                            modifyKey={listenChangeKey}
                            modifyComment={listenChangeComment}
                            modifyTags={listenChangeTags}
                            isBlurred={blurred}
                            isDuplicate={findDuplicates(data?.map((item) => item.key))?.includes(
                              keyPair.key
                            )}
                            toggleSidebar={toggleSidebar}
                            sidebarSecretId={sidebarSecretId}
                            isSnapshot
                            tags={projectTags}
                          />
                        ))}
                    <div className='bg-mineshaft-800 text-sm rounded-t-md hover:bg-mineshaft-700 h-10 w-full flex flex-row items-center border-b-2 border-mineshaft-500 sticky top-0 z-[60]'>
                      <div className='w-10'/>
                      <button 
                        type="button"
                        className='text-bunker-300 relative font-normal h-10 flex items-center w-full cursor-pointer'
                        onClick={addRowToBottom}
                      >
                        <FontAwesomeIcon icon={faPlus} className='mr-3'/>
                        <span className='text-sm'>Add Secret</span>
                      </button>
                    </div>
                  </div>
                  {!snapshotData && (
                    <div className="w-full px-2 pt-3">
                      <DropZone
                        setData={addData}
                        setErrorDragAndDrop={setErrorDragAndDrop}
                        createNewFile={addRow}
                        errorDragAndDrop={errorDragAndDrop}
                        setButtonReady={setButtonReady}
                        keysExist
                        numCurrentRows={data.length}
                      />
                    </div>
                  )}
                </div>
              </div>
            ) : (
              <div className="flex flex-col items-center justify-center h-full text-xl text-gray-400 mt-28">
                {isKeyAvailable && !snapshotData && (
                  <DropZone
                    setData={setData}
                    setErrorDragAndDrop={setErrorDragAndDrop}
                    createNewFile={addRow}
                    errorDragAndDrop={errorDragAndDrop}
                    setButtonReady={setButtonReady}
                    numCurrentRows={data.length}
                    keysExist={false}
                  />
                )}
                {!isKeyAvailable && (
                  <>
                    <FontAwesomeIcon className="text-7xl mt-20 mb-8" icon={faFolderOpen} />
                    <p>To view this file, contact your administrator for permission.</p>
                    <p className="mt-1">They need to grant you access in the team tab.</p>
                  </>
                )}
              </div>
            )}
          </div>
        </div>
        {sidebarSecretId !== 'None' && (
          <SideBar
            toggleSidebar={toggleSidebar}
            data={data.filter(
              (row: SecretDataProps) =>
                row.key === data.filter((r) => r.id === sidebarSecretId)[0]?.key
            )}
            modifyKey={listenChangeKey}
            modifyValue={listenChangeValue}
            modifyValueOverride={listenChangeValueOverride}
            modifyComment={listenChangeComment}
            buttonReady={buttonReady}
            workspaceEnvs={workspaceEnvs}
            selectedEnv={selectedEnv!}
            workspaceId={workspaceId}
            savePush={savePush}
            sharedToHide={sharedToHide}
            setSharedToHide={setSharedToHide}
            deleteRow={deleteCertainRow}
          />
        )}
        {PITSidebarOpen && (
          <PITRecoverySidebar
            toggleSidebar={togglePITSidebar}
            chosenSnapshot={String(snapshotData?.id ? snapshotData.id : '')}
            setSnapshotData={setSnapshotData}
          />
        )}
      </div>
    </div>
  ) : (
    <div className="relative z-10 w-10/12 mr-auto h-full ml-2 bg-bunker-800 flex flex-col items-center justify-center">
      <Image src="/images/loading/loading.gif" height={70} width={120} alt="loading animation" />
    </div>
  );
}

Dashboard.requireAuth = true;

export const getServerSideProps = getTranslatedServerSideProps(['dashboard']);<|MERGE_RESOLUTION|>--- conflicted
+++ resolved
@@ -132,11 +132,8 @@
   const [snapshotData, setSnapshotData] = useState<SnapshotProps>();
   const [numSnapshots, setNumSnapshots] = useState<number>();
   const [saveLoading, setSaveLoading] = useState(false);
-<<<<<<< HEAD
   const [autoCapitalization, setAutoCapitalization] = useState(false);
-=======
   const [dropZoneData, setDropZoneData] = useState<SecretDataProps[]>();
->>>>>>> 9f74affd
   const [projectTags, setProjectTags] = useState<Tag[]>([]);
 
   const { t } = useTranslation();
