--- conflicted
+++ resolved
@@ -92,13 +92,10 @@
       return <WindmillConnectionForm onSubmit={onSubmit} />;
     case AppConnection.Auth0:
       return <Auth0ConnectionForm onSubmit={onSubmit} />;
-<<<<<<< HEAD
     case AppConnection.HCVault:
       return <HCVaultConnectionForm onSubmit={onSubmit} />;
-=======
     case AppConnection.LDAP:
       return <LdapConnectionForm onSubmit={onSubmit} />;
->>>>>>> 2be10b5f
     case AppConnection.TeamCity:
       return <TeamCityConnectionForm onSubmit={onSubmit} />;
     default:
@@ -165,13 +162,10 @@
       return <WindmillConnectionForm onSubmit={onSubmit} appConnection={appConnection} />;
     case AppConnection.Auth0:
       return <Auth0ConnectionForm onSubmit={onSubmit} appConnection={appConnection} />;
-<<<<<<< HEAD
     case AppConnection.HCVault:
       return <HCVaultConnectionForm onSubmit={onSubmit} appConnection={appConnection} />;
-=======
     case AppConnection.LDAP:
       return <LdapConnectionForm onSubmit={onSubmit} appConnection={appConnection} />;
->>>>>>> 2be10b5f
     case AppConnection.TeamCity:
       return <TeamCityConnectionForm onSubmit={onSubmit} appConnection={appConnection} />;
 
