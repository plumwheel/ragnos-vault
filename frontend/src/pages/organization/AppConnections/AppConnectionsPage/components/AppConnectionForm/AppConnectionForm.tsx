import { createNotification } from "@app/components/notifications";
import { APP_CONNECTION_MAP } from "@app/helpers/appConnections";
import {
  TAppConnection,
  useCreateAppConnection,
  useUpdateAppConnection
} from "@app/hooks/api/appConnections";
import { AppConnection } from "@app/hooks/api/appConnections/enums";
import { DiscriminativePick } from "@app/types";

import { AppConnectionHeader } from "../AppConnectionHeader";
import { OnePassConnectionForm } from "./1PasswordConnectionForm";
import { Auth0ConnectionForm } from "./Auth0ConnectionForm";
import { AwsConnectionForm } from "./AwsConnectionForm";
import { AzureAppConfigurationConnectionForm } from "./AzureAppConfigurationConnectionForm";
import { AzureClientSecretsConnectionForm } from "./AzureClientSecretsConnectionForm";
import { AzureDevOpsConnectionForm } from "./AzureDevOpsConnectionForm";
import { AzureKeyVaultConnectionForm } from "./AzureKeyVaultConnectionForm";
import { BitbucketConnectionForm } from "./BitbucketConnectionForm";
import { CamundaConnectionForm } from "./CamundaConnectionForm";
import { CloudflareConnectionForm } from "./CloudflareConnectionForm";
import { DatabricksConnectionForm } from "./DatabricksConnectionForm";
import { FlyioConnectionForm } from "./FlyioConnectionForm";
import { GcpConnectionForm } from "./GcpConnectionForm";
import { GitHubConnectionForm } from "./GitHubConnectionForm";
import { GitHubRadarConnectionForm } from "./GitHubRadarConnectionForm";
import { GitLabConnectionForm } from "./GitLabConnectionForm";
import { HCVaultConnectionForm } from "./HCVaultConnectionForm";
import { HerokuConnectionForm } from "./HerokuAppConnectionForm";
import { HumanitecConnectionForm } from "./HumanitecConnectionForm";
import { LdapConnectionForm } from "./LdapConnectionForm";
import { MsSqlConnectionForm } from "./MsSqlConnectionForm";
import { MySqlConnectionForm } from "./MySqlConnectionForm";
import { OCIConnectionForm } from "./OCIConnectionForm";
import { OracleDBConnectionForm } from "./OracleDBConnectionForm";
import { PostgresConnectionForm } from "./PostgresConnectionForm";
import { RenderConnectionForm } from "./RenderConnectionForm";
import { TeamCityConnectionForm } from "./TeamCityConnectionForm";
import { TerraformCloudConnectionForm } from "./TerraformCloudConnectionForm";
import { VercelConnectionForm } from "./VercelConnectionForm";
import { WindmillConnectionForm } from "./WindmillConnectionForm";
import { ZabbixConnectionForm } from "./ZabbixConnectionForm";

type FormProps = {
  onComplete: (appConnection: TAppConnection) => void;
} & ({ appConnection: TAppConnection } | { app: AppConnection });

type CreateFormProps = FormProps & { app: AppConnection };
type UpdateFormProps = FormProps & {
  appConnection: TAppConnection;
};

const CreateForm = ({ app, onComplete }: CreateFormProps) => {
  const createAppConnection = useCreateAppConnection();
  const { name: appName } = APP_CONNECTION_MAP[app];

  const onSubmit = async (
    formData: DiscriminativePick<
      TAppConnection,
      "method" | "name" | "app" | "credentials" | "isPlatformManagedCredentials"
    >
  ) => {
    try {
      const connection = await createAppConnection.mutateAsync(formData);
      createNotification({
        text: `Successfully added ${appName} Connection`,
        type: "success"
      });
      onComplete(connection);
    } catch (err: any) {
      console.error(err);
      createNotification({
        title: `Failed to add ${appName} Connection`,
        text: err.message,
        type: "error"
      });
    }
  };

  switch (app) {
    case AppConnection.AWS:
      return <AwsConnectionForm onSubmit={onSubmit} />;
    case AppConnection.GitHub:
      return <GitHubConnectionForm />;
    case AppConnection.GitHubRadar:
      return <GitHubRadarConnectionForm />;
    case AppConnection.GCP:
      return <GcpConnectionForm onSubmit={onSubmit} />;
    case AppConnection.AzureKeyVault:
      return <AzureKeyVaultConnectionForm />;
    case AppConnection.AzureAppConfiguration:
      return <AzureAppConfigurationConnectionForm />;
    case AppConnection.Databricks:
      return <DatabricksConnectionForm onSubmit={onSubmit} />;
    case AppConnection.Humanitec:
      return <HumanitecConnectionForm onSubmit={onSubmit} />;
    case AppConnection.TerraformCloud:
      return <TerraformCloudConnectionForm onSubmit={onSubmit} />;
    case AppConnection.Vercel:
      return <VercelConnectionForm onSubmit={onSubmit} />;
    case AppConnection.Postgres:
      return <PostgresConnectionForm onSubmit={onSubmit} />;
    case AppConnection.MsSql:
      return <MsSqlConnectionForm onSubmit={onSubmit} />;
    case AppConnection.MySql:
      return <MySqlConnectionForm onSubmit={onSubmit} />;
    case AppConnection.OracleDB:
      return <OracleDBConnectionForm onSubmit={onSubmit} />;
    case AppConnection.Camunda:
      return <CamundaConnectionForm onSubmit={onSubmit} />;
    case AppConnection.AzureClientSecrets:
      return <AzureClientSecretsConnectionForm />;
    case AppConnection.AzureDevOps:
      return <AzureDevOpsConnectionForm onSubmit={onSubmit} />;
    case AppConnection.Windmill:
      return <WindmillConnectionForm onSubmit={onSubmit} />;
    case AppConnection.Auth0:
      return <Auth0ConnectionForm onSubmit={onSubmit} />;
    case AppConnection.HCVault:
      return <HCVaultConnectionForm onSubmit={onSubmit} />;
    case AppConnection.LDAP:
      return <LdapConnectionForm onSubmit={onSubmit} />;
    case AppConnection.TeamCity:
      return <TeamCityConnectionForm onSubmit={onSubmit} />;
    case AppConnection.OCI:
      return <OCIConnectionForm onSubmit={onSubmit} />;
    case AppConnection.OnePass:
      return <OnePassConnectionForm onSubmit={onSubmit} />;
    case AppConnection.Heroku:
      return <HerokuConnectionForm onSubmit={onSubmit} />;
    case AppConnection.Render:
      return <RenderConnectionForm onSubmit={onSubmit} />;
    case AppConnection.Flyio:
      return <FlyioConnectionForm onSubmit={onSubmit} />;
    case AppConnection.Gitlab:
      return <GitLabConnectionForm onSubmit={onSubmit} />;
    case AppConnection.Cloudflare:
      return <CloudflareConnectionForm onSubmit={onSubmit} />;
<<<<<<< HEAD
    case AppConnection.Bitbucket:
      return <BitbucketConnectionForm onSubmit={onSubmit} />;
=======
    case AppConnection.Zabbix:
      return <ZabbixConnectionForm onSubmit={onSubmit} />;
>>>>>>> 9a960a85
    default:
      throw new Error(`Unhandled App ${app}`);
  }
};

const UpdateForm = ({ appConnection, onComplete }: UpdateFormProps) => {
  const updateAppConnection = useUpdateAppConnection();
  const { name: appName } = APP_CONNECTION_MAP[appConnection.app];

  const onSubmit = async (
    formData: DiscriminativePick<
      TAppConnection,
      "method" | "name" | "app" | "credentials" | "isPlatformManagedCredentials"
    >
  ) => {
    try {
      const connection = await updateAppConnection.mutateAsync({
        connectionId: appConnection.id,
        ...formData
      });
      createNotification({
        text: `Successfully updated ${appName} Connection`,
        type: "success"
      });
      onComplete(connection);
    } catch (err: any) {
      console.error(err);
      createNotification({
        title: `Failed to update ${appName} Connection`,
        text: err.message,
        type: "error"
      });
    }
  };

  switch (appConnection.app) {
    case AppConnection.AWS:
      return <AwsConnectionForm appConnection={appConnection} onSubmit={onSubmit} />;
    case AppConnection.GitHub:
      return <GitHubConnectionForm appConnection={appConnection} />;
    case AppConnection.GitHubRadar:
      return <GitHubRadarConnectionForm appConnection={appConnection} />;
    case AppConnection.GCP:
      return <GcpConnectionForm appConnection={appConnection} onSubmit={onSubmit} />;
    case AppConnection.AzureKeyVault:
      return <AzureKeyVaultConnectionForm appConnection={appConnection} />;
    case AppConnection.AzureAppConfiguration:
      return <AzureAppConfigurationConnectionForm appConnection={appConnection} />;
    case AppConnection.Databricks:
      return <DatabricksConnectionForm onSubmit={onSubmit} appConnection={appConnection} />;
    case AppConnection.Humanitec:
      return <HumanitecConnectionForm onSubmit={onSubmit} appConnection={appConnection} />;
    case AppConnection.TerraformCloud:
      return <TerraformCloudConnectionForm onSubmit={onSubmit} appConnection={appConnection} />;
    case AppConnection.Vercel:
      return <VercelConnectionForm onSubmit={onSubmit} appConnection={appConnection} />;
    case AppConnection.Postgres:
      return <PostgresConnectionForm onSubmit={onSubmit} appConnection={appConnection} />;
    case AppConnection.MsSql:
      return <MsSqlConnectionForm onSubmit={onSubmit} appConnection={appConnection} />;
    case AppConnection.MySql:
      return <MySqlConnectionForm onSubmit={onSubmit} appConnection={appConnection} />;
    case AppConnection.OracleDB:
      return <OracleDBConnectionForm onSubmit={onSubmit} appConnection={appConnection} />;
    case AppConnection.Camunda:
      return <CamundaConnectionForm onSubmit={onSubmit} appConnection={appConnection} />;
    case AppConnection.AzureClientSecrets:
      return <AzureClientSecretsConnectionForm appConnection={appConnection} />;
    case AppConnection.AzureDevOps:
      return <AzureDevOpsConnectionForm appConnection={appConnection} onSubmit={onSubmit} />;
    case AppConnection.Windmill:
      return <WindmillConnectionForm onSubmit={onSubmit} appConnection={appConnection} />;
    case AppConnection.Auth0:
      return <Auth0ConnectionForm onSubmit={onSubmit} appConnection={appConnection} />;
    case AppConnection.HCVault:
      return <HCVaultConnectionForm onSubmit={onSubmit} appConnection={appConnection} />;
    case AppConnection.LDAP:
      return <LdapConnectionForm onSubmit={onSubmit} appConnection={appConnection} />;
    case AppConnection.TeamCity:
      return <TeamCityConnectionForm onSubmit={onSubmit} appConnection={appConnection} />;
    case AppConnection.OCI:
      return <OCIConnectionForm onSubmit={onSubmit} appConnection={appConnection} />;
    case AppConnection.OnePass:
      return <OnePassConnectionForm onSubmit={onSubmit} appConnection={appConnection} />;
    case AppConnection.Heroku:
      return <HerokuConnectionForm onSubmit={onSubmit} appConnection={appConnection} />;
    case AppConnection.Render:
      return <RenderConnectionForm onSubmit={onSubmit} appConnection={appConnection} />;
    case AppConnection.Flyio:
      return <FlyioConnectionForm onSubmit={onSubmit} appConnection={appConnection} />;
    case AppConnection.Gitlab:
      return <GitLabConnectionForm onSubmit={onSubmit} appConnection={appConnection} />;
    case AppConnection.Cloudflare:
      return <CloudflareConnectionForm onSubmit={onSubmit} appConnection={appConnection} />;
<<<<<<< HEAD
    case AppConnection.Bitbucket:
      return <BitbucketConnectionForm onSubmit={onSubmit} appConnection={appConnection} />;
=======
    case AppConnection.Zabbix:
      return <ZabbixConnectionForm onSubmit={onSubmit} appConnection={appConnection} />;
>>>>>>> 9a960a85
    default:
      throw new Error(`Unhandled App ${(appConnection as TAppConnection).app}`);
  }
};

type Props = { onBack?: () => void } & Pick<FormProps, "onComplete"> &
  (
    | { app: AppConnection; appConnection?: undefined }
    | { app?: undefined; appConnection: TAppConnection }
  );
export const AppConnectionForm = ({ onBack, ...props }: Props) => {
  const { app, appConnection } = props;

  return (
    <div>
      <AppConnectionHeader
        isConnected={Boolean(appConnection)}
        app={appConnection?.app ?? app!}
        onBack={onBack}
      />
      {appConnection ? (
        <UpdateForm {...props} appConnection={appConnection} />
      ) : (
        <CreateForm {...props} app={app} />
      )}
    </div>
  );
};<|MERGE_RESOLUTION|>--- conflicted
+++ resolved
@@ -136,13 +136,10 @@
       return <GitLabConnectionForm onSubmit={onSubmit} />;
     case AppConnection.Cloudflare:
       return <CloudflareConnectionForm onSubmit={onSubmit} />;
-<<<<<<< HEAD
     case AppConnection.Bitbucket:
       return <BitbucketConnectionForm onSubmit={onSubmit} />;
-=======
     case AppConnection.Zabbix:
       return <ZabbixConnectionForm onSubmit={onSubmit} />;
->>>>>>> 9a960a85
     default:
       throw new Error(`Unhandled App ${app}`);
   }
@@ -237,13 +234,10 @@
       return <GitLabConnectionForm onSubmit={onSubmit} appConnection={appConnection} />;
     case AppConnection.Cloudflare:
       return <CloudflareConnectionForm onSubmit={onSubmit} appConnection={appConnection} />;
-<<<<<<< HEAD
     case AppConnection.Bitbucket:
       return <BitbucketConnectionForm onSubmit={onSubmit} appConnection={appConnection} />;
-=======
     case AppConnection.Zabbix:
       return <ZabbixConnectionForm onSubmit={onSubmit} appConnection={appConnection} />;
->>>>>>> 9a960a85
     default:
       throw new Error(`Unhandled App ${(appConnection as TAppConnection).app}`);
   }
