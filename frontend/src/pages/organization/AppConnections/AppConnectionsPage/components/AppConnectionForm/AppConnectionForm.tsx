--- conflicted
+++ resolved
@@ -91,13 +91,10 @@
       return <WindmillConnectionForm onSubmit={onSubmit} />;
     case AppConnection.Auth0:
       return <Auth0ConnectionForm onSubmit={onSubmit} />;
-<<<<<<< HEAD
     case AppConnection.LDAP:
       return <LdapConnectionForm onSubmit={onSubmit} />;
-=======
     case AppConnection.TeamCity:
       return <TeamCityConnectionForm onSubmit={onSubmit} />;
->>>>>>> f93edbb3
     default:
       throw new Error(`Unhandled App ${app}`);
   }
@@ -162,13 +159,11 @@
       return <WindmillConnectionForm onSubmit={onSubmit} appConnection={appConnection} />;
     case AppConnection.Auth0:
       return <Auth0ConnectionForm onSubmit={onSubmit} appConnection={appConnection} />;
-<<<<<<< HEAD
     case AppConnection.LDAP:
       return <LdapConnectionForm onSubmit={onSubmit} appConnection={appConnection} />;
-=======
     case AppConnection.TeamCity:
       return <TeamCityConnectionForm onSubmit={onSubmit} appConnection={appConnection} />;
->>>>>>> f93edbb3
+
     default:
       throw new Error(`Unhandled App ${(appConnection as TAppConnection).app}`);
   }
