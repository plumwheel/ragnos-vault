--- conflicted
+++ resolved
@@ -130,13 +130,10 @@
       return <RenderConnectionForm onSubmit={onSubmit} />;
     case AppConnection.Flyio:
       return <FlyioConnectionForm onSubmit={onSubmit} />;
-<<<<<<< HEAD
     case AppConnection.Gitlab:
       return <GitLabConnectionForm onSubmit={onSubmit} />;
-=======
     case AppConnection.Cloudflare:
       return <CloudflareConnectionForm onSubmit={onSubmit} />;
->>>>>>> b59fa14b
     default:
       throw new Error(`Unhandled App ${app}`);
   }
@@ -227,13 +224,10 @@
       return <RenderConnectionForm onSubmit={onSubmit} appConnection={appConnection} />;
     case AppConnection.Flyio:
       return <FlyioConnectionForm onSubmit={onSubmit} appConnection={appConnection} />;
-<<<<<<< HEAD
     case AppConnection.Gitlab:
       return <GitLabConnectionForm onSubmit={onSubmit} appConnection={appConnection} />;
-=======
     case AppConnection.Cloudflare:
       return <CloudflareConnectionForm onSubmit={onSubmit} appConnection={appConnection} />;
->>>>>>> b59fa14b
     default:
       throw new Error(`Unhandled App ${(appConnection as TAppConnection).app}`);
   }
