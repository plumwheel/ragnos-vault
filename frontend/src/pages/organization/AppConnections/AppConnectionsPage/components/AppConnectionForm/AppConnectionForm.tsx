--- conflicted
+++ resolved
@@ -16,12 +16,9 @@
 import { GcpConnectionForm } from "./GcpConnectionForm";
 import { GitHubConnectionForm } from "./GitHubConnectionForm";
 import { HumanitecConnectionForm } from "./HumanitecConnectionForm";
-<<<<<<< HEAD
-import { TerraformCloudConnectionForm } from "./TerraformCloudConnectionForm";
-=======
 import { MsSqlConnectionForm } from "./MsSqlConnectionForm";
 import { PostgresConnectionForm } from "./PostgresConnectionForm";
->>>>>>> bfcfffba
+import { TerraformCloudConnectionForm } from "./TerraformCloudConnectionForm";
 
 type FormProps = {
   onComplete: (appConnection: TAppConnection) => void;
@@ -74,15 +71,12 @@
       return <DatabricksConnectionForm onSubmit={onSubmit} />;
     case AppConnection.Humanitec:
       return <HumanitecConnectionForm onSubmit={onSubmit} />;
-<<<<<<< HEAD
     case AppConnection.TerraformCloud:
       return <TerraformCloudConnectionForm onSubmit={onSubmit} />;
-=======
     case AppConnection.Postgres:
       return <PostgresConnectionForm onSubmit={onSubmit} />;
     case AppConnection.MsSql:
       return <MsSqlConnectionForm onSubmit={onSubmit} />;
->>>>>>> bfcfffba
     default:
       throw new Error(`Unhandled App ${app}`);
   }
@@ -133,15 +127,12 @@
       return <DatabricksConnectionForm onSubmit={onSubmit} appConnection={appConnection} />;
     case AppConnection.Humanitec:
       return <HumanitecConnectionForm onSubmit={onSubmit} appConnection={appConnection} />;
-<<<<<<< HEAD
     case AppConnection.TerraformCloud:
       return <TerraformCloudConnectionForm onSubmit={onSubmit} appConnection={appConnection} />;
-=======
     case AppConnection.Postgres:
       return <PostgresConnectionForm onSubmit={onSubmit} appConnection={appConnection} />;
     case AppConnection.MsSql:
       return <MsSqlConnectionForm onSubmit={onSubmit} appConnection={appConnection} />;
->>>>>>> bfcfffba
     default:
       throw new Error(`Unhandled App ${(appConnection as TAppConnection).app}`);
   }
