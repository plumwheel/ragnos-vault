import { faGithub } from "@fortawesome/free-brands-svg-icons";
import { faKey, faLock, faPassport, faUser } from "@fortawesome/free-solid-svg-icons";

import { AppConnection } from "@app/hooks/api/appConnections/enums";
import {
  AwsConnectionMethod,
  AzureAppConfigurationConnectionMethod,
  AzureKeyVaultConnectionMethod,
  DatabricksConnectionMethod,
  GcpConnectionMethod,
  GitHubConnectionMethod,
  HumanitecConnectionMethod,
  MsSqlConnectionMethod,
  PostgresConnectionMethod,
  TAppConnection,
<<<<<<< HEAD
  TerraformCloudConnectionMethod
=======
  VercelConnectionMethod
>>>>>>> 1ce155e2
} from "@app/hooks/api/appConnections/types";

export const APP_CONNECTION_MAP: Record<AppConnection, { name: string; image: string }> = {
  [AppConnection.AWS]: { name: "AWS", image: "Amazon Web Services.png" },
  [AppConnection.GitHub]: { name: "GitHub", image: "GitHub.png" },
  [AppConnection.GCP]: {
    name: "GCP",
    image: "Google Cloud Platform.png"
  },
  [AppConnection.AzureKeyVault]: { name: "Azure Key Vault", image: "Microsoft Azure.png" },
  [AppConnection.AzureAppConfiguration]: {
    name: "Azure App Configuration",
    image: "Microsoft Azure.png"
  },
  [AppConnection.Databricks]: { name: "Databricks", image: "Databricks.png" },
  [AppConnection.Humanitec]: { name: "Humanitec", image: "Humanitec.png" },
<<<<<<< HEAD
  [AppConnection.TerraformCloud]: { name: "Terraform Cloud", image: "Terraform Cloud.png" },
=======
  [AppConnection.Vercel]: { name: "Vercel", image: "Vercel.png" },
>>>>>>> 1ce155e2
  [AppConnection.Postgres]: { name: "PostgreSQL", image: "Postgres.png" },
  [AppConnection.MsSql]: { name: "Microsoft SQL Server", image: "MsSql.png" }
};

export const getAppConnectionMethodDetails = (method: TAppConnection["method"]) => {
  switch (method) {
    case GitHubConnectionMethod.App:
      return { name: "GitHub App", icon: faGithub };
    case AzureKeyVaultConnectionMethod.OAuth:
    case AzureAppConfigurationConnectionMethod.OAuth:
    case GitHubConnectionMethod.OAuth:
      return { name: "OAuth", icon: faPassport };
    case AwsConnectionMethod.AccessKey:
      return { name: "Access Key", icon: faKey };
    case AwsConnectionMethod.AssumeRole:
      return { name: "Assume Role", icon: faUser };
    case GcpConnectionMethod.ServiceAccountImpersonation:
      return { name: "Service Account Impersonation", icon: faUser };
    case DatabricksConnectionMethod.ServicePrincipal:
      return { name: "Service Principal", icon: faUser };
    case HumanitecConnectionMethod.ApiToken:
<<<<<<< HEAD
    case TerraformCloudConnectionMethod.ApiToken:
=======
    case VercelConnectionMethod.ApiToken:
>>>>>>> 1ce155e2
      return { name: "API Token", icon: faKey };
    case PostgresConnectionMethod.UsernameAndPassword:
    case MsSqlConnectionMethod.UsernameAndPassword:
      return { name: "Username & Password", icon: faLock };
    default:
      throw new Error(`Unhandled App Connection Method: ${method}`);
  }
};

export const AWS_REGIONS = [
  { name: "US East (Ohio)", slug: "us-east-2" },
  { name: "US East (N. Virginia)", slug: "us-east-1" },
  { name: "US West (N. California)", slug: "us-west-1" },
  { name: "US West (Oregon)", slug: "us-west-2" },
  { name: "Africa (Cape Town)", slug: "af-south-1" },
  { name: "Asia Pacific (Hong Kong)", slug: "ap-east-1" },
  { name: "Asia Pacific (Hyderabad)", slug: "ap-south-2" },
  { name: "Asia Pacific (Jakarta)", slug: "ap-southeast-3" },
  { name: "Asia Pacific (Melbourne)", slug: "ap-southeast-4" },
  { name: "Asia Pacific (Mumbai)", slug: "ap-south-1" },
  { name: "Asia Pacific (Osaka)", slug: "ap-northeast-3" },
  { name: "Asia Pacific (Seoul)", slug: "ap-northeast-2" },
  { name: "Asia Pacific (Singapore)", slug: "ap-southeast-1" },
  { name: "Asia Pacific (Sydney)", slug: "ap-southeast-2" },
  { name: "Asia Pacific (Tokyo)", slug: "ap-northeast-1" },
  { name: "Canada (Central)", slug: "ca-central-1" },
  { name: "Europe (Frankfurt)", slug: "eu-central-1" },
  { name: "Europe (Ireland)", slug: "eu-west-1" },
  { name: "Europe (London)", slug: "eu-west-2" },
  { name: "Europe (Milan)", slug: "eu-south-1" },
  { name: "Europe (Paris)", slug: "eu-west-3" },
  { name: "Europe (Spain)", slug: "eu-south-2" },
  { name: "Europe (Stockholm)", slug: "eu-north-1" },
  { name: "Europe (Zurich)", slug: "eu-central-2" },
  { name: "Middle East (Bahrain)", slug: "me-south-1" },
  { name: "Middle East (UAE)", slug: "me-central-1" },
  { name: "South America (Sao Paulo)", slug: "sa-east-1" },
  { name: "AWS GovCloud (US-East)", slug: "us-gov-east-1" },
  { name: "AWS GovCloud (US-West)", slug: "us-gov-west-1" }
];<|MERGE_RESOLUTION|>--- conflicted
+++ resolved
@@ -13,11 +13,8 @@
   MsSqlConnectionMethod,
   PostgresConnectionMethod,
   TAppConnection,
-<<<<<<< HEAD
-  TerraformCloudConnectionMethod
-=======
+  TerraformCloudConnectionMethod,
   VercelConnectionMethod
->>>>>>> 1ce155e2
 } from "@app/hooks/api/appConnections/types";
 
 export const APP_CONNECTION_MAP: Record<AppConnection, { name: string; image: string }> = {
@@ -34,11 +31,8 @@
   },
   [AppConnection.Databricks]: { name: "Databricks", image: "Databricks.png" },
   [AppConnection.Humanitec]: { name: "Humanitec", image: "Humanitec.png" },
-<<<<<<< HEAD
   [AppConnection.TerraformCloud]: { name: "Terraform Cloud", image: "Terraform Cloud.png" },
-=======
   [AppConnection.Vercel]: { name: "Vercel", image: "Vercel.png" },
->>>>>>> 1ce155e2
   [AppConnection.Postgres]: { name: "PostgreSQL", image: "Postgres.png" },
   [AppConnection.MsSql]: { name: "Microsoft SQL Server", image: "MsSql.png" }
 };
@@ -60,11 +54,8 @@
     case DatabricksConnectionMethod.ServicePrincipal:
       return { name: "Service Principal", icon: faUser };
     case HumanitecConnectionMethod.ApiToken:
-<<<<<<< HEAD
     case TerraformCloudConnectionMethod.ApiToken:
-=======
     case VercelConnectionMethod.ApiToken:
->>>>>>> 1ce155e2
       return { name: "API Token", icon: faKey };
     case PostgresConnectionMethod.UsernameAndPassword:
     case MsSqlConnectionMethod.UsernameAndPassword:
