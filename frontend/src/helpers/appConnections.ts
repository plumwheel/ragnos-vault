import { faGithub } from "@fortawesome/free-brands-svg-icons";
import { faKey, faLock, faPassport, faServer, faUser } from "@fortawesome/free-solid-svg-icons";

import { AppConnection } from "@app/hooks/api/appConnections/enums";
import {
  Auth0ConnectionMethod,
  AwsConnectionMethod,
  AzureAppConfigurationConnectionMethod,
  AzureKeyVaultConnectionMethod,
  CamundaConnectionMethod,
  DatabricksConnectionMethod,
  GcpConnectionMethod,
  GitHubConnectionMethod,
  HCVaultConnectionMethod,
  HumanitecConnectionMethod,
  MsSqlConnectionMethod,
  PostgresConnectionMethod,
  TAppConnection,
  TeamCityConnectionMethod,
  TerraformCloudConnectionMethod,
  VercelConnectionMethod,
  WindmillConnectionMethod
} from "@app/hooks/api/appConnections/types";

export const APP_CONNECTION_MAP: Record<
  AppConnection,
  { name: string; image: string; size?: number }
> = {
  [AppConnection.AWS]: { name: "AWS", image: "Amazon Web Services.png" },
  [AppConnection.GitHub]: { name: "GitHub", image: "GitHub.png" },
  [AppConnection.GCP]: {
    name: "GCP",
    image: "Google Cloud Platform.png"
  },
  [AppConnection.AzureKeyVault]: { name: "Azure Key Vault", image: "Microsoft Azure.png" },
  [AppConnection.AzureAppConfiguration]: {
    name: "Azure App Configuration",
    image: "Microsoft Azure.png"
  },
  [AppConnection.Databricks]: { name: "Databricks", image: "Databricks.png" },
  [AppConnection.Humanitec]: { name: "Humanitec", image: "Humanitec.png" },
  [AppConnection.TerraformCloud]: { name: "Terraform Cloud", image: "Terraform Cloud.png" },
  [AppConnection.Vercel]: { name: "Vercel", image: "Vercel.png" },
  [AppConnection.Postgres]: { name: "PostgreSQL", image: "Postgres.png" },
  [AppConnection.MsSql]: { name: "Microsoft SQL Server", image: "MsSql.png" },
  [AppConnection.Camunda]: { name: "Camunda", image: "Camunda.png" },
  [AppConnection.Windmill]: { name: "Windmill", image: "Windmill.png" },
  [AppConnection.Auth0]: { name: "Auth0", image: "Auth0.png", size: 40 },
<<<<<<< HEAD
  [AppConnection.HCVault]: { name: "Hashicorp Vault", image: "Vault.png" }
=======
  [AppConnection.TeamCity]: { name: "TeamCity", image: "TeamCity.png" }
>>>>>>> f93edbb3
};

export const getAppConnectionMethodDetails = (method: TAppConnection["method"]) => {
  switch (method) {
    case GitHubConnectionMethod.App:
      return { name: "GitHub App", icon: faGithub };
    case AzureKeyVaultConnectionMethod.OAuth:
    case AzureAppConfigurationConnectionMethod.OAuth:
    case GitHubConnectionMethod.OAuth:
      return { name: "OAuth", icon: faPassport };
    case AwsConnectionMethod.AccessKey:
      return { name: "Access Key", icon: faKey };
    case AwsConnectionMethod.AssumeRole:
      return { name: "Assume Role", icon: faUser };
    case GcpConnectionMethod.ServiceAccountImpersonation:
      return { name: "Service Account Impersonation", icon: faUser };
    case DatabricksConnectionMethod.ServicePrincipal:
      return { name: "Service Principal", icon: faUser };
    case CamundaConnectionMethod.ClientCredentials:
      return { name: "Client Credentials", icon: faKey };
    case HumanitecConnectionMethod.ApiToken:
    case TerraformCloudConnectionMethod.ApiToken:
    case VercelConnectionMethod.ApiToken:
      return { name: "API Token", icon: faKey };
    case PostgresConnectionMethod.UsernameAndPassword:
    case MsSqlConnectionMethod.UsernameAndPassword:
      return { name: "Username & Password", icon: faLock };
<<<<<<< HEAD
    case HCVaultConnectionMethod.AccessToken:
=======
    case TeamCityConnectionMethod.AccessToken:
>>>>>>> f93edbb3
    case WindmillConnectionMethod.AccessToken:
      return { name: "Access Token", icon: faKey };
    case Auth0ConnectionMethod.ClientCredentials:
      return { name: "Client Credentials", icon: faServer };
    case HCVaultConnectionMethod.AppRole:
      return { name: "App Role", icon: faUser };
    default:
      throw new Error(`Unhandled App Connection Method: ${method}`);
  }
};

export const AWS_REGIONS = [
  { name: "US East (Ohio)", slug: "us-east-2" },
  { name: "US East (N. Virginia)", slug: "us-east-1" },
  { name: "US West (N. California)", slug: "us-west-1" },
  { name: "US West (Oregon)", slug: "us-west-2" },
  { name: "Africa (Cape Town)", slug: "af-south-1" },
  { name: "Asia Pacific (Hong Kong)", slug: "ap-east-1" },
  { name: "Asia Pacific (Hyderabad)", slug: "ap-south-2" },
  { name: "Asia Pacific (Jakarta)", slug: "ap-southeast-3" },
  { name: "Asia Pacific (Melbourne)", slug: "ap-southeast-4" },
  { name: "Asia Pacific (Mumbai)", slug: "ap-south-1" },
  { name: "Asia Pacific (Osaka)", slug: "ap-northeast-3" },
  { name: "Asia Pacific (Seoul)", slug: "ap-northeast-2" },
  { name: "Asia Pacific (Singapore)", slug: "ap-southeast-1" },
  { name: "Asia Pacific (Sydney)", slug: "ap-southeast-2" },
  { name: "Asia Pacific (Tokyo)", slug: "ap-northeast-1" },
  { name: "Canada (Central)", slug: "ca-central-1" },
  { name: "Europe (Frankfurt)", slug: "eu-central-1" },
  { name: "Europe (Ireland)", slug: "eu-west-1" },
  { name: "Europe (London)", slug: "eu-west-2" },
  { name: "Europe (Milan)", slug: "eu-south-1" },
  { name: "Europe (Paris)", slug: "eu-west-3" },
  { name: "Europe (Spain)", slug: "eu-south-2" },
  { name: "Europe (Stockholm)", slug: "eu-north-1" },
  { name: "Europe (Zurich)", slug: "eu-central-2" },
  { name: "Middle East (Bahrain)", slug: "me-south-1" },
  { name: "Middle East (UAE)", slug: "me-central-1" },
  { name: "South America (Sao Paulo)", slug: "sa-east-1" },
  { name: "AWS GovCloud (US-East)", slug: "us-gov-east-1" },
  { name: "AWS GovCloud (US-West)", slug: "us-gov-west-1" }
];<|MERGE_RESOLUTION|>--- conflicted
+++ resolved
@@ -46,11 +46,8 @@
   [AppConnection.Camunda]: { name: "Camunda", image: "Camunda.png" },
   [AppConnection.Windmill]: { name: "Windmill", image: "Windmill.png" },
   [AppConnection.Auth0]: { name: "Auth0", image: "Auth0.png", size: 40 },
-<<<<<<< HEAD
-  [AppConnection.HCVault]: { name: "Hashicorp Vault", image: "Vault.png" }
-=======
+  [AppConnection.HCVault]: { name: "Hashicorp Vault", image: "Vault.png" },
   [AppConnection.TeamCity]: { name: "TeamCity", image: "TeamCity.png" }
->>>>>>> f93edbb3
 };
 
 export const getAppConnectionMethodDetails = (method: TAppConnection["method"]) => {
@@ -78,11 +75,8 @@
     case PostgresConnectionMethod.UsernameAndPassword:
     case MsSqlConnectionMethod.UsernameAndPassword:
       return { name: "Username & Password", icon: faLock };
-<<<<<<< HEAD
     case HCVaultConnectionMethod.AccessToken:
-=======
     case TeamCityConnectionMethod.AccessToken:
->>>>>>> f93edbb3
     case WindmillConnectionMethod.AccessToken:
       return { name: "Access Token", icon: faKey };
     case Auth0ConnectionMethod.ClientCredentials:
