--- conflicted
+++ resolved
@@ -74,15 +74,13 @@
     name: "Fly.io",
     image: "Flyio.svg"
   },
-<<<<<<< HEAD
   [SecretSync.GitLab]: {
     name: "GitLab",
     image: "GitLab.png"
-=======
+  },
   [SecretSync.CloudflarePages]: {
     name: "Cloudflare Pages",
     image: "Cloudflare.png"
->>>>>>> b59fa14b
   }
 };
 
@@ -107,11 +105,8 @@
   [SecretSync.Heroku]: AppConnection.Heroku,
   [SecretSync.Render]: AppConnection.Render,
   [SecretSync.Flyio]: AppConnection.Flyio,
-<<<<<<< HEAD
-  [SecretSync.GitLab]: AppConnection.Gitlab
-=======
+  [SecretSync.GitLab]: AppConnection.Gitlab,
   [SecretSync.CloudflarePages]: AppConnection.Cloudflare
->>>>>>> b59fa14b
 };
 
 export const SECRET_SYNC_INITIAL_SYNC_BEHAVIOR_MAP: Record<
