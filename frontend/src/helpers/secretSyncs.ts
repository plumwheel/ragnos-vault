import { AppConnection } from "@app/hooks/api/appConnections/enums";
import {
  SecretSync,
  SecretSyncImportBehavior,
  SecretSyncInitialSyncBehavior
} from "@app/hooks/api/secretSyncs";
import { RenderSyncScope } from "@app/hooks/api/secretSyncs/render-sync";
import { GcpSyncScope } from "@app/hooks/api/secretSyncs/types/gcp-sync";
import { HumanitecSyncScope } from "@app/hooks/api/secretSyncs/types/humanitec-sync";

export const SECRET_SYNC_MAP: Record<SecretSync, { name: string; image: string }> = {
  [SecretSync.AWSParameterStore]: { name: "AWS Parameter Store", image: "Amazon Web Services.png" },
  [SecretSync.AWSSecretsManager]: { name: "AWS Secrets Manager", image: "Amazon Web Services.png" },
  [SecretSync.GitHub]: { name: "GitHub", image: "GitHub.png" },
  [SecretSync.GCPSecretManager]: { name: "GCP Secret Manager", image: "Google Cloud Platform.png" },
  [SecretSync.AzureKeyVault]: { name: "Azure Key Vault", image: "Microsoft Azure.png" },
  [SecretSync.AzureAppConfiguration]: {
    name: "Azure App Configuration",
    image: "Microsoft Azure.png"
  },
  [SecretSync.AzureDevOps]: {
    name: "Azure DevOps",
    image: "Microsoft Azure.png"
  },
  [SecretSync.Databricks]: {
    name: "Databricks",
    image: "Databricks.png"
  },
  [SecretSync.Humanitec]: {
    name: "Humanitec",
    image: "Humanitec.png"
  },
  [SecretSync.TerraformCloud]: {
    name: "Terraform Cloud",
    image: "Terraform Cloud.png"
  },
  [SecretSync.Camunda]: {
    name: "Camunda",
    image: "Camunda.png"
  },
  [SecretSync.Vercel]: {
    name: "Vercel",
    image: "Vercel.png"
  },
  [SecretSync.Windmill]: {
    name: "Windmill",
    image: "Windmill.png"
  },
  [SecretSync.HCVault]: {
    name: "Hashicorp Vault",
    image: "Vault.png"
  },
  [SecretSync.TeamCity]: {
    name: "TeamCity",
    image: "TeamCity.png"
  },
  [SecretSync.OCIVault]: {
    name: "OCI Vault",
    image: "Oracle.png"
  },
  [SecretSync.OnePass]: {
    name: "1Password",
    image: "1Password.png"
  },
<<<<<<< HEAD
  [SecretSync.Heroku]: {
    name: "Heroku",
    image: "Heroku.png"
=======
  [SecretSync.Render]: {
    name: "Render",
    image: "Render.png"
  },
  [SecretSync.Flyio]: {
    name: "Fly.io",
    image: "Flyio.svg"
>>>>>>> f385386a
  }
};

export const SECRET_SYNC_CONNECTION_MAP: Record<SecretSync, AppConnection> = {
  [SecretSync.AWSParameterStore]: AppConnection.AWS,
  [SecretSync.AWSSecretsManager]: AppConnection.AWS,
  [SecretSync.GitHub]: AppConnection.GitHub,
  [SecretSync.GCPSecretManager]: AppConnection.GCP,
  [SecretSync.AzureKeyVault]: AppConnection.AzureKeyVault,
  [SecretSync.AzureAppConfiguration]: AppConnection.AzureAppConfiguration,
  [SecretSync.AzureDevOps]: AppConnection.AzureDevOps,
  [SecretSync.Databricks]: AppConnection.Databricks,
  [SecretSync.Humanitec]: AppConnection.Humanitec,
  [SecretSync.TerraformCloud]: AppConnection.TerraformCloud,
  [SecretSync.Camunda]: AppConnection.Camunda,
  [SecretSync.Vercel]: AppConnection.Vercel,
  [SecretSync.Windmill]: AppConnection.Windmill,
  [SecretSync.HCVault]: AppConnection.HCVault,
  [SecretSync.TeamCity]: AppConnection.TeamCity,
  [SecretSync.OCIVault]: AppConnection.OCI,
  [SecretSync.OnePass]: AppConnection.OnePass,
<<<<<<< HEAD
  [SecretSync.Heroku]: AppConnection.Heroku
=======
  [SecretSync.Render]: AppConnection.Render,
  [SecretSync.Flyio]: AppConnection.Flyio
>>>>>>> f385386a
};

export const SECRET_SYNC_INITIAL_SYNC_BEHAVIOR_MAP: Record<
  SecretSyncInitialSyncBehavior,
  (destinationName: string) => { name: string; description: string }
> = {
  [SecretSyncInitialSyncBehavior.OverwriteDestination]: (destinationName: string) => ({
    name: "Overwrite Destination Secrets",
    description: `Infisical will overwrite any secrets located in the ${destinationName} destination, removing any secrets that are not present within Infiscal. `
  }),
  [SecretSyncInitialSyncBehavior.ImportPrioritizeSource]: (destinationName: string) => ({
    name: "Import Destination Secrets - Prioritize Infisical Values",
    description: `Infisical will import any secrets present in the ${destinationName} destination prior to syncing, prioritizing values from Infisical over ${destinationName} when keys conflict.`
  }),
  [SecretSyncInitialSyncBehavior.ImportPrioritizeDestination]: (destinationName: string) => ({
    name: `Import Destination Secrets - Prioritize ${destinationName} Values`,
    description: `Infisical will import any secrets present in the ${destinationName} destination prior to syncing, prioritizing values from ${destinationName} over Infisical when keys conflict.`
  })
};

export const SECRET_SYNC_IMPORT_BEHAVIOR_MAP: Record<
  SecretSyncImportBehavior,
  (destinationName: string) => { name: string; description: string }
> = {
  [SecretSyncImportBehavior.PrioritizeSource]: (destinationName: string) => ({
    name: "Prioritize Infisical Values",
    description: `Infisical will import any secrets present in the ${destinationName} destination, prioritizing values from Infisical over ${destinationName} when keys conflict.`
  }),
  [SecretSyncImportBehavior.PrioritizeDestination]: (destinationName: string) => ({
    name: `Prioritize ${destinationName} Values`,
    description: `Infisical will import any secrets present in the ${destinationName} destination, prioritizing values from ${destinationName} over Infisical when keys conflict.`
  })
};

export const HUMANITEC_SYNC_SCOPES: Record<
  HumanitecSyncScope,
  { name: string; description: string }
> = {
  [HumanitecSyncScope.Application]: {
    name: "Application",
    description:
      "Infisical will sync secrets as application level shared values to the specified Humanitec application."
  },
  [HumanitecSyncScope.Environment]: {
    name: "Environment",
    description:
      "Infisical will sync secrets as environment level shared values to the specified Humanitec application environment."
  }
};

export const GCP_SYNC_SCOPES: Record<GcpSyncScope, { name: string; description: string }> = {
  [GcpSyncScope.Global]: {
    name: "Global",
    description: "Secrets will be synced globally; being available in all project regions."
  },
  [GcpSyncScope.Region]: {
    name: "Region",
    description: "Secrets will be synced to the specified region."
  }
};

export const RENDER_SYNC_SCOPES: Record<RenderSyncScope, { name: string; description: string }> = {
  [RenderSyncScope.Service]: {
    name: "Service",
    description: "Infisical will sync secrets to the specified Render service."
  }
};<|MERGE_RESOLUTION|>--- conflicted
+++ resolved
@@ -62,11 +62,10 @@
     name: "1Password",
     image: "1Password.png"
   },
-<<<<<<< HEAD
   [SecretSync.Heroku]: {
     name: "Heroku",
     image: "Heroku.png"
-=======
+  },
   [SecretSync.Render]: {
     name: "Render",
     image: "Render.png"
@@ -74,7 +73,6 @@
   [SecretSync.Flyio]: {
     name: "Fly.io",
     image: "Flyio.svg"
->>>>>>> f385386a
   }
 };
 
@@ -96,12 +94,9 @@
   [SecretSync.TeamCity]: AppConnection.TeamCity,
   [SecretSync.OCIVault]: AppConnection.OCI,
   [SecretSync.OnePass]: AppConnection.OnePass,
-<<<<<<< HEAD
-  [SecretSync.Heroku]: AppConnection.Heroku
-=======
+  [SecretSync.Heroku]: AppConnection.Heroku,
   [SecretSync.Render]: AppConnection.Render,
   [SecretSync.Flyio]: AppConnection.Flyio
->>>>>>> f385386a
 };
 
 export const SECRET_SYNC_INITIAL_SYNC_BEHAVIOR_MAP: Record<
