--- conflicted
+++ resolved
@@ -20,12 +20,11 @@
     image: "Auth0.png",
     size: 35
   },
-<<<<<<< HEAD
   [SecretRotation.AzureClientSecret]: {
     name: "Azure Client Secret",
     image: "Microsoft Azure.png",
     size: 35
-=======
+  },
   [SecretRotation.LdapPassword]: {
     name: "LDAP Password",
     image: "LDAP.png",
@@ -35,7 +34,6 @@
     name: "AWS IAM User Secret",
     image: "Amazon Web Services.png",
     size: 50
->>>>>>> ba94b919
   }
 };
 
@@ -43,12 +41,9 @@
   [SecretRotation.PostgresCredentials]: AppConnection.Postgres,
   [SecretRotation.MsSqlCredentials]: AppConnection.MsSql,
   [SecretRotation.Auth0ClientSecret]: AppConnection.Auth0,
-<<<<<<< HEAD
-  [SecretRotation.AzureClientSecret]: AppConnection.AzureClientSecrets
-=======
+  [SecretRotation.AzureClientSecret]: AppConnection.AzureClientSecrets,
   [SecretRotation.LdapPassword]: AppConnection.LDAP,
   [SecretRotation.AwsIamUserSecret]: AppConnection.AWS
->>>>>>> ba94b919
 };
 
 // if a rotation can potentially have downtime due to rotating a single credential set this to false
@@ -56,12 +51,9 @@
   [SecretRotation.PostgresCredentials]: true,
   [SecretRotation.MsSqlCredentials]: true,
   [SecretRotation.Auth0ClientSecret]: false,
-<<<<<<< HEAD
-  [SecretRotation.AzureClientSecret]: true
-=======
+  [SecretRotation.AzureClientSecret]: true,
   [SecretRotation.LdapPassword]: false,
   [SecretRotation.AwsIamUserSecret]: true
->>>>>>> ba94b919
 };
 
 export const getRotateAtLocal = ({ hours, minutes }: TSecretRotationV2["rotateAtUtc"]) => {
