--- conflicted
+++ resolved
@@ -3,28 +3,6 @@
 }
 
 const integrationSlugNameMapping: Mapping = {
-<<<<<<< HEAD
-  'azure-key-vault': 'Azure Key Vault',
-  'aws-parameter-store': 'AWS Parameter Store',
-  'aws-secret-manager': 'AWS Secret Manager',
-  'heroku': 'Heroku',
-  'vercel': 'Vercel',
-  'netlify': 'Netlify',
-  'github': 'GitHub',
-  'gitlab': 'GitLab',
-  'render': 'Render',
-  'laravel-forge': "Laravel Forge",
-  'railway': 'Railway',
-  'flyio': 'Fly.io',
-  'circleci': 'CircleCI',
-  'travisci': 'TravisCI',
-  'supabase': 'Supabase',
-  'checkly': 'Checkly',
-  'terraform-cloud': 'Terraform Cloud',
-  'hashicorp-vault': 'Vault',
-  'cloudflare-pages': 'Cloudflare Pages'
-}
-=======
   "azure-key-vault": "Azure Key Vault",
   "aws-parameter-store": "AWS Parameter Store",
   "aws-secret-manager": "AWS Secret Manager",
@@ -41,6 +19,7 @@
   travisci: "TravisCI",
   supabase: "Supabase",
   checkly: "Checkly",
+  'terraform-cloud': 'Terraform Cloud',
   "hashicorp-vault": "Vault",
   "cloudflare-pages": "Cloudflare Pages",
   "codefresh": "Codefresh",
@@ -48,7 +27,6 @@
   bitbucket: "BitBucket",
   "cloud-66": "Cloud 66"
 };
->>>>>>> 9913b2fb
 
 const envMapping: Mapping = {
   Development: "dev",
