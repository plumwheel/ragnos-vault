/* eslint-disable no-unexpected-multiline */
/* eslint-disable react-hooks/exhaustive-deps */
<<<<<<< HEAD
import { useEffect, useMemo, useState } from "react";
import Link from "next/link";
import { useRouter } from "next/router";
import { useTranslation } from "next-i18next";
=======
import { useEffect, useState } from 'react';
import Link from 'next/link';
import { useRouter } from 'next/router';
>>>>>>> f642a469
import {
  faBookOpen,
  faGear,
  faKey,
  faMobile,
  faPlug,
  faUser
} from '@fortawesome/free-solid-svg-icons';
import { faPlus } from '@fortawesome/free-solid-svg-icons';
import { FontAwesomeIcon } from '@fortawesome/react-fontawesome';

import getOrganizations from '~/pages/api/organization/getOrgs';
import getOrganizationUserProjects from '~/pages/api/organization/GetOrgUserProjects';
import getOrganizationUsers from '~/pages/api/organization/GetOrgUsers';
import checkUserAction from '~/pages/api/userActions/checkUserAction';
import addUserToWorkspace from '~/pages/api/workspace/addUserToWorkspace';
import createWorkspace from '~/pages/api/workspace/createWorkspace';
import getWorkspaces from '~/pages/api/workspace/getWorkspaces';
import uploadKeys from '~/pages/api/workspace/uploadKeys';

import NavBarDashboard from '../navigation/NavBarDashboard';
import onboardingCheck from '../utilities/checks/OnboardingCheck';
import { tempLocalStorage } from '../utilities/checks/tempLocalStorage';
import {
  decryptAssymmetric,
  encryptAssymmetric
} from '../utilities/cryptography/crypto';
import Button from './buttons/Button';
import AddWorkspaceDialog from './dialog/AddWorkspaceDialog';
import Listbox from './Listbox';

interface LayoutProps {
  children: React.ReactNode;
}

export default function Layout({ children }: LayoutProps) {
  const router = useRouter();
  const [workspaceList, setWorkspaceList] = useState([]);
  const [workspaceMapping, setWorkspaceMapping] = useState([{ '1': '2' }]);
  const [workspaceSelected, setWorkspaceSelected] = useState('∞');
  const [newWorkspaceName, setNewWorkspaceName] = useState('');
  const [isOpen, setIsOpen] = useState(false);
  const [loading, setLoading] = useState(false);
  const [error, setError] = useState(false);
  const [totalOnboardingActionsDone, setTotalOnboardingActionsDone] =
    useState(0);

  const { t } = useTranslation();

  function closeModal() {
    setIsOpen(false);
  }

  function openModal() {
    setIsOpen(true);
  }

  // TODO: what to do about the fact that 2ids can have the same name

  /**
   * When a user creates a new workspace, redirect them to the page of the new workspace.
   * @param {*} workspaceName
   */
  async function submitModal(workspaceName: string, addAllUsers: boolean) {
    setLoading(true);
    // timeout code.
    setTimeout(() => setLoading(false), 1500);

    try {
      const workspaces = await getWorkspaces();
      const currentWorkspaces = workspaces.map((workspace) => workspace.name);
      if (!currentWorkspaces.includes(workspaceName)) {
        const newWorkspace = await createWorkspace({
          workspaceName,
          organizationId: tempLocalStorage('orgData.id')
        });
        const newWorkspaceId = newWorkspace._id;

        if (addAllUsers) {
          const orgUsers = await getOrganizationUsers({
            orgId: tempLocalStorage('orgData.id')
          });
          orgUsers.map(async (user: any) => {
            if (user.status == 'accepted') {
              const result = await addUserToWorkspace(
                user.user.email,
                newWorkspaceId
              );
              if (result?.invitee && result?.latestKey) {
                const PRIVATE_KEY = tempLocalStorage('PRIVATE_KEY');

                // assymmetrically decrypt symmetric key with local private key
                const key = decryptAssymmetric({
                  ciphertext: result.latestKey.encryptedKey,
                  nonce: result.latestKey.nonce,
                  publicKey: result.latestKey.sender.publicKey,
                  privateKey: PRIVATE_KEY
                });

                const { ciphertext, nonce } = encryptAssymmetric({
                  plaintext: key,
                  publicKey: result.invitee.publicKey,
                  privateKey: PRIVATE_KEY
                }) as { ciphertext: string; nonce: string };

                uploadKeys(
                  newWorkspaceId,
                  result.invitee._id,
                  ciphertext,
                  nonce
                );
              }
            }
          });
        }
        router.push('/dashboard/' + newWorkspaceId + '?Development');
        setIsOpen(false);
        setNewWorkspaceName('');
      } else {
        console.error('A project with this name already exists.');
        setError(true);
        setLoading(false);
      }
    } catch (err) {
      console.error(err);
      setError(true);
      setLoading(false);
    }
  }

<<<<<<< HEAD
  const menuItems = useMemo(
    () => [
      {
        href:
          "/dashboard/" +
          workspaceMapping[workspaceSelected as any] +
          "?Development",
        title: t("nav:menu.secrets"),
        emoji: <FontAwesomeIcon icon={faKey} />,
      },
      {
        href: "/users/" + workspaceMapping[workspaceSelected as any],
        title: t("nav:menu.members"),
        emoji: <FontAwesomeIcon icon={faUser} />,
      },
      {
        href: "/integrations/" + workspaceMapping[workspaceSelected as any],
        title: t("nav:menu.integrations"),
        emoji: <FontAwesomeIcon icon={faPlug} />,
      },
      {
        href: "/settings/project/" + workspaceMapping[workspaceSelected as any],
        title: t("nav:menu.project-settings"),
        emoji: <FontAwesomeIcon icon={faGear} />,
      },
    ],
    [t, workspaceMapping, workspaceSelected]
  );
=======
  const menuItems = [
    {
      href:
        '/dashboard/' +
        workspaceMapping[workspaceSelected as any] +
        '?Development',
      title: 'Secrets',
      emoji: <FontAwesomeIcon icon={faKey} />
    },
    {
      href: '/users/' + workspaceMapping[workspaceSelected as any],
      title: 'Members',
      emoji: <FontAwesomeIcon icon={faUser} />
    },
    {
      href: '/integrations/' + workspaceMapping[workspaceSelected as any],
      title: 'Integrations',
      emoji: <FontAwesomeIcon icon={faPlug} />
    },
    {
      href: '/settings/project/' + workspaceMapping[workspaceSelected as any],
      title: 'Project Settings',
      emoji: <FontAwesomeIcon icon={faGear} />
    }
  ];
>>>>>>> f642a469

  useEffect(() => {
    // Put a user in a workspace if they're not in one yet
    const putUserInWorkSpace = async () => {
      if (tempLocalStorage('orgData.id') === '') {
        const userOrgs = await getOrganizations();
        localStorage.setItem('orgData.id', userOrgs[0]._id);
      }

      const orgUserProjects = await getOrganizationUserProjects({
        orgId: tempLocalStorage('orgData.id')
      });
      const userWorkspaces = orgUserProjects;
      if (
        userWorkspaces.length == 0 &&
        router.asPath != '/noprojects' &&
        !router.asPath.includes('settings')
      ) {
        router.push('/noprojects');
      } else if (router.asPath != '/noprojects') {
        const intendedWorkspaceId = router.asPath
          .split('/')
          [router.asPath.split('/').length - 1].split('?')[0];
        // If a user is not a member of a workspace they are trying to access, just push them to one of theirs
        if (
          intendedWorkspaceId != 'heroku' &&
          !userWorkspaces
            .map((workspace: { _id: string }) => workspace._id)
            .includes(intendedWorkspaceId)
        ) {
          router.push('/dashboard/' + userWorkspaces[0]._id + '?Development');
        } else {
          setWorkspaceList(
            userWorkspaces.map((workspace: any) => workspace.name)
          );
          setWorkspaceMapping(
            Object.fromEntries(
              userWorkspaces.map((workspace: any) => [
                workspace.name,
                workspace._id
              ])
            ) as any
          );
          setWorkspaceSelected(
            Object.fromEntries(
              userWorkspaces.map((workspace: any) => [
                workspace._id,
                workspace.name
              ])
            )[
              router.asPath
                .split('/')
                [router.asPath.split('/').length - 1].split('?')[0]
            ]
          );
        }
      }
    };
    putUserInWorkSpace();
    onboardingCheck({ setTotalOnboardingActionsDone });
  }, []);

  useEffect(() => {
    try {
      if (
        workspaceMapping[workspaceSelected as any] &&
        `${workspaceMapping[workspaceSelected as any]}` !==
          router.asPath
            .split('/')
            [router.asPath.split('/').length - 1].split('?')[0]
      ) {
        router.push(
          '/dashboard/' +
            workspaceMapping[workspaceSelected as any] +
            '?Development'
        );
        localStorage.setItem(
          'projectData.id',
          `${workspaceMapping[workspaceSelected as any]}`
        );
      }
    } catch (error) {
      console.log(error);
    }
  }, [workspaceSelected]);

  return (
    <>
      <div className="fixed w-full hidden md:block flex flex-col h-screen">
        <script
          src="https://cdnjs.cloudflare.com/ajax/libs/alpinejs/3.2.2/cdn.js"
          defer
        ></script>
        <NavBarDashboard />
        <div className="flex flex-col md:flex-row flex-1">
          <aside className="bg-bunker-600 border-r border-mineshaft-500 w-full md:w-60 h-screen">
            <nav className="flex flex-col justify-between items-between h-full">
              {/* <div className="py-6"></div> */}
              <div>
                <div className="flex justify-center w-full mt-[4.5rem] mb-6 bg-bunker-600 h-20 flex-col items-center px-4">
                  <div className="text-gray-400 self-start ml-1 mb-1 text-xs font-semibold tracking-wide">
                    {t("nav:menu.project")}
                  </div>
                  {workspaceList.length > 0 ? (
                    <Listbox
                      selected={workspaceSelected}
                      onChange={setWorkspaceSelected as any}
                      data={workspaceList}
                      buttonAction={openModal}
                      text=""
                      // workspaceMapping={workspaceMapping as any}
                    />
                  ) : (
                    <Button
                      text="Add Project"
                      onButtonPressed={openModal}
                      color="mineshaft"
                      size="md"
                      icon={faPlus}
                    />
                  )}
                </div>
                <ul>
                  {workspaceList.length > 0 &&
                    menuItems.map(({ href, title, emoji }) => (
                      <li className="mt-0.5 mx-2" key={title}>
                        {router.asPath.split('/')[1] === href.split('/')[1] &&
                        (['project', 'billing', 'org', 'personal'].includes(
                          router.asPath.split('/')[2]
                        )
                          ? router.asPath.split('/')[2] === href.split('/')[2]
                          : true) ? (
                          <div
                            className={`flex relative px-0.5 py-2.5 text-white text-sm rounded cursor-pointer bg-primary-50/10`}
                          >
                            <div className="absolute top-0 my-1 ml-1 inset-0 bg-primary w-1 rounded-xl mr-1"></div>
                            <p className="w-6 ml-4 mr-2 flex items-center justify-center text-lg">
                              {emoji}
                            </p>
                            {title}
                          </div>
                        ) : router.asPath == '/noprojects' ? (
                          <div
                            className={`flex p-2.5 text-white text-sm rounded`}
                          >
                            <p className="w-10 flex items-center justify-center text-lg">
                              {emoji}
                            </p>
                            {title}
                          </div>
                        ) : (
                          <Link href={href}>
                            <div
                              className={`flex p-2.5 text-white text-sm rounded cursor-pointer hover:bg-primary-50/5`}
                            >
                              <p className="w-10 flex items-center justify-center text-lg">
                                {emoji}
                              </p>
                              {title}
                            </div>
                          </Link>
                        )}
                      </li>
                    ))}
                </ul>
              </div>
              <div className="w-full mt-40 mb-4 px-2">
                {router.asPath.split('/')[1] === 'home' ? (
                  <div
                    className={`flex relative px-0.5 py-2.5 text-white text-sm rounded cursor-pointer bg-primary-50/10`}
                  >
                    <div className="absolute top-0 my-1 ml-1 inset-0 bg-primary w-1 rounded-xl mr-1"></div>
                    <p className="w-6 ml-4 mr-2 flex items-center justify-center text-lg">
                      <FontAwesomeIcon icon={faBookOpen} />
                    </p>
                    Infisical Guide
                    <img
                      src={`/images/progress-${
                        totalOnboardingActionsDone == 0 ? '0' : ''
                      }${totalOnboardingActionsDone == 1 ? '14' : ''}${
                        totalOnboardingActionsDone == 2 ? '28' : ''
                      }${totalOnboardingActionsDone == 3 ? '43' : ''}${
                        totalOnboardingActionsDone == 4 ? '57' : ''
                      }${totalOnboardingActionsDone == 5 ? '71' : ''}.svg`}
                      height={58}
                      width={58}
                      alt="progress bar"
                      className="absolute right-2 -top-2"
                    ></img>
                  </div>
                ) : (
                  <Link
                    href={`/home/` + workspaceMapping[workspaceSelected as any]}
                  >
                    <div
                      className={`relative flex p-2.5 overflow-visible text-white h-10 text-sm rounded cursor-pointer bg-white/10 hover:bg-primary-50/[0.15] mt-max`}
                    >
                      <p className="w-10 flex items-center justify-center text-lg">
                        <FontAwesomeIcon icon={faBookOpen} />
                      </p>
                      Infisical Guide
                      <img
                        src={`/images/progress-${
                          totalOnboardingActionsDone == 0 ? '0' : ''
                        }${totalOnboardingActionsDone == 1 ? '14' : ''}${
                          totalOnboardingActionsDone == 2 ? '28' : ''
                        }${totalOnboardingActionsDone == 3 ? '43' : ''}${
                          totalOnboardingActionsDone == 4 ? '57' : ''
                        }${totalOnboardingActionsDone == 5 ? '71' : ''}.svg`}
                        height={58}
                        width={58}
                        alt="progress bar"
                        className="absolute right-2 -top-2"
                      ></img>
                    </div>
                  </Link>
                )}
              </div>
            </nav>
          </aside>
          <AddWorkspaceDialog
            isOpen={isOpen}
            closeModal={closeModal}
            submitModal={submitModal}
            workspaceName={newWorkspaceName}
            setWorkspaceName={setNewWorkspaceName}
            error={error}
            loading={loading}
          />
          <main className="flex-1 bg-bunker-800">{children}</main>
        </div>
      </div>
      <div className="md:hidden bg-bunker-800 w-screen h-screen flex flex-col justify-center items-center">
        <FontAwesomeIcon
          icon={faMobile}
          className="text-gray-300 text-7xl mb-8"
        />
        <p className="text-gray-200 px-6 text-center text-lg max-w-sm">
<<<<<<< HEAD
          {` ${t("common:no-mobile")} `}
=======
          {' '}
          To use Infisical, please log in through a device with larger
          dimensions.{' '}
>>>>>>> f642a469
        </p>
      </div>
    </>
  );
}<|MERGE_RESOLUTION|>--- conflicted
+++ resolved
@@ -1,45 +1,39 @@
 /* eslint-disable no-unexpected-multiline */
 /* eslint-disable react-hooks/exhaustive-deps */
-<<<<<<< HEAD
 import { useEffect, useMemo, useState } from "react";
 import Link from "next/link";
 import { useRouter } from "next/router";
 import { useTranslation } from "next-i18next";
-=======
-import { useEffect, useState } from 'react';
-import Link from 'next/link';
-import { useRouter } from 'next/router';
->>>>>>> f642a469
 import {
   faBookOpen,
   faGear,
   faKey,
   faMobile,
   faPlug,
-  faUser
-} from '@fortawesome/free-solid-svg-icons';
-import { faPlus } from '@fortawesome/free-solid-svg-icons';
-import { FontAwesomeIcon } from '@fortawesome/react-fontawesome';
-
-import getOrganizations from '~/pages/api/organization/getOrgs';
-import getOrganizationUserProjects from '~/pages/api/organization/GetOrgUserProjects';
-import getOrganizationUsers from '~/pages/api/organization/GetOrgUsers';
-import checkUserAction from '~/pages/api/userActions/checkUserAction';
-import addUserToWorkspace from '~/pages/api/workspace/addUserToWorkspace';
-import createWorkspace from '~/pages/api/workspace/createWorkspace';
-import getWorkspaces from '~/pages/api/workspace/getWorkspaces';
-import uploadKeys from '~/pages/api/workspace/uploadKeys';
-
-import NavBarDashboard from '../navigation/NavBarDashboard';
-import onboardingCheck from '../utilities/checks/OnboardingCheck';
-import { tempLocalStorage } from '../utilities/checks/tempLocalStorage';
+  faUser,
+} from "@fortawesome/free-solid-svg-icons";
+import { faPlus } from "@fortawesome/free-solid-svg-icons";
+import { FontAwesomeIcon } from "@fortawesome/react-fontawesome";
+
+import getOrganizations from "~/pages/api/organization/getOrgs";
+import getOrganizationUserProjects from "~/pages/api/organization/GetOrgUserProjects";
+import getOrganizationUsers from "~/pages/api/organization/GetOrgUsers";
+import checkUserAction from "~/pages/api/userActions/checkUserAction";
+import addUserToWorkspace from "~/pages/api/workspace/addUserToWorkspace";
+import createWorkspace from "~/pages/api/workspace/createWorkspace";
+import getWorkspaces from "~/pages/api/workspace/getWorkspaces";
+import uploadKeys from "~/pages/api/workspace/uploadKeys";
+
+import NavBarDashboard from "../navigation/NavBarDashboard";
+import onboardingCheck from "../utilities/checks/OnboardingCheck";
+import { tempLocalStorage } from "../utilities/checks/tempLocalStorage";
 import {
   decryptAssymmetric,
-  encryptAssymmetric
-} from '../utilities/cryptography/crypto';
-import Button from './buttons/Button';
-import AddWorkspaceDialog from './dialog/AddWorkspaceDialog';
-import Listbox from './Listbox';
+  encryptAssymmetric,
+} from "../utilities/cryptography/crypto";
+import Button from "./buttons/Button";
+import AddWorkspaceDialog from "./dialog/AddWorkspaceDialog";
+import Listbox from "./Listbox";
 
 interface LayoutProps {
   children: React.ReactNode;
@@ -48,9 +42,9 @@
 export default function Layout({ children }: LayoutProps) {
   const router = useRouter();
   const [workspaceList, setWorkspaceList] = useState([]);
-  const [workspaceMapping, setWorkspaceMapping] = useState([{ '1': '2' }]);
-  const [workspaceSelected, setWorkspaceSelected] = useState('∞');
-  const [newWorkspaceName, setNewWorkspaceName] = useState('');
+  const [workspaceMapping, setWorkspaceMapping] = useState([{ "1": "2" }]);
+  const [workspaceSelected, setWorkspaceSelected] = useState("∞");
+  const [newWorkspaceName, setNewWorkspaceName] = useState("");
   const [isOpen, setIsOpen] = useState(false);
   const [loading, setLoading] = useState(false);
   const [error, setError] = useState(false);
@@ -84,35 +78,35 @@
       if (!currentWorkspaces.includes(workspaceName)) {
         const newWorkspace = await createWorkspace({
           workspaceName,
-          organizationId: tempLocalStorage('orgData.id')
+          organizationId: tempLocalStorage("orgData.id"),
         });
         const newWorkspaceId = newWorkspace._id;
 
         if (addAllUsers) {
           const orgUsers = await getOrganizationUsers({
-            orgId: tempLocalStorage('orgData.id')
+            orgId: tempLocalStorage("orgData.id"),
           });
           orgUsers.map(async (user: any) => {
-            if (user.status == 'accepted') {
+            if (user.status == "accepted") {
               const result = await addUserToWorkspace(
                 user.user.email,
                 newWorkspaceId
               );
               if (result?.invitee && result?.latestKey) {
-                const PRIVATE_KEY = tempLocalStorage('PRIVATE_KEY');
+                const PRIVATE_KEY = tempLocalStorage("PRIVATE_KEY");
 
                 // assymmetrically decrypt symmetric key with local private key
                 const key = decryptAssymmetric({
                   ciphertext: result.latestKey.encryptedKey,
                   nonce: result.latestKey.nonce,
                   publicKey: result.latestKey.sender.publicKey,
-                  privateKey: PRIVATE_KEY
+                  privateKey: PRIVATE_KEY,
                 });
 
                 const { ciphertext, nonce } = encryptAssymmetric({
                   plaintext: key,
                   publicKey: result.invitee.publicKey,
-                  privateKey: PRIVATE_KEY
+                  privateKey: PRIVATE_KEY,
                 }) as { ciphertext: string; nonce: string };
 
                 uploadKeys(
@@ -125,11 +119,11 @@
             }
           });
         }
-        router.push('/dashboard/' + newWorkspaceId + '?Development');
+        router.push("/dashboard/" + newWorkspaceId + "?Development");
         setIsOpen(false);
-        setNewWorkspaceName('');
+        setNewWorkspaceName("");
       } else {
-        console.error('A project with this name already exists.');
+        console.error("A project with this name already exists.");
         setError(true);
         setLoading(false);
       }
@@ -140,7 +134,6 @@
     }
   }
 
-<<<<<<< HEAD
   const menuItems = useMemo(
     () => [
       {
@@ -169,64 +162,37 @@
     ],
     [t, workspaceMapping, workspaceSelected]
   );
-=======
-  const menuItems = [
-    {
-      href:
-        '/dashboard/' +
-        workspaceMapping[workspaceSelected as any] +
-        '?Development',
-      title: 'Secrets',
-      emoji: <FontAwesomeIcon icon={faKey} />
-    },
-    {
-      href: '/users/' + workspaceMapping[workspaceSelected as any],
-      title: 'Members',
-      emoji: <FontAwesomeIcon icon={faUser} />
-    },
-    {
-      href: '/integrations/' + workspaceMapping[workspaceSelected as any],
-      title: 'Integrations',
-      emoji: <FontAwesomeIcon icon={faPlug} />
-    },
-    {
-      href: '/settings/project/' + workspaceMapping[workspaceSelected as any],
-      title: 'Project Settings',
-      emoji: <FontAwesomeIcon icon={faGear} />
-    }
-  ];
->>>>>>> f642a469
 
   useEffect(() => {
     // Put a user in a workspace if they're not in one yet
     const putUserInWorkSpace = async () => {
-      if (tempLocalStorage('orgData.id') === '') {
+      if (tempLocalStorage("orgData.id") === "") {
         const userOrgs = await getOrganizations();
-        localStorage.setItem('orgData.id', userOrgs[0]._id);
+        localStorage.setItem("orgData.id", userOrgs[0]._id);
       }
 
       const orgUserProjects = await getOrganizationUserProjects({
-        orgId: tempLocalStorage('orgData.id')
+        orgId: tempLocalStorage("orgData.id"),
       });
       const userWorkspaces = orgUserProjects;
       if (
         userWorkspaces.length == 0 &&
-        router.asPath != '/noprojects' &&
-        !router.asPath.includes('settings')
+        router.asPath != "/noprojects" &&
+        !router.asPath.includes("settings")
       ) {
-        router.push('/noprojects');
-      } else if (router.asPath != '/noprojects') {
+        router.push("/noprojects");
+      } else if (router.asPath != "/noprojects") {
         const intendedWorkspaceId = router.asPath
-          .split('/')
-          [router.asPath.split('/').length - 1].split('?')[0];
+          .split("/")
+          [router.asPath.split("/").length - 1].split("?")[0];
         // If a user is not a member of a workspace they are trying to access, just push them to one of theirs
         if (
-          intendedWorkspaceId != 'heroku' &&
+          intendedWorkspaceId != "heroku" &&
           !userWorkspaces
             .map((workspace: { _id: string }) => workspace._id)
             .includes(intendedWorkspaceId)
         ) {
-          router.push('/dashboard/' + userWorkspaces[0]._id + '?Development');
+          router.push("/dashboard/" + userWorkspaces[0]._id + "?Development");
         } else {
           setWorkspaceList(
             userWorkspaces.map((workspace: any) => workspace.name)
@@ -235,7 +201,7 @@
             Object.fromEntries(
               userWorkspaces.map((workspace: any) => [
                 workspace.name,
-                workspace._id
+                workspace._id,
               ])
             ) as any
           );
@@ -243,12 +209,12 @@
             Object.fromEntries(
               userWorkspaces.map((workspace: any) => [
                 workspace._id,
-                workspace.name
+                workspace.name,
               ])
             )[
               router.asPath
-                .split('/')
-                [router.asPath.split('/').length - 1].split('?')[0]
+                .split("/")
+                [router.asPath.split("/").length - 1].split("?")[0]
             ]
           );
         }
@@ -264,16 +230,16 @@
         workspaceMapping[workspaceSelected as any] &&
         `${workspaceMapping[workspaceSelected as any]}` !==
           router.asPath
-            .split('/')
-            [router.asPath.split('/').length - 1].split('?')[0]
+            .split("/")
+            [router.asPath.split("/").length - 1].split("?")[0]
       ) {
         router.push(
-          '/dashboard/' +
+          "/dashboard/" +
             workspaceMapping[workspaceSelected as any] +
-            '?Development'
+            "?Development"
         );
         localStorage.setItem(
-          'projectData.id',
+          "projectData.id",
           `${workspaceMapping[workspaceSelected as any]}`
         );
       }
@@ -322,11 +288,11 @@
                   {workspaceList.length > 0 &&
                     menuItems.map(({ href, title, emoji }) => (
                       <li className="mt-0.5 mx-2" key={title}>
-                        {router.asPath.split('/')[1] === href.split('/')[1] &&
-                        (['project', 'billing', 'org', 'personal'].includes(
-                          router.asPath.split('/')[2]
+                        {router.asPath.split("/")[1] === href.split("/")[1] &&
+                        (["project", "billing", "org", "personal"].includes(
+                          router.asPath.split("/")[2]
                         )
-                          ? router.asPath.split('/')[2] === href.split('/')[2]
+                          ? router.asPath.split("/")[2] === href.split("/")[2]
                           : true) ? (
                           <div
                             className={`flex relative px-0.5 py-2.5 text-white text-sm rounded cursor-pointer bg-primary-50/10`}
@@ -337,7 +303,7 @@
                             </p>
                             {title}
                           </div>
-                        ) : router.asPath == '/noprojects' ? (
+                        ) : router.asPath == "/noprojects" ? (
                           <div
                             className={`flex p-2.5 text-white text-sm rounded`}
                           >
@@ -363,7 +329,7 @@
                 </ul>
               </div>
               <div className="w-full mt-40 mb-4 px-2">
-                {router.asPath.split('/')[1] === 'home' ? (
+                {router.asPath.split("/")[1] === "home" ? (
                   <div
                     className={`flex relative px-0.5 py-2.5 text-white text-sm rounded cursor-pointer bg-primary-50/10`}
                   >
@@ -374,12 +340,12 @@
                     Infisical Guide
                     <img
                       src={`/images/progress-${
-                        totalOnboardingActionsDone == 0 ? '0' : ''
-                      }${totalOnboardingActionsDone == 1 ? '14' : ''}${
-                        totalOnboardingActionsDone == 2 ? '28' : ''
-                      }${totalOnboardingActionsDone == 3 ? '43' : ''}${
-                        totalOnboardingActionsDone == 4 ? '57' : ''
-                      }${totalOnboardingActionsDone == 5 ? '71' : ''}.svg`}
+                        totalOnboardingActionsDone == 0 ? "0" : ""
+                      }${totalOnboardingActionsDone == 1 ? "14" : ""}${
+                        totalOnboardingActionsDone == 2 ? "28" : ""
+                      }${totalOnboardingActionsDone == 3 ? "43" : ""}${
+                        totalOnboardingActionsDone == 4 ? "57" : ""
+                      }${totalOnboardingActionsDone == 5 ? "71" : ""}.svg`}
                       height={58}
                       width={58}
                       alt="progress bar"
@@ -399,12 +365,12 @@
                       Infisical Guide
                       <img
                         src={`/images/progress-${
-                          totalOnboardingActionsDone == 0 ? '0' : ''
-                        }${totalOnboardingActionsDone == 1 ? '14' : ''}${
-                          totalOnboardingActionsDone == 2 ? '28' : ''
-                        }${totalOnboardingActionsDone == 3 ? '43' : ''}${
-                          totalOnboardingActionsDone == 4 ? '57' : ''
-                        }${totalOnboardingActionsDone == 5 ? '71' : ''}.svg`}
+                          totalOnboardingActionsDone == 0 ? "0" : ""
+                        }${totalOnboardingActionsDone == 1 ? "14" : ""}${
+                          totalOnboardingActionsDone == 2 ? "28" : ""
+                        }${totalOnboardingActionsDone == 3 ? "43" : ""}${
+                          totalOnboardingActionsDone == 4 ? "57" : ""
+                        }${totalOnboardingActionsDone == 5 ? "71" : ""}.svg`}
                         height={58}
                         width={58}
                         alt="progress bar"
@@ -434,13 +400,7 @@
           className="text-gray-300 text-7xl mb-8"
         />
         <p className="text-gray-200 px-6 text-center text-lg max-w-sm">
-<<<<<<< HEAD
           {` ${t("common:no-mobile")} `}
-=======
-          {' '}
-          To use Infisical, please log in through a device with larger
-          dimensions.{' '}
->>>>>>> f642a469
         </p>
       </div>
     </>
