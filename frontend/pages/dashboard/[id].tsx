--- conflicted
+++ resolved
@@ -72,10 +72,6 @@
   secretVersions: {
     id: string;
     pos: number;
-<<<<<<< HEAD
-    type: 'personal' | 'shared';
-=======
->>>>>>> 1ac94ee9
     environment: string;
     key: string;
     value: string;
@@ -108,11 +104,7 @@
  */
 export default function Dashboard() {
   const [data, setData] = useState<SecretDataProps[] | null>();
-<<<<<<< HEAD
-  const [initialData, setInitialData] = useState<SecretDataProps[]>([]);
-=======
   const [initialData, setInitialData] = useState<SecretDataProps[] | null | undefined>([]); 
->>>>>>> 1ac94ee9
   const [buttonReady, setButtonReady] = useState(false);
   const router = useRouter();
   const [blurred, setBlurred] = useState(true);
@@ -270,44 +262,8 @@
     ]);
   };
 
-<<<<<<< HEAD
-  /**
-   * This function add an ovverrided version of a certain secret to the current user
-   * @param {object} obj
-   * @param {string} obj.id - if of this secret that is about to be overriden
-   * @param {string} obj.keyName - key name of this secret
-   * @param {string} obj.value - value of this secret
-   * @param {string} obj.pos - position of this secret on the dashboard
-   */
-  const addOverride = ({ id, keyName, value, pos, comment }: overrideProps) => {
-    setIsNew(false);
-    const tempdata: SecretDataProps[] | 1 = [
-      ...data!,
-      {
-        id: id,
-        pos: pos,
-        key: keyName,
-        value: value,
-        type: 'personal',
-        comment: comment,
-      },
-    ];
-    sortValuesHandler(
-      tempdata,
-      sortMethod == 'alhpabetical' ? '-alphabetical' : 'alphabetical'
-    );
-  };
-
-  const deleteRow = ({
-    ids,
-    secretName,
-  }: {
-    ids: string[];
-    secretName: string;
-  }) => {
-=======
+
   const deleteRow = ({ ids, secretName }: { ids: string[]; secretName: string; }) => {
->>>>>>> 1ac94ee9
     setButtonReady(true);
     toggleSidebar('None');
     createNotification({
@@ -318,52 +274,6 @@
       data!.filter((row: SecretDataProps) => !ids.includes(row.id)),
       sortMethod == 'alhpabetical' ? '-alphabetical' : 'alphabetical'
     );
-  };
-
-  /**
-   * This function deleted the override of a certain secrer
-   * @param {string} id - id of a shared secret; the override with the same key should be deleted
-   */
-  const deleteOverride = (id: string) => {
-    setButtonReady(true);
-
-    // find which shared secret corresponds to the overriden version
-<<<<<<< HEAD
-    const sharedVersionOfOverride = data!.filter(
-      (secret) =>
-        secret.type == 'shared' &&
-        secret.key == data!.filter((row) => row.id == id)[0]?.key
-    )[0]?.id;
-
-    // change the sidebar to this shared secret; and unhide it
-    toggleSidebar(sharedVersionOfOverride);
-    setSharedToHide(
-      sharedToHide!.filter((tempId) => tempId != sharedVersionOfOverride)
-    );
-
-    // resort secrets
-    const tempData = data!.filter(
-      (row: SecretDataProps) =>
-        !(
-          row.key == data!.filter((row) => row.id == id)[0]?.key &&
-          row.type == 'personal'
-        )
-    );
-    sortValuesHandler(
-      tempData,
-      sortMethod == 'alhpabetical' ? '-alphabetical' : 'alphabetical'
-    );
-=======
-    // const sharedVersionOfOverride = data!.filter(secret => secret.type == "shared" && secret.key == data!.filter(row => row.id == id)[0]?.key)[0]?.id;
-    
-    // change the sidebar to this shared secret; and unhide it
-    // toggleSidebar(sharedVersionOfOverride)
-    // setSharedToHide(sharedToHide!.filter(tempId => tempId != sharedVersionOfOverride))
-
-    // resort secrets
-    // const tempData = data!.filter((row: SecretDataProps) => !(row.key == data!.filter(row => row.id == id)[0]?.key && row.type == 'personal'))
-    // sortValuesHandler(tempData, sortMethod == "alhpabetical" ? "-alphabetical" : "alphabetical")
->>>>>>> 1ac94ee9
   };
 
   const modifyValue = (value: string, pos: number) => {
@@ -428,27 +338,11 @@
       newData = data;
     }
 
-<<<<<<< HEAD
-    const obj = Object.assign(
-      {},
-      ...newData!.map((row: SecretDataProps) => ({
-        [row.type.charAt(0) + row.key]: [row.value, row.comment ?? ''],
-      }))
-    );
-
-=======
->>>>>>> 1ac94ee9
     // Checking if any of the secret keys start with a number - if so, don't do anything
     const nameErrors = !newData!
       .map((secret) => !isNaN(Number(secret.key.charAt(0))))
       .every((v) => v === false);
-<<<<<<< HEAD
-    const duplicatesExist =
-      findDuplicates(data!.map((item: SecretDataProps) => item.key + item.type))
-        .length > 0;
-=======
     const duplicatesExist = findDuplicates(data!.map((item: SecretDataProps) => item.key)).length > 0;
->>>>>>> 1ac94ee9
 
     if (nameErrors) {
       return createNotification({
@@ -467,7 +361,6 @@
     // Once "Save changes" is clicked, disable that button
     setButtonReady(false);
 
-<<<<<<< HEAD
     const secretsToBeDeleted = initialData
       .filter(
         (initDataPoint) =>
@@ -529,7 +422,6 @@
         env: selectedEnv.slug,
       });
       secrets && (await updateSecrets({ secrets }));
-=======
     const secretsToBeDeleted 
       = initialData!
       .filter(initDataPoint => !newData!.map(newDataPoint => newDataPoint.id).includes(initDataPoint.id))
@@ -585,7 +477,6 @@
     if (secretsToBeUpdated.concat(overridesToBeUpdated).length > 0) {
       const secrets = await encryptSecrets({ secretsToEncrypt: secretsToBeUpdated.concat(overridesToBeUpdated), workspaceId, env: envMapping[env] });
       secrets && await updateSecrets({ secrets });
->>>>>>> 1ac94ee9
     }
 
     setInitialData(newData);
@@ -654,38 +545,6 @@
           content={String(t('dashboard:og-description'))}
         />
       </Head>
-<<<<<<< HEAD
-      <div className='flex flex-row'>
-        {sidebarSecretId != 'None' && (
-          <SideBar
-            toggleSidebar={toggleSidebar}
-            data={data.filter(
-              (row: SecretDataProps) =>
-                row.key ==
-                data.filter((row) => row.id == sidebarSecretId)[0]?.key
-            )}
-            modifyKey={listenChangeKey}
-            modifyValue={listenChangeValue}
-            modifyComment={listenChangeComment}
-            addOverride={addOverride}
-            deleteOverride={deleteOverride}
-            buttonReady={buttonReady}
-            savePush={savePush}
-            sharedToHide={sharedToHide}
-            setSharedToHide={setSharedToHide}
-            deleteRow={deleteCertainRow}
-          />
-        )}
-        {PITSidebarOpen && (
-          <PITRecoverySidebar
-            toggleSidebar={togglePITSidebar}
-            chosenSnapshot={String(snapshotData?.id ? snapshotData.id : '')}
-            setSnapshotData={setSnapshotData}
-          />
-        )}
-        <div className='w-full max-h-96 pb-2'>
-          <NavHeader pageName={t('dashboard:title')} isProjectRelated={true} />
-=======
       <div className="flex flex-row">
         {sidebarSecretId != "None" && <SideBar 
           toggleSidebar={toggleSidebar} 
@@ -707,7 +566,6 @@
         />}
         <div className="w-full max-h-96 pb-2">
           <NavHeader pageName={t("dashboard:title")} isProjectRelated={true} />
->>>>>>> 1ac94ee9
           {checkDocsPopUpVisible && (
             <BottonRightPopup
               buttonText={t('dashboard:check-docs.button')}
@@ -774,68 +632,6 @@
                     size='md'
                     active={buttonReady}
                     iconDisabled={faCheck}
-<<<<<<< HEAD
-                    textDisabled={String(t('common:saved'))}
-                  />
-                </div>
-              )}
-              {snapshotData && (
-                <div className={`flex justify-start max-w-sm mt-1`}>
-                  <Button
-                    text={String(t('Rollback to this snapshot'))}
-                    onButtonPressed={async () => {
-                      // Update secrets in the state only for the current environment
-                      const rolledBackSecrets = snapshotData.secretVersions
-                        .filter((row) => row.environment == selectedEnv.slug)
-                        .map((sv, position) => {
-                          return {
-                            id: sv.id,
-                            pos: position,
-                            type: sv.type,
-                            key: sv.key,
-                            value: sv.value,
-                            comment: '',
-                          };
-                        });
-                      setData(rolledBackSecrets);
-
-                      setSharedToHide(
-                        rolledBackSecrets
-                          ?.filter(
-                            (row) =>
-                              rolledBackSecrets
-                                ?.map((item) => item.key)
-                                .filter(
-                                  (item, index) =>
-                                    index !==
-                                    rolledBackSecrets
-                                      ?.map((item) => item.key)
-                                      .indexOf(item)
-                                )
-                                .includes(row.key) && row.type == 'shared'
-                          )
-                          ?.map((item) => item.id)
-                      );
-
-                      // Perform the rollback globally
-                      performSecretRollback({
-                        workspaceId,
-                        version: snapshotData.version,
-                      });
-
-                      setSnapshotData(undefined);
-                      createNotification({
-                        text: `Rollback has been performed successfully.`,
-                        type: 'success',
-                      });
-                    }}
-                    color='primary'
-                    size='md'
-                    active={buttonReady}
-                  />
-                </div>
-              )}
-=======
                     textDisabled={String(t("common:saved"))}
                     loading={saveLoading}
                   />
@@ -869,7 +665,6 @@
                   active={buttonReady}
                 />
               </div>}
->>>>>>> 1ac94ee9
             </div>
           </div>
           <div className='mx-6 w-full pr-12'>
@@ -985,86 +780,6 @@
                 <div
                   className={`max-w-5xl mt-1 max-h-[calc(100vh-280px)] overflow-hidden overflow-y-scroll no-scrollbar no-scrollbar::-webkit-scrollbar`}
                 >
-<<<<<<< HEAD
-                  <div className='px-1 pt-2 bg-mineshaft-800 rounded-md p-2'>
-                    {!snapshotData &&
-                      data
-                        ?.filter((row) =>
-                          row.key
-                            ?.toUpperCase()
-                            .includes(searchKeys.toUpperCase())
-                        )
-                        .filter(
-                          (row) =>
-                            !(
-                              sharedToHide.includes(row.id) &&
-                              row.type == 'shared'
-                            )
-                        )
-                        .map((keyPair) => (
-                          <KeyPair
-                            key={keyPair.id}
-                            keyPair={keyPair}
-                            modifyValue={listenChangeValue}
-                            modifyKey={listenChangeKey}
-                            isBlurred={blurred}
-                            isDuplicate={findDuplicates(
-                              data?.map((item) => item.key + item.type)
-                            )?.includes(keyPair.key + keyPair.type)}
-                            toggleSidebar={toggleSidebar}
-                            sidebarSecretId={sidebarSecretId}
-                            isSnapshot={false}
-                          />
-                        ))}
-                    {snapshotData &&
-                      snapshotData.secretVersions
-                        ?.sort((a, b) => a.key.localeCompare(b.key))
-                        .filter(
-                          (row) =>
-                            row.environment == selectedSnapshotEnv?.slug
-                        )
-                        .filter((row) =>
-                          row.key
-                            .toUpperCase()
-                            .includes(searchKeys.toUpperCase())
-                        )
-                        .filter(
-                          (row) =>
-                            !(
-                              snapshotData.secretVersions
-                                ?.filter(
-                                  (row) =>
-                                    snapshotData.secretVersions
-                                      ?.map((item) => item.key)
-                                      .filter(
-                                        (item, index) =>
-                                          index !==
-                                          snapshotData.secretVersions
-                                            ?.map((item) => item.key)
-                                            .indexOf(item)
-                                      )
-                                      .includes(row.key) && row.type == 'shared'
-                                )
-                                ?.map((item) => item.id)
-                                .includes(row.id) && row.type == 'shared'
-                            )
-                        )
-                        .map((keyPair) => (
-                          <KeyPair
-                            key={keyPair.id}
-                            keyPair={keyPair}
-                            modifyValue={listenChangeValue}
-                            modifyKey={listenChangeKey}
-                            isBlurred={blurred}
-                            isDuplicate={findDuplicates(
-                              data?.map((item) => item.key + item.type)
-                            )?.includes(keyPair.key + keyPair.type)}
-                            toggleSidebar={toggleSidebar}
-                            sidebarSecretId={sidebarSecretId}
-                            isSnapshot={true}
-                          />
-                        ))}
-=======
                   <div className="px-1 pt-2 bg-mineshaft-800 rounded-md p-2">
                     {!snapshotData && data?.filter(row => row.key?.toUpperCase().includes(searchKeys.toUpperCase()))
                     .filter(row => !sharedToHide.includes(row.id)).map((keyPair) => (
@@ -1111,7 +826,6 @@
                         isSnapshot={true}
                       />
                     ))}
->>>>>>> 1ac94ee9
                   </div>
                   {!snapshotData && (
                     <div className='w-full max-w-5xl px-2 pt-3'>
