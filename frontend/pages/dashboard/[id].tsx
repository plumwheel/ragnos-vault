--- conflicted
+++ resolved
@@ -443,82 +443,7 @@
 
     setData(sortedData);
   };
-
-<<<<<<< HEAD
-=======
-  // check if there are secrets with an override
-  const checkOverrides = (data: SecretDataProps[]) => {
-    let secrets : SecretDataProps[] = data!.map((secret) => Object.create(secret));
-    const overridenSecrets = data!.filter(
-      (secret) => secret.type === 'personal'
-    );
-    if (overridenSecrets.length) {
-      overridenSecrets.forEach((secret) => {
-        const index = secrets!.findIndex(
-          (_secret) => _secret.key === secret.key && _secret.type === 'shared'
-        );
-        secrets![index].value = secret.value;
-      });
-      secrets = secrets!.filter((secret) => secret.type === 'shared');
-    }
-    return secrets;
-  };
-  // This function downloads the secrets as a .env file
-  const downloadDotEnv = () => {
-    if (!data) return;
-    const secrets = checkOverrides(data)
-
-    const file = secrets!
-      .map(
-        (item: SecretDataProps) =>
-          `${
-            item.comment
-              ? item.comment
-                  .split('\n')
-                  .map((comment) => '# '.concat(comment))
-                  .join('\n') + '\n'
-              : ''
-          }` + [item.key, item.value].join('=')
-      )
-      .join('\n');
-
-        const blob = new Blob([file]);
-        const fileDownloadUrl = URL.createObjectURL(blob);
-        const alink = document.createElement('a');
-        alink.href = fileDownloadUrl;
-        alink.download = envMapping[env] + '.env';
-        alink.click();
-  };
-
-  // This function downloads the secrets as a .yml file
-  const downloadYaml = () => {
-    if (!data) return;
-    const doc = new Document(new YAMLSeq());
-    const secrets = checkOverrides(data);
-    secrets.forEach((secret) => {
-      const pair = doc.createNode({ [secret.key]: secret.value });
-      pair.commentBefore = secret.comment
-        .split('\n')
-        .map((line) => (line ? ' '.concat(line) : ''))
-        .join('\n');
-      doc.add(pair);
-    });
-
-    const file = doc
-      .toString()
-      .split('\n')
-      .map((line) => (line.startsWith('-') ? line.replace('- ', '') : line))
-      .join('\n');
-
-    const blob = new Blob([file]);
-    const fileDownloadUrl = URL.createObjectURL(blob);
-    const alink = document.createElement('a');
-    alink.href = fileDownloadUrl;
-    alink.download = envMapping[env] + '.yml';
-    alink.click();
-  };
-
->>>>>>> f9e6ac24
+  
   const deleteCertainRow = ({ ids, secretName }: { ids: string[]; secretName: string; }) => {
     deleteRow({ids, secretName});
   };
@@ -684,54 +609,7 @@
                       />
                     </div>}
                     {!snapshotData && <div className="ml-2 min-w-max flex flex-row items-start justify-start">
-<<<<<<< HEAD
                       <DownloadSecretMenu data={data} env={env} />
-=======
-                      <Menu
-                        as="div"
-                        className="relative inline-block text-left"
-                      >
-                        <Menu.Button
-                          as="div"
-                          className="inline-flex w-full justify-center  text-sm font-medium text-gray-200 rounded-md hover:bg-white/10 duration-200 focus:outline-none focus-visible:ring-2 focus-visible:ring-white focus-visible:ring-opacity-75"
-                        >
-                          <Button
-                            color="mineshaft"
-                            size="icon-md"
-                            icon={faDownload}
-                            onButtonPressed={() => {}}
-                          />
-                        </Menu.Button>
-                        <Transition
-                          as={Fragment}
-                          enter="transition ease-out duration-100"
-                          enterFrom="transform opacity-0 scale-95"
-                          enterTo="transform opacity-100 scale-100"
-                          leave="transition ease-in duration-75"
-                          leaveFrom="transform opacity-100 scale-100"
-                          leaveTo="transform opacity-0 scale-95"
-                        >
-                          <Menu.Items className="absolute z-50 drop-shadow-xl right-0 mt-0.5 w-[20rem] origin-top-right rounded-md bg-bunker border border-mineshaft-500 shadow-lg ring-1 ring-black ring-opacity-5 focus:outline-none p-2 space-y-2">
-                            <Menu.Item>
-                              <Button
-                                color="mineshaft"
-                                onButtonPressed={downloadDotEnv}
-                                size="md"
-                                text="Download as .env"
-                              />
-                            </Menu.Item>
-                            <Menu.Item>
-                              <Button
-                                color="mineshaft"
-                                onButtonPressed={downloadYaml}
-                                size="md"
-                                text="Download as .yml"
-                              />
-                            </Menu.Item>
-                          </Menu.Items>
-                        </Transition>
-                      </Menu>
->>>>>>> f9e6ac24
                     </div>}
                     <div className="ml-2 min-w-max flex flex-row items-start justify-start">
                       <Button
