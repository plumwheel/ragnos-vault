--- conflicted
+++ resolved
@@ -2,6 +2,7 @@
 import Head from "next/head";
 import Image from "next/image";
 import { useRouter } from "next/router";
+import useTranslation from "next-translate/useTranslation";
 import { faMagnifyingGlass, faPlus } from "@fortawesome/free-solid-svg-icons";
 import { FontAwesomeIcon } from "@fortawesome/react-fontawesome";
 
@@ -17,8 +18,6 @@
 import addUserToWorkspace from "../api/workspace/addUserToWorkspace";
 import getWorkspaceUsers from "../api/workspace/getWorkspaceUsers";
 import uploadKeys from "../api/workspace/uploadKeys";
-
-import useTranslation from "next-translate/useTranslation";
 
 // #TODO: Update all the workspaceIds
 const crypto = require("crypto");
@@ -30,197 +29,14 @@
 nacl.util = require("tweetnacl-util");
 
 export default function Users() {
-<<<<<<< HEAD
-	let [isAddOpen, setIsAddOpen] = useState(false);
-	// let [isDeleteOpen, setIsDeleteOpen] = useState(false);
-	// let [userIdToBeDeleted, setUserIdToBeDeleted] = useState(false);
-	let [email, setEmail] = useState("");
-	const [personalEmail, setPersonalEmail] = useState("");
-	const [searchUsers, setSearchUsers] = useState("");
-
-	const { t } = useTranslation();
-
-	const router = useRouter();
-	let workspaceId;
-
-	function closeAddModal() {
-		setIsAddOpen(false);
-	}
-
-	// function closeDeleteModal() {
-	//   setIsDeleteOpen(false);
-	// }
-
-	// function deleteMembership(userId) {
-	//   deleteUserFromWorkspace(userId, router.query.id)
-	// }
-
-	// function openDeleteModal() {
-	//   setIsDeleteOpen(true);
-	// }
-
-	async function submitAddModal() {
-		let result = await addUserToWorkspace(email, router.query.id);
-		if (result?.invitee && result?.latestKey) {
-			const PRIVATE_KEY = localStorage.getItem("PRIVATE_KEY");
-
-			// assymmetrically decrypt symmetric key with local private key
-			const key = decryptAssymmetric({
-				ciphertext: result.latestKey.encryptedKey,
-				nonce: result.latestKey.nonce,
-				publicKey: result.latestKey.sender.publicKey,
-				privateKey: PRIVATE_KEY,
-			});
-
-			const { ciphertext, nonce } = encryptAssymmetric({
-				plaintext: key,
-				publicKey: result.invitee.publicKey,
-				privateKey: PRIVATE_KEY,
-			});
-
-			uploadKeys(router.query.id, result.invitee._id, ciphertext, nonce);
-		}
-		setEmail("");
-		setIsAddOpen(false);
-		router.reload();
-	}
-
-	function openAddModal() {
-		setIsAddOpen(true);
-	}
-
-	const [userList, setUserList] = useState();
-	const [orgUserList, setOrgUserList] = useState([]);
-	useEffect(async () => {
-		const user = await getUser();
-		setPersonalEmail(user.email);
-
-		workspaceId = router.query.id;
-		let workspaceUsers = await getWorkspaceUsers({
-			workspaceId,
-		});
-		const tempUserList = workspaceUsers.map((user) => ({
-			key: guidGenerator(),
-			firstName: user.user?.firstName,
-			lastName: user.user?.lastName,
-			email:
-				user.user?.email == null ? user.inviteEmail : user.user?.email,
-			role: user?.role,
-			status: user?.status,
-			userId: user.user?._id,
-			membershipId: user._id,
-			publicKey: user.user?.publicKey,
-		}));
-		setUserList(tempUserList);
-		const orgUsers = await getOrganizationUsers({
-			orgId: localStorage.getItem("orgData.id"),
-		});
-		setOrgUserList(orgUsers);
-		setEmail(
-			orgUsers
-				?.filter((user) => user.status == "accepted")
-				.map((user) => user.user.email)
-				.filter(
-					(email) =>
-						!tempUserList
-							?.map((user1) => user1.email)
-							.includes(email)
-				)[0]
-		);
-	}, []);
-
-	return userList ? (
-		<div className="bg-bunker-800 md:h-screen flex flex-col justify-start">
-			<Head>
-				<title>{t("settings:meta.members.head-title")}</title>
-				<link rel="icon" href="/infisical.ico" />
-			</Head>
-			<NavHeader
-				pageName={t("settings:meta.members.title")}
-				isProjectRelated={true}
-			/>
-			<div className="flex flex-col justify-start items-start px-6 py-6 pb-4 text-3xl">
-				<p className="font-semibold mr-4 text-white">
-					{t("settings:meta.members.title")}
-				</p>
-				<p className="mr-4 text-base text-gray-400">
-					{t("settings:meta.members.description")}
-				</p>
-			</div>
-			<AddProjectMemberDialog
-				isOpen={isAddOpen}
-				closeModal={closeAddModal}
-				submitModal={submitAddModal}
-				email={email}
-				data={orgUserList
-					?.filter((user) => user.status == "accepted")
-					.map((user) => user.user.email)
-					.filter(
-						(email) =>
-							!userList
-								?.map((user1) => user1.email)
-								.includes(email)
-					)}
-				workspaceId={workspaceId}
-				setEmail={setEmail}
-			/>
-			{/* <DeleteUserDialog isOpen={isDeleteOpen} closeModal={closeDeleteModal} submitModal={deleteMembership} userIdToBeDeleted={userIdToBeDeleted}/> */}
-			<div className="px-2 pb-1 w-full flex flex-row items-start max-w-5xl">
-				<div className="h-10 w-full bg-white/5 mt-2 flex items-center rounded-md flex flex-row items-center ml-4">
-					<FontAwesomeIcon
-						className="bg-white/5 rounded-l-md py-3 pl-4 pr-2 text-gray-400"
-						icon={faMagnifyingGlass}
-					/>
-					<input
-						className="pl-2 text-gray-400 rounded-r-md bg-white/5 w-full h-full outline-none"
-						value={searchUsers}
-						onChange={(e) => setSearchUsers(e.target.value)}
-						placeholder={t("settings:search-members")}
-					/>
-				</div>
-				<div className="mt-2 ml-2 min-w-max flex flex-row items-start justify-start mr-4">
-					<Button
-						text={t("settings:add-member")}
-						onButtonPressed={openAddModal}
-						color="mineshaft"
-						size="md"
-						icon={faPlus}
-					/>
-				</div>
-			</div>
-			<div className="overflow-y-auto max-w-5xl mx-6">
-				<UserTable
-					userData={userList}
-					changeData={setUserList}
-					myUser={personalEmail}
-					filter={searchUsers}
-					resendInvite={submitAddModal}
-					isOrg={false}
-					// onClick={openDeleteModal}
-					// deleteUser={deleteMembership}
-					// setUserIdToBeDeleted={setUserIdToBeDeleted}
-					className="w-full mx-6"
-				/>
-			</div>
-		</div>
-	) : (
-		<div className="relative z-10 w-10/12 mr-auto h-full ml-2 bg-bunker-800 flex flex-col items-center justify-center">
-			<div className="absolute top-0 bg-bunker h-14 border-b border-mineshaft-700 w-full"></div>
-			<Image
-				src="/images/loading/loading.gif"
-				height={70}
-				width={120}
-				alt="loading animation"
-			></Image>
-		</div>
-	);
-=======
   let [isAddOpen, setIsAddOpen] = useState(false);
   // let [isDeleteOpen, setIsDeleteOpen] = useState(false);
   // let [userIdToBeDeleted, setUserIdToBeDeleted] = useState(false);
   let [email, setEmail] = useState("");
   const [personalEmail, setPersonalEmail] = useState("");
   const [searchUsers, setSearchUsers] = useState("");
+
+  const { t } = useTranslation();
 
   const router = useRouter();
   let workspaceId;
@@ -311,14 +127,19 @@
   return userList ? (
     <div className="bg-bunker-800 md:h-screen flex flex-col justify-start">
       <Head>
-        <title>Users</title>
+        <title>{t("settings:meta.members.head-title")}</title>
         <link rel="icon" href="/infisical.ico" />
       </Head>
-      <NavHeader pageName="Project Members" isProjectRelated={true} />
+      <NavHeader
+        pageName={t("settings:meta.members.title")}
+        isProjectRelated={true}
+      />
       <div className="flex flex-col justify-start items-start px-6 py-6 pb-4 text-3xl">
-        <p className="font-semibold mr-4 text-white">Project Members</p>
+        <p className="font-semibold mr-4 text-white">
+          {t("settings:meta.members.title")}
+        </p>
         <p className="mr-4 text-base text-gray-400">
-          This pages shows the members of the selected project.
+          {t("settings:meta.members.description")}
         </p>
       </div>
       <AddProjectMemberDialog
@@ -346,12 +167,12 @@
             className="pl-2 text-gray-400 rounded-r-md bg-white/5 w-full h-full outline-none"
             value={searchUsers}
             onChange={(e) => setSearchUsers(e.target.value)}
-            placeholder={"Search members..."}
+            placeholder={t("settings:search-members")}
           />
         </div>
         <div className="mt-2 ml-2 min-w-max flex flex-row items-start justify-start mr-4">
           <Button
-            text="Add Member"
+            text={t("settings:add-member")}
             onButtonPressed={openAddModal}
             color="mineshaft"
             size="md"
@@ -385,7 +206,6 @@
       ></Image>
     </div>
   );
->>>>>>> c4711fc3
 }
 
 Users.requireAuth = true;